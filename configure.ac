--- conflicted
+++ resolved
@@ -850,13 +850,8 @@
    AC_MSG_NOTICE([ Linking to CUDA Runtime in ${CUDA_LIBDIR}])
 
    AC_DEFINE([BUILD_QUDA],[], [Build with the BU QUDA Library])  
-<<<<<<< HEAD
-   AC_SUBST(QUDA_CXXFLAGS, "-I${QUDA_HOME} -I${QUDA_HOME}/include -I${CUDA_HOME}/include" )
-   AC_SUBST(QUDA_LDFLAGS,  "-L${CUDA_LIBDIR} -L${QUDA_HOME} -L${QUDA_HOME}/lib" )
-=======
    AC_SUBST(QUDA_CXXFLAGS, "-I${QUDA_HOME}/include -I${CUDA_HOME}/include" )
    AC_SUBST(QUDA_LDFLAGS,  "-L${CUDA_LIBDIR} -L${QUDA_HOME}/lib" )
->>>>>>> daf21e87
    AC_SUBST(QUDA_LIBS,     "-lquda -lcudart" )
 fi
 
