--- conflicted
+++ resolved
@@ -1454,15 +1454,11 @@
 	  ops.throw_error(
 	    "getEvenOddPrec: only supported on explicitly colored operators with two colors");
 
-<<<<<<< HEAD
 	if (getFurthestNeighborDistance(op) != 1)
 	  throw std::runtime_error(
 	    "getEvenOddPrec: not supported for operators with other than distance-1 neighbors");
 
-	// Get the block diagonal of the operator
-=======
 	// Get the block diagonal of the operator with rows cs and columns CS
->>>>>>> bfb0acfc
 	remap m_sc{{'s', 'S'}, {'c', 'C'}};
 	auto opDiag = getBlockDiag<NOp + 2>(op, "cs", m_sc);
 
