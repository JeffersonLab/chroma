// -*- C++ -*-
/*! \file                                                                    
 * \brief Copy, permuting, contracting tensors with superbblas
 *                                                                             
 * Hadron spectrum calculations utilities
 */

#ifndef __INCLUDE_SUPERB_CONTRACTIONS__
#define __INCLUDE_SUPERB_CONTRACTIONS__

#include "chromabase.h"

#ifdef BUILD_SB

// Activate the MPI support in Superbblas
#  define SUPERBBLAS_USE_MPI
//#  define SUPERBBLAS_USE_MPIIO

#  include "actions/ferm/fermacts/fermact_factory_w.h"
#  include "actions/ferm/fermacts/fermacts_aggregate_w.h"
#  include "meas/hadron/greedy_coloring.h"
#  include "meas/smear/link_smearing_factory.h"
#  include "qdp.h"
#  include "qdp_map_obj_disk_multiple.h"
#  include "superbblas.h"
#  include "util/ferm/key_timeslice_colorvec.h"
#  include <algorithm>
#  include <array>
#  include <chrono>
#  include <cmath>
#  include <cstring>
#  include <iomanip>
#  include <map>
#  include <memory>
#  include <random>
#  include <set>
#  include <sstream>
#  include <stdexcept>
#  include <string>
#  include <type_traits>

#  ifndef M_PI
#    define M_PI                                                                                   \
      3.141592653589793238462643383279502884197169399375105820974944592307816406286208998628034825342117068L
#  endif

#  ifdef BUILD_PRIMME
#    include <primme.h>
#  endif

<<<<<<< HEAD
#  if defined(BUILD_MAGMA)
#    include "magma_v2.h"
#  endif

=======
>>>>>>> 5d5984c4
namespace Chroma
{

  namespace SB
  {

    using Index = superbblas::IndexType;   ///< Default index type, `int` for now
    using Complex = std::complex<REAL>;	   ///< Default chroma complex precision
    using ComplexD = std::complex<REAL64>; ///< Complex double
    using ComplexF = std::complex<REAL32>; ///< Complex single

    /// Implicit complex type, there's a 2-size dimension for representing
    /// the real and the imaginary part, which usually has the label `.`
    template <typename T>
    struct DIYComplex {
      using value_type = T;
    };

    /// Type to represent coordinates
    template <std::size_t N>
    using Coor = superbblas::Coor<N>;

    /// Type to represent tensor layouts, its coordinate has the number of
    /// elements to jump to the element with the next coordinate
    template <std::size_t N>
    using Stride = superbblas::Coor<N, std::size_t>;

    /// Type of checksum, used by StorageTensor
    using checksum_type = superbblas::checksum_type;

    /// Where to store the tensor (see class Tensor)
    enum DeviceHost {
      OnHost,	      ///< on cpu memory
      OnDefaultDevice ///< on GPU memory if possible
    };

    /// How to distribute the tensor (see class Tensor)
    using Distribution = std::string;
    /// Fully supported on node with index zero
    static const Distribution OnMaster("__OnMaster__");
    /// Distribute the lattice dimensions (x, y, z, t)
    static const Distribution OnEveryone("tzyx");
    /// Distribute the lattice dimensions (x, y, z, t) as chroma does
    static const Distribution OnEveryoneAsChroma("__OnEveryonAsChroma__");
    /// All nodes have a copy of the tensor
    static const Distribution OnEveryoneReplicated("__OnEveryoneReplicated__");
    /// Local (single process) and non-collective
    static const Distribution Local("");
    /// Only the local process has support and non-collective 
    static const Distribution Glocal("__glocal__");

    /// Whether complex conjugate the elements before contraction (see Tensor::contract)
    enum Conjugation { NotConjugate, Conjugate };

    /// Whether the tensor is dense or sparse (see StorageTensor)
    enum Sparsity { Dense, Sparse };

    /// Whether to copy or add the values into the destination tensor (see Tensor::doAction)
    enum Action { CopyTo, AddTo };

    /// Auxiliary class for initialize Maybe<T> with no value
    struct None {
    };

    template <typename T, bool B = std::is_reference<T>::value>
    struct Maybe;

    template <typename T>
    struct is_maybe {
      static constexpr bool value = false;
    };

    template <>
    struct is_maybe<None> {
      static constexpr bool value = true;
    };

    template <typename T>
    struct is_maybe<Maybe<T>> {
      static constexpr bool value = true;
    };

    /// Class for optional values
    template <typename T>
    struct Maybe<T, false> {
      /// Whether the value is set
      bool has_value;

      /// The value
      T value;

      /// Constructor without a value
      Maybe() : has_value{false}, value{}
      {
      }

      /// Constructor without a value
      Maybe(None) : Maybe()
      {
      }

      /// Constructor with a value
      template <typename Q,
		typename std::enable_if<(!is_maybe<Q>::value && std::is_convertible<Q, T>::value),
					bool>::type = true>
      Maybe(const Q& t) : has_value{true}, value{T(t)}
      {
      }

      /// Return whether it has been initialized with a value
      bool hasSome() const
      {
	return has_value;
      }

      /// Return whether it has been initialized with a value
      explicit operator bool() const noexcept
      {
	return has_value;
      }

      /// Return the value if it has been initialized with some
      T getSome() const
      {
	if (has_value)
	  return value;
	throw std::runtime_error("Maybe::getSome: value isn't set");
      }

      /// Return the value if it has been initialized with some; otherwise return `def`
      T getSome(T def) const
      {
	if (has_value)
	  return getSome();
	else
	  return def;
      }
    };

    /// Class for optional values
    template <typename T>
    struct Maybe<T, true> {
      /// Whether the value is set
      bool has_value;

      /// The value type: change references by pointers
      using Tvalue = typename std::remove_reference<T>::type*;

      /// The value
      Tvalue value;

      /// Constructor without a value
      Maybe() : has_value{false}, value{}
      {
      }

      /// Constructor without a value
      Maybe(None) : Maybe()
      {
      }

      /// Constructor with a value
      Maybe(const T& t) : has_value{true}, value{&t}
      {
      }

      /// Return whether it has been initialized with a value
      bool hasSome() const
      {
	return has_value;
      }

      /// Return whether it has been initialized with a value
      explicit operator bool() const noexcept
      {
	return has_value;
      }

      /// Return the value if it has been initialized with some
      T getSome() const
      {
	if (has_value)
	  return *value;
	throw std::runtime_error("Maybe::getSome: value isn't set");
      }

      /// Return the value if it has been initialized with some; otherwise return `def`
      T getSome(T def) const
      {
	if (has_value)
	  return getSome();
	else
	  return def;
      }
    };

    /// Initialize Maybe<T> without value
    constexpr None none = None{};

    /// Return the number of seconds from some start
    inline double w_time()
    {
      return std::chrono::duration<double>(std::chrono::system_clock::now().time_since_epoch())
	.count();
    }

    /// Wrapper around superbblas time tracking
    struct Tracker : public superbblas::detail::tracker<superbblas::detail::Cpu> {
      Tracker(const std::string& funcName)
	: superbblas::detail::tracker<superbblas::detail::Cpu>(funcName, superbblas::detail::Cpu{},
							       true /* time it anyway */)
      {
      }
    };

    namespace detail
    {
      /// Throw an error if it is not a valid order, that is, if some label is repeated
      template <std::size_t N>
      void check_order(const std::string& order)
      {
	if (order.size() != N)
	{
	  std::stringstream ss;
	  ss << "The length of the dimension labels `" << order
	     << "` should match the template argument N `" << N << "`";
	  throw std::runtime_error(ss.str());
	}

	char s[256];
	for (unsigned int i = 0; i < 256; ++i)
	  s[i] = 0;
	for (unsigned int i = 0; i < N; ++i)
	{
	  if (s[order[i]] != 0)
	  {
	    std::stringstream ss;
	    ss << "Invalid order: some label names are repeated `" << order << "`";
	    throw std::runtime_error(ss.str());
	  }
	  s[order[i]] = 1;
	}
      }
    }

    enum Throw_kvcoors { NoThrow, ThrowOnUnmatchLabel, ThrowOnMissing };

    template <std::size_t N, typename INT = int>
    Coor<N> kvcoors(const std::string& order, const std::map<char, INT>& m, Index missing = 0,
		    Throw_kvcoors t = ThrowOnUnmatchLabel)
    {
      detail::check_order<N>(order);

      Coor<N> r;
      unsigned int found = 0;
      for (std::size_t i = 0; i < N; ++i)
      {
	auto it = m.find(order[i]);
	if (it != m.end())
	{
	  r[i] = it->second;
	  ++found;
	}
	else if (t == ThrowOnMissing)
	{
	  std::stringstream ss;
	  ss << "kvcoors: Missing value for label `" << order[i] << "` on dimension labels `"
	     << order << "`";
	  throw std::runtime_error(ss.str());
	}
	else
	{
	  r[i] = missing;
	}
      }

      if (found != m.size() && t == ThrowOnUnmatchLabel)
      {
	std::stringstream ss;
	ss << "kvcoors: Some dimension label on the given map m does not correspond to a dimension "
	      "label `"
	   << order << "`.";
	throw std::runtime_error(ss.str());
      }

      return r;
    }

    template <std::size_t N>
    Coor<N> latticeSize(const std::string& order, const std::map<char, int>& m = {})
    {
#  if QDP_USE_LEXICO_LAYOUT
      // No red-black ordering
      std::map<char, int> m0 = {{'x', Layout::lattSize()[0]},
				{'y', Layout::lattSize()[1]},
				{'z', Layout::lattSize()[2]},
				{'t', Layout::lattSize()[3]},
				{'X', 1},
				{'s', Ns},
				{'c', Nc},
				{'.', 2}};
#  elif QDP_USE_CB2_LAYOUT
      // Red-black ordering
      assert(Layout::lattSize()[0] % 2 == 0);
      std::map<char, int> m0 = {{'x', Layout::lattSize()[0] / 2},
				{'y', Layout::lattSize()[1]},
				{'z', Layout::lattSize()[2]},
				{'t', Layout::lattSize()[3]},
				{'X', 2},
				{'s', Ns},
				{'c', Nc},
				{'.', 2}};
#  else
      throw std::runtime_error("Unsupported layout");
#  endif
      for (const auto& it : m)
	m0[it.first] = it.second;
      return kvcoors<N>(order, m0, 0, NoThrow);
    }

    // Replace a label by another label
    using remap = std::map<char, char>;

    // Return the equivalent value of the coordinate `v` in the interval [0, dim[ for a periodic
    // dimension with length `dim`.

    inline int normalize_coor(int coor, int dim)
    {
      return (dim == 0 ? 0 : (coor + dim * (coor < 0 ? -coor / dim + 1 : 0)) % dim);
    }

    // Return the equivalent value of the coordinate `v` in the interval [0, dim[ for a periodic
    // dimension with length `dim`.

    template <std::size_t N>
    Coor<N> normalize_coor(Coor<N> v, Coor<N> dim)
    {
      Coor<N> r;
      for (std::size_t i = 0; i < N; ++i)
	r[i] = normalize_coor(v[i], dim[i]);
      return r;
    }

    namespace detail
    {
      using namespace superbblas::detail;

      /// Return whether a character is in a string
      /// \param s: the string
      /// \param c: the character

      inline bool is_in(const std::string& s, char c)
      {
	return std::find(s.begin(), s.end(), c) != s.end();
      }

      inline std::map<char, int> update_kvcoor(const std::map<char, int>& kvcoor, const remap& m)
      {
	std::map<char, int> r;
	for (auto const& it : kvcoor)
	  r[m.at(it.first)] = it.second;
	return r;
      }

      // Throw an error if `order` does not contain a label in `should_contain`
      inline void check_order_contains(const std::string& order, const std::string& should_contain)
      {
	for (char c : should_contain)
	{
	  if (order.find(c) == std::string::npos)
	  {
	    std::stringstream ss;
	    ss << "The input order `" << order << "` is missing the label `" << c << "`";
	    throw std::runtime_error(ss.str());
	  }
	}
      }

      /// Concatenate the two given orders without repeating characters and removing some other characters
      /// \param order0: input string
      /// \param order1: input string
      /// \param remove_dims: remove these characters

      inline std::string union_dimensions(const std::string& order0, const std::string& order1,
					  const std::string& remove_dims = "")
      {
	std::string out;
	out.reserve(order0.size() + order1.size());
	for (char c : order0)
	  if (out.find(c) == std::string::npos && remove_dims.find(c) == std::string::npos)
	    out.push_back(c);
	for (char c : order1)
	  if (out.find(c) == std::string::npos && remove_dims.find(c) == std::string::npos)
	    out.push_back(c);
	return out;
      }

      /// Remove some characters from a given string
      /// \param order: input string
      /// \param remove_dims: remove these characters from `order`

      inline std::string remove_dimensions(const std::string& order, const std::string& remove_dims)
      {
	return union_dimensions(order, "", remove_dims);
      }

      inline std::string update_order(std::string order, const remap& m)
      {
	for (std::size_t i = 0; i < order.size(); ++i)
	{
	  auto it = m.find(order[i]);
	  if (it != m.end())
	    order[i] = it->second;
	}
	return order;
      }

      template <std::size_t N>
      std::string update_order_and_check(std::string order, const remap& m)
      {
	std::string new_order = update_order(order, m);
	check_order<N>(new_order);
	return new_order;
      }

      template <std::size_t N>
      Coor<N - 1> remove_coor(Coor<N> v, std::size_t pos)
      {
	assert(pos < N);
	Coor<N - 1> r;
	for (std::size_t i = 0, j = 0; i < N; ++i)
	  if (i != pos)
	    r[j++] = v[i];
	return r;
      }

      inline std::string remove_coor(const std::string& v, std::size_t pos)
      {
	std::string r = v;
	r.erase(pos, 1);
	return r;
      }

      template <std::size_t N>
      Coor<N + 1> insert_coor(Coor<N> v, std::size_t pos, Index value)
      {
	assert(pos <= N);
	Coor<N + 1> r;
	for (std::size_t i = 0, j = 0; j < N + 1; ++j)
	{
	  if (j != pos)
	    r[j] = v[i++];
	  else
	    r[j] = value;
	}
	return r;
      }

      template <std::size_t N>
      Coor<N> replace_coor(Coor<N> v, std::size_t pos, Index value)
      {
	assert(pos <= N);
	v[pos] = value;
	return v;
      }

      inline std::string insert_coor(std::string v, std::size_t pos, char value)
      {
	assert(pos <= v.size());
	v.insert(pos, 1, value);
	return v;
      }

      inline std::string replace_coor(std::string v, std::size_t pos, char value)
      {
	assert(pos <= v.size());
	v[pos] = value;
	return v;
      }

<<<<<<< HEAD
      /// Return a character not given
      /// \param used_labels: labels not to use

      inline char get_free_label(const std::string& used_labels)
      {
	for (char c = '0'; true; ++c)
	{
	  if (used_labels.find(c) == std::string::npos)
	    return c;
	  if (c == std::numeric_limits<char>::max())
	    break;
	}
	throw std::runtime_error("get_free_labels: out of labels");
      }

      /// Return a string version of the number in scientific notation
      /// \param v: number to convert
      /// \param prec: number of digits to print

      inline std::string tostr(double v, unsigned int prec = 2)
      {
	std::stringstream ss;
	ss << std::scientific << std::setprecision(prec) << v;
	return ss.str();
      }

      /// Return a map to transform given labels into another ones
      /// \param labels: labels to remap
      /// \param used_labels: labels not to use, besides `labels`

      inline remap getNewLabels(const std::string& labels, std::string used_labels)
      {
	remap r;
	used_labels += labels;
	for (unsigned int i = 0; i < labels.size(); ++i)
	{
	  char c = get_free_label(used_labels);
	  r[labels[i]] = c;
	  used_labels.push_back(c);
	}
	return r;
      }

      // Return an array with an order, used by superbblas

      template <std::size_t N>
      std::array<char, N> to_sb_order(const std::string& order)
      {
	if (order.size() != N)
	  throw std::runtime_error(
	    "to_sb_order: the given string doesn't match the template parameter");
	std::array<char, N> c;
	std::copy_n(order.begin(), N, c.begin());
	return c;
      }

      /// Return the volume associated to an order
      /// \param m: size of each dimension
      /// \param labels: labels to consider

      inline std::size_t volume(const std::map<char, int>& m, const std::string& labels)
      {
	if (labels.size() == 0)
	  return 0;
	std::size_t vol = 1;
	for (char c : labels)
	  vol *= (std::size_t)m.at(c);
	return vol;
      }

      enum CoorType { From, Size };

      /// Return whether two from-size ranges are compatible on common dimensions
      /// \param o0: order for the first coordinates
      /// \param from0: first coordinate on the first range
      /// \param size0: range size on the first range
      /// \param o0: order for the second coordinates
      /// \param from1: first coordinate on the second range
      /// \param size1: range size on the second range
      /// \param labelsToCompare: labels to compare

      template <std::size_t N0, std::size_t N1>
      bool compatibleRanges(const std::string& o0, const Coor<N0>& from0, const Coor<N0>& size0,
			    const std::string& o1, const Coor<N1>& from1, const Coor<N1>& size1,
			    const std::string& labelsToCompare)
      {
	if (o0.size() != N0 || o1.size() != N1)
	  throw std::runtime_error("compatibleRanges: invalid size of input ordering");
	std::map<char, std::array<int, 2>> mfs0;
	for (unsigned int i = 0; i < N0; ++i)
	  if (std::find(labelsToCompare.begin(), labelsToCompare.end(), o0[i]) !=
	      labelsToCompare.end())
	    mfs0[o0[i]] = {{from0[i], size0[i]}};
	for (unsigned int i = 0; i < N1; ++i)
	{
	  if (mfs0.count(o1[i]) == 0)
	    continue;
	  auto fs0 = mfs0.at(o1[i]);
	  if (fs0[0] != from1[i] || fs0[1] != size1[i])
	    return false;
	}
	return true;
      }

      /// Coarse a range given a blocking
      /// \param fs: range to block
      /// \param blocking: blocking on each coordinate

      template <std::size_t N>
      std::array<Coor<N>, 2> coarse_range(const std::array<Coor<N>, 2>& fs, const Coor<N>& blocking)
      {
	std::array<Coor<N>, 2> r;
	for (unsigned int i = 0; i < N; ++i)
	{
	  r[0][i] = fs[0][i] / blocking[i] * blocking[i];
	  r[1][i] = (fs[0][i] + fs[1][i] + blocking[i] - 1) / blocking[i] * blocking[i] - r[0][i];
	}
	return r;
      }

      /// Split a dimension into another dimensions
      /// \param pos: dimension to split
      /// \param c: coordinate to transform
      /// \param new_dim: dimensions of the new tensor
      /// \param t: either `From` (first element) or `Size` (number of elements in each dimension)

      template <std::size_t Nout, std::size_t N>
      Coor<Nout> split_dimension(std::size_t pos, const Coor<N>& c, const Coor<Nout>& new_dim,
				 CoorType t)
      {
	constexpr std::size_t Nnew = Nout + 1 - N;
	Coor<Nout> r;
	std::copy_n(c.begin(), pos, r.begin());
	Index stride = 1;
	for (unsigned int k = 0; k < Nnew; ++k)
	{
	  if (!(t == From || c[pos] < stride || c[pos] % stride == 0))
	    throw std::runtime_error("split_dimension: Not supporting for this partition");
	  if (t == From)
	    r[pos + k] = (c[pos] / stride) % new_dim[pos + k];
	  else
	    r[pos + k] = std::min((c[pos] + stride - 1) / stride, new_dim[pos + k]);
	  stride *= new_dim[pos + k];
	}
	if (t == Size && new_dim[pos + Nnew - 1] != std::numeric_limits<int>::max() &&
	    c[pos] > stride)
	  throw std::runtime_error("split_dimension: dimension shorter than it should be");
	std::copy_n(c.begin() + pos + 1, N - pos - 1, r.begin() + pos + Nnew);
	return r;
      }

      /// Collapse several dimensions into another dimension
      /// \param pos: first dimension to collapse
      /// \param c: coordinate to transform
      /// \param old_dim: dimensions of the old tensor
      /// \param t: either `From` (first element) or `Size` (number of elements in each dimension)

      template <std::size_t Nout, std::size_t N>
      Coor<Nout> collapse_dimensions(std::size_t pos, const Coor<N>& c, const Coor<N>& old_dim,
				     CoorType t)
      {
	constexpr std::size_t Ncol = N + 1 - Nout; // number of dimensions to collapse
	Coor<Nout> r;
	std::copy_n(c.begin(), pos, r.begin());
	Index stride = 1, i = (t == From ? 0 : 1);
	bool odd_dim_watched = false;
	for (unsigned int k = 0; k < Ncol; ++k)
	{
	  if (t == Size && c[pos + k] > 0 && c[pos + k] != old_dim[pos + k])
	  {
	    if (odd_dim_watched)
	      throw std::runtime_error(
		"collapse_dimensions: unsupported to collapse a range with holes");
	    odd_dim_watched = true;
	  }
	  if (t == From)
	    i += c[pos + k] * stride;
	  else
	    i *= c[pos + k];
	  stride *= old_dim[pos + k];
	}
	r[pos] = i;
	std::copy_n(c.begin() + pos + Ncol, N - pos - Ncol, r.begin() + pos + 1);
	return r;
      }

      enum ReshapeDimensionsError {
	Success,		     ///< success
	CollapseRangeWithHoles,	     ///< unsupported to collapse a range with holes
	SizeNotDivisibleByPartition, ///< unsupported size for the partition
	NewDimensionIsTooShort	     ///< new dimension shorter than it should be
      };

      /// Reshape several dimensions into another dimension
      /// \param ncollapse: number of dimensions to collapse starting from each old dimension
      /// \param nsplit: number of dimensions to split starting from each old dimension
      /// \param old_dim: dimensions of the old tensor
      /// \param new_dim: maximum dimension size for the new tensor
      /// \param t: either `From` (first element) or `Size` (number of elements in each dimension)
      /// \param c: coordinate to transform

      template <std::size_t Nout, std::size_t N>
      std::pair<ReshapeDimensionsError, Coor<Nout>>
      reshape_dimensions(const Coor<N>& ncollapse, const Coor<N>& nsplit, const Coor<N>& old_dim,
			 const Coor<Nout>& new_dim, CoorType t, const Coor<N>& c)
      {
	Coor<Nout> r;
	unsigned int ri = 0;
	for (unsigned int ci = 0; ci < N; ++ci)
	{
	  if (ncollapse[ci] == 1 && nsplit[ci] == 1)
	  {
	    r[ri++] = c[ci];
	  }
	  else
	  {
	    // Collapse the dimensions from it[0] up to it[0]+it[1]-1
	    Index idx = 0;
	    {
	      Index stride = 1;
	      idx = (t == From ? 0 : 1);
	      bool odd_dim_watched = false;
	      for (unsigned int k = 0; k < ncollapse[ci]; ++k)
	      {
		if (t == Size && c[ci + k] > 0 && c[ci + k] != old_dim[ci + k])
		{
		  if (odd_dim_watched)
		    return {CollapseRangeWithHoles, {}};
		  odd_dim_watched = true;
		}
		if (t == From)
		  idx += c[ci + k] * stride;
		else
		  idx *= c[ci + k];
		stride *= old_dim[ci + k];
	      }
	    }

	    // Split the new dimension into it[2] new dimensions
	    {
	      Index stride = 1;
	      for (unsigned int k = 0; k < nsplit[ci]; ++k)
	      {
		if (!(t == From || idx < stride || idx % stride == 0))
		  return {SizeNotDivisibleByPartition, {}};
		if (t == From)
		  r[ri + k] = (idx / stride) % new_dim[ri + k];
		else
		  r[ri + k] = std::min((idx + stride - 1) / stride, new_dim[ri + k]);
		stride *= new_dim[ri + k];
	      }
	      if (t == Size && new_dim[ri + nsplit[ci] - 1] != std::numeric_limits<int>::max() &&
		  idx > stride)
		return {NewDimensionIsTooShort, {}};
	    }

	    ri += nsplit[ci];
	    ci += ncollapse[ci] - 1;
	  }
	}

	// Return the new coordinates
	return {Success, r};
      }

      /// Destroy function
      using DestroyFun = std::function<void()>;

      /// Return a list of destroy callbacks to execute just before finishing chroma

      inline std::vector<DestroyFun>& getDestroyList()
      {
	static std::vector<DestroyFun> list;
	return list;
      }

#  if defined(BUILD_MAGMA)
      // Return a MAGMA context
      inline std::shared_ptr<magma_queue_t>& getMagmaContext(Maybe<int> device = none)
      {
	static std::shared_ptr<magma_queue_t> queue;
	if (!queue)
	{
	  // Start MAGMA and create a queue
	  int dev = device.getSome(-1);
	  if (dev < 0)
	  {
#    ifdef SUPERBBLAS_USE_CUDA
	    superbblas::detail::gpuCheck(cudaGetDevice(&dev));
#    elif defined(SUPERBBLAS_USE_HIP)
	    superbblas::detail::gpuCheck(hipGetDevice(&dev));
#    else
#      error superbblas was not build with support for GPUs
#    endif
	  }
	  magma_init();
	  queue = std::shared_ptr<magma_queue_t>(new magma_queue_t, [](magma_queue_t* p) {
	    magma_queue_destroy(*p);
	    delete p;
	  });
	  magma_queue_create(dev, &*queue);
	  getDestroyList().push_back([] { getMagmaContext().reset(); });
	}
	return queue;
      }
#  endif

      // Get the cpu context
      inline std::shared_ptr<superbblas::Context>& getCpuContext()
=======
      // Return a context on either the host or the device
      inline std::shared_ptr<superbblas::Context> getContext(DeviceHost dev)
>>>>>>> 5d5984c4
      {
	static std::shared_ptr<superbblas::Context> cpuctx;
	if (!cpuctx)
	{
	  cpuctx = std::make_shared<superbblas::Context>(superbblas::createCpuContext());
	  getDestroyList().push_back([] { getCpuContext().reset(); });
	}
	return cpuctx;
      }

      // Return a context on either the host or the device
      inline std::shared_ptr<superbblas::Context>& getGpuContext()
      {
	// Creating GPU context can be expensive; so do it once
	static std::shared_ptr<superbblas::Context> cudactx;

#  ifdef SUPERBBLAS_USE_GPU
	if (!cudactx)
	{

	  int dev = -1;
#    if defined(QDP_IS_QDPJIT)
	  // When using QDP-JIT, the GPU device to use is already selected
#      ifdef SUPERBBLAS_USE_CUDA
	  superbblas::detail::gpuCheck(cudaGetDevice(&dev));
#      elif defined(SUPERBBLAS_USE_HIP)
	  superbblas::detail::gpuCheck(hipGetDevice(&dev));
#      else
#	error unsupported GPU platform
#      endif
#    else
<<<<<<< HEAD
	  // When not using QDP-JIT, select the GPU device based on either the local
	  // MPI rank or the global MPI rank and assuming that consecutive MPI ranks
	  // tends to be on the same node.
	  const char* l = std::getenv("SB_NUM_GPUS_ON_NODE");
	  if (l)
	  {
	    dev = Layout::nodeNumber() % std::atoi(l);
	  }
	  else
	  {
	    const char* l = std::getenv("SLURM_LOCALID");
	    if (l)
=======
#      error superbblas was not build with support for GPUs
#    endif

	    // Workaround on a potential issue in qdp-jit: avoid passing through the pool allocator
	    if (jit_config_get_max_allocation() == 0)
>>>>>>> 5d5984c4
	    {
	      dev = std::atoi(l);
	    }
	    else
	    {
	      QDPIO::cerr << "Please set SB_NUM_GPUS_ON_NODE or SLURM_LOCALID" << std::endl;
	      QDP_abort(1);
	    }
	  }
#    endif

#    if defined(BUILD_MAGMA)
	  // Force the creation of the queue before creating a superbblas context (otherwise cublas complains)
	  getMagmaContext();
#    endif

	  // Workaround on a potential issue in qdp-jit: avoid passing through the pool allocator
#    if defined(QDP_IS_QDPJIT)
	  if (jit_config_get_max_allocation() != 0)
	  {
	    // Make superbblas use the same memory allocator for gpu as any other qdp-jit lattice object
	    superbblas::getCustomAllocator() = [](std::size_t size,
						  superbblas::platform plat) -> void* {
	      if (size == 0)
		return nullptr;
	      if (plat == superbblas::CPU)
		return malloc(size);
	      void* ptr = nullptr;
	      QDP_get_global_cache().addDeviceStatic(&ptr, size, true);
	      assert(superbblas::detail::getPtrDevice(ptr) >= 0);
	      return ptr;
	    };

	    // The corresponding deallocator
	    superbblas::getCustomDeallocator() = [](void* ptr, superbblas::platform plat) {
	      if (ptr == nullptr)
		return;
	      if (plat == superbblas::CPU)
		free(ptr);
	      else
		QDP_get_global_cache().signoffViaPtr(ptr);
	    };
	  }
#    endif // defined(QDP_IS_QDPJIT)
	  cudactx = std::make_shared<superbblas::Context>(superbblas::createGpuContext(dev));
	  getDestroyList().push_back([] { getGpuContext().reset(); });
	}
	return cudactx;
#  else	 // SUPERBBLAS_USE_GPU
	return getCpuContext();
#  endif // SUPERBBLAS_USE_GPU
      }

      // Return a context on either the host or the device
      inline const std::shared_ptr<superbblas::Context>& getContext(DeviceHost dev)
      {
	return dev == OnHost ? getCpuContext() : getGpuContext();
      }

      /// Return if two devices are the same

      inline bool is_same(DeviceHost a, DeviceHost b)
      {
#  ifdef SUPERBBLAS_USE_GPU
	return a == b;
#  else
	// Without gpus, OnHost and OnDefaultDevice means on cpu.
	return true;
#  endif
      }

      /// is_complex<T>::value is true if `T` is complex

      template <typename T>
      struct is_complex : std::false_type {
      };

      template <typename T>
      struct is_complex<std::complex<T>> : std::true_type {
      };

      /// real_type<T>::type is T::value_type if T is complex or DIYComplex; otherwise it is T

      template <typename T>
      struct real_type {
	using type = T;
      };

      template <typename T>
      struct real_type<std::complex<T>> {
	using type = T;
      };

      template <typename T>
      struct real_type<DIYComplex<T>> {
	using type = T;
      };

      /// is_diycomplex<T>::value is true if `T` is DIYComplex

      template <typename T>
      struct is_diycomplex : std::false_type {
      };

      template <typename T>
      struct is_diycomplex<DIYComplex<T>> : std::true_type {
      };

      /// base_type<T>::type is T excepting for base_type<DIYComplex<T>>::type that is T

      template <typename T>
      struct base_type {
	using type = T;
      };

      template <typename T>
      struct base_type<DIYComplex<T>> {
	using type = T;
      };

      /// Return x if conjugate is false and conj(x) otherwise
      /// \param x: value to conjugate

      template <typename T, typename std::enable_if<is_complex<T>::value, bool>::type = true>
      T cond_conj(bool conjugate, const T& x)
      {
	return (conjugate ? std::conj(x) : x);
      }

      template <typename T, typename std::enable_if<!is_complex<T>::value, bool>::type = true>
      T cond_conj(bool, const T& x)
      {
	return x;
      }

      /// Return an ordering with labels 0, 1, ...
      inline std::string getTrivialOrder(std::size_t N)
      {
	std::string r(N, 0);
	for (std::size_t i = 0; i < N; ++i)
	  r[i] = (i + 1) % 128;
	return r;
      }

      /// Return a map with pairs from elements withdraw from two lists
      /// ita_begin, first element for the first pair
      /// ita_end, first element not to include
      /// itb_begin, second element for the first pair

      template <typename ITA_BEGIN, typename ITA_END, typename ITB_BEGIN>
      std::map<char, int> zip(ITA_BEGIN ita_begin, ITA_END ita_end, ITB_BEGIN itb_begin)
      {
	std::map<char, int> m;
	while (ita_begin != ita_end)
	{
	  m[*ita_begin] = *itb_begin;
	  ita_begin++;
	  itb_begin++;
	}
	return m;
      }

      /// Return whether the tensor isn't local or on master or replicated
      inline bool isDistributedOnEveryone(const Distribution& dist)
      {
	return dist != OnMaster && dist != OnEveryoneReplicated && dist != Local && dist != Glocal;
      }

      /// Stores the subtensor supported on each node (used by class Tensor)
      template <std::size_t N>
      struct TensorPartition {
      public:
	using PartitionStored = std::vector<superbblas::PartitionItem<N>>;
	Coor<N> dim;	   ///< Dimensions of the tensor
	PartitionStored p; ///< p[i] = {first coordinate, size} of tensor on i-th node
	bool isLocal;	   ///< Whether the partition is non-collective

	/// Constructor
	/// \param order: dimension labels (use x, y, z, t for lattice dimensions)
	/// \param dim: dimension size for the tensor
	/// \param dist: how to distribute the tensor among the nodes

	TensorPartition(const std::string& order, Coor<N> dim, Distribution dist) : dim(dim)
	{
	  detail::check_order<N>(order);
	  isLocal = false;
	  if (dist == OnMaster)
	  {
	    p = all_tensor_on_master(dim);
	  }
	  else if (dist == OnEveryoneReplicated)
	  {
	    p = all_tensor_replicated(dim);
	  }
	  else if (dist == OnEveryoneAsChroma)
	  {
	    p = partitioning_chroma_compatible(order, dim);
	  }
	  else if (dist == Local)
	  {
	    p = local(dim);
	    isLocal = true;
	  }
	  else if (dist == Glocal)
	  {
	    throw std::runtime_error("TensorPartition: unsupported distribution");
	  }
	  else
	  {
	    p = partitioning_distributed(order, dim, dist);
	  }
	}

	/// Constructor for `insert_dimension`
	/// \param dim: dimension size for the tensor
	/// \param p: partition
	/// \praam isLocal: whether the tensor is local

	TensorPartition(Coor<N> dim, const PartitionStored& p, bool isLocal)
	  : dim(dim), p(p), isLocal(isLocal)
	{
	}

	/// Empty constructor
	TensorPartition() : dim{}, p{}, isLocal{false}
	{
	}

	/// Return the volume of the tensor supported on this node
	std::size_t localVolume() const
	{
	  return superbblas::detail::volume(p[MpiProcRank()][1]);
	}

	/// Return the first coordinate store locally
	Coor<N> localFrom() const
	{
	  return p[MpiProcRank()][0];
	}

	/// Return the number of elements store locally in each dimension
	Coor<N> localSize() const
	{
	  return p[MpiProcRank()][1];
	}

	/// Return how many processes have support on this tensor
	/// Note that it may differ from MPI's numProcs if the tensor does not have support on all processes.

	unsigned int numProcs() const
	{
	  unsigned int numprocs = 0;
	  for (const auto& i : p)
	    if (superbblas::detail::volume(i[1]) > 0)
	      numprocs++;
	  return numprocs;
	}

	/// Return the process rank on this tensor or -1 if this process does not have support on the tensor
	/// Note that it may differ from MPI's rank if the tensor does not have support on all processes.

	int procRank() const
	{
	  // Return -1 if this process does not have support on the tensor
	  int mpi_rank = MpiProcRank();
	  if (superbblas::detail::volume(p[mpi_rank][1]) == 0)
	    return -1;

	  // Return as rank how many processes with MPI rank smaller than this process have support
	  int this_rank = 0;
	  for (int i = 0; i < mpi_rank; ++i)
	    if (superbblas::detail::volume(p[i][1]) > 0)
	      this_rank++;
	  return this_rank;
	}

	/// Return the MPI process rank
	int MpiProcRank() const
	{
	  return (isLocal ? 0 : Layout::nodeNumber());
	}

	/// Return the maximum local volume supported supported by a process

	std::size_t maxLocalVolume() const
	{
	  std::size_t maxLocalVol = 0;
	  for (const auto& it : p)
	    maxLocalVol = std::max(maxLocalVol, superbblas::detail::volume(it[1]));
	  return maxLocalVol;
	}

	/// Return whether other partition is compatible with this one

	template <std::size_t N0>
	bool is_compatible(const std::string& o0, const TensorPartition<N0>& t,
			   const std::string& o1, const std::string& labelToCompare) const
	{
	  if (t.p.size() != p.size())
	    return false;
	  for (unsigned int i = 0; i < p.size(); ++i)
	    if (!compatibleRanges(o0, p[i][0], p[i][1], o1, t.p[i][0], t.p[i][1], labelToCompare))
	      return false;

	  return true;
	}

	/// Make a partition compatible with a given one

	template <std::size_t N1>
	TensorPartition<N1> make_compatible(const std::string& o, const std::string& o1,
					    const Coor<N1>& new_dim,
					    const std::string& labelsToCompare) const
	{
	  if (o.size() != N || o1.size() != N1)
	    throw std::runtime_error(
	      "make_compatible: one the given orders does not match the expected length");

	  typename TensorPartition<N1>::PartitionStored r(
	    p.size(), std::array<Coor<N1>, 2>{Coor<N1>{{}}, new_dim});
	  for (unsigned int i = 0; i < p.size(); ++i)
	  {
	    for (unsigned int j = 0; j < N1; ++j)
	    {
	      if (std::find(labelsToCompare.begin(), labelsToCompare.end(), o1[j]) !=
		  labelsToCompare.end())
	      {
		int j0 = std::find(o.begin(), o.end(), o1[j]) - o.begin();
		r[i][0][j] = p[i][0][j0];
		r[i][1][j] = p[i][1][j0];
	      }
	      if (superbblas::detail::volume(r[i][1]) == 0)
		r[i] = std::array<Coor<N1>, 2>{Coor<N1>{{}}, Coor<N1>{{}}};
	    }
	  }
	  TensorPartition<N1> new_t{new_dim, r, isLocal};

	  // TODO: Fusing different tensor partitions isn't trivial. If both partitions differ in the number of
	  // active processes (processes with nonzero support), then the current implementation will fail
	  if (!is_compatible(o, new_t, o1, labelsToCompare))
	    throw std::runtime_error("make_compatible is broken and you hit a corner case");

	  return new_t;
	}

	/// Insert a new non-distributed dimension

	TensorPartition<N + 1> insert_dimension(std::size_t pos, std::size_t dim_size) const
	{
	  typename TensorPartition<N + 1>::PartitionStored r;
	  r.reserve(p.size());
	  for (const auto& i : p)
	    r.push_back({insert_coor(i[0], pos, 0), insert_coor(i[1], pos, dim_size)});
	  return TensorPartition<N + 1>{insert_coor(dim, pos, dim_size), r, isLocal};
	}

	/// Remove a non-distributed dimension

	TensorPartition<N - 1> remove_dimension(std::size_t pos) const
	{
	  typename TensorPartition<N - 1>::PartitionStored r;
	  r.reserve(p.size());
	  for (const auto& i : p)
	    r.push_back({remove_coor(i[0], pos), remove_coor(i[1], pos)});
	  return TensorPartition<N - 1>{remove_coor(dim, pos), r, isLocal};
	}

	/// Split a dimension into a non-distributed dimension and another dimension

	template <std::size_t Nout, typename std::enable_if<(N > 0), bool>::type = true>
	TensorPartition<Nout> split_dimension(std::size_t pos, const Coor<Nout>& new_dim) const
	{
	  typename TensorPartition<Nout>::PartitionStored r;
	  r.reserve(p.size());
	  for (const auto& i : p)
	    r.push_back({detail::split_dimension(pos, i[0], new_dim, From),
			 detail::split_dimension(pos, i[1], new_dim, Size)});
	  return TensorPartition<Nout>{detail::split_dimension(pos, dim, new_dim, Size), r,
				       isLocal};
	}

	/// Coarse the ranges on each process

	template <typename std::enable_if<(N > 0), bool>::type = true>
	TensorPartition<N> coarse_support(const Coor<N>& blocking) const
	{
	  typename TensorPartition<N>::PartitionStored r;
	  r.reserve(p.size());
	  for (const auto& i : p)
	    r.push_back(detail::coarse_range(i, blocking));
	  return TensorPartition<N>{dim, r, isLocal};
	}

	/// Collapse several dimensions into another dimension

	template <std::size_t Nout, typename std::enable_if<(Nout > 0), bool>::type = true>
	TensorPartition<Nout> collapse_dimensions(std::size_t pos) const
	{
	  typename TensorPartition<Nout>::PartitionStored r;
	  r.reserve(p.size());
	  for (const auto& i : p)
	    r.push_back({detail::collapse_dimensions<Nout>(pos, i[0], dim, From),
			 detail::collapse_dimensions<Nout>(pos, i[1], dim, Size)});
	  return TensorPartition<Nout>{detail::collapse_dimensions<Nout>(pos, dim, dim, Size), r,
				       isLocal};
	}

	/// Reshape several dimensions into another dimension
	/// \param ncollapse: number of dimensions to collapse starting from each old dimension
	/// \param nsplit: number of dimensions to split starting from each old dimension
	/// \param new_dim: maximum dimension size for the new tensor

	template <std::size_t Nout, typename std::enable_if<(N > 0 && Nout > 0), bool>::type = true>
	std::pair<ReshapeDimensionsError, TensorPartition<Nout>>
	reshape_dimensions(const Coor<N>& ncollapse, const Coor<N>& nsplit,
			   const Coor<Nout>& new_dim) const
	{
	  auto new_dim_aux =
	    detail::reshape_dimensions<Nout>(ncollapse, nsplit, dim, new_dim, Size, dim);
	  if (new_dim_aux.first != Success)
	    return {new_dim_aux.first, {}};
	  typename TensorPartition<Nout>::PartitionStored r;
	  r.reserve(p.size());
	  for (const auto& i : p)
	  {
	    auto new_from =
	      detail::reshape_dimensions<Nout>(ncollapse, nsplit, dim, new_dim, From, i[0]);
	    auto new_size =
	      detail::reshape_dimensions<Nout>(ncollapse, nsplit, dim, new_dim, Size, i[1]);
	    if (new_from.first != Success)
	      return {new_from.first, {}};
	    if (new_size.first != Success)
	      return {new_size.first, {}};
	    r.push_back({new_from.second, new_size.second});
	  }
	  return {Success, TensorPartition<Nout>{new_dim_aux.second, r, isLocal}};
	}

	/// Extend the support of distributed dimensions by one step in each direction

	TensorPartition<N> extend_support(Coor<N> m) const
	{
	  typename TensorPartition<N>::PartitionStored r;
	  r.reserve(p.size());
	  for (const auto& i : p)
	  {
	    superbblas::PartitionItem<N> fs;
	    for (unsigned int j = 0; j < N; ++j)
	    {
	      fs[1][j] = std::min(i[1][j] + 2 * m[j], dim[j]);
	      fs[0][j] = (fs[1][j] < dim[j] ? (i[0][j] - m[j] + dim[j]) % dim[j] : 0);
	    }
	    r.push_back(fs);
	  }
	  return TensorPartition<N>{dim, r, isLocal};
	}

	/// Return a subpartition given a range

	TensorPartition<N> get_subpartition(const Coor<N>& from, const Coor<N>& size) const
	{
	  typename TensorPartition<N>::PartitionStored r;
	  r.reserve(p.size());
	  for (const auto& i : p)
	  {
	    Coor<N> lfrom, lsize;
	    superbblas::detail::intersection(i[0], i[1], from, size, dim, lfrom, lsize);
	    r.push_back(superbblas::detail::volume(lsize) == 0
			  ? std::array<Coor<N>, 2>{Coor<N>{{}}, Coor<N>{{}}}
			  : std::array<Coor<N>, 2>{normalize_coor(lfrom - from, size), lsize});
	  }
	  return TensorPartition<N>{size, r, isLocal};
	}

	/// Return a partition with the local portion of the tensor

	TensorPartition<N> get_local_partition() const
	{
	  return TensorPartition<N>{
	    localSize(), PartitionStored(1, superbblas::PartitionItem<N>{{{}, localSize()}}), true};
	}

	/// Return a partition with the local portion of the tensor

	TensorPartition<N> get_glocal_partition() const
	{
	  PartitionStored r(p.size());
	  r[MpiProcRank()] = p[MpiProcRank()];
	  return TensorPartition<N>{dim, r, isLocal};
	}

	/// Return a copy of this tensor with a compatible distribution to be contracted with the given tensor
	/// \param order: labels for this distribution
	/// \param t: given tensor distribution
	/// \param ordert: labels for the given distribution

	template <std::size_t Nt>
	TensorPartition<N> make_suitable_for_contraction(const std::string& order,
							 const TensorPartition<Nt>& t,
							 const std::string& ordert) const
	{
	  PartitionStored r(p.size());
	  std::map<char, Index> mf, ms;
	  for (std::size_t i = 0; i < N; ++i)
	    mf[order[i]] = 0;
	  for (std::size_t i = 0; i < N; ++i)
	    ms[order[i]] = dim[i];
	  for (std::size_t pi = 0; pi < p.size(); ++pi)
	  {
	    std::map<char, Index> mfrom = mf;
	    for (std::size_t i = 0; i < Nt; ++i)
	      mfrom[ordert[i]] = t.p[pi][0][i];
	    for (std::size_t i = 0; i < N; ++i)
	      r[pi][0][i] = mfrom[order[i]];

	    std::map<char, Index> msize = ms;
	    for (std::size_t i = 0; i < Nt; ++i)
	      msize[ordert[i]] = t.p[pi][1][i];
	    for (std::size_t i = 0; i < N; ++i)
	      r[pi][1][i] = msize[order[i]];

	    if (superbblas::detail::volume(r[pi][1]) == 0)
	      r[pi] = std::array<Coor<N>, 2>{Coor<N>{{}}, Coor<N>{{}}};
	  }
	  return TensorPartition<N>{dim, r, isLocal};
	}

      private:
	/// Return a partitioning for a non-collective tensor
	/// \param dim: dimension size for the tensor

	static PartitionStored local(Coor<N> dim)
	{
	  return PartitionStored(1, superbblas::PartitionItem<N>{{{}, dim}});
	}

	/// Return a partitioning where the root node has support for the whole tensor
	/// \param dim: dimension size for the tensor

	static PartitionStored all_tensor_on_master(Coor<N> dim)
	{
	  int nprocs = Layout::numNodes();
	  // Set the first coordinate and size of tensor supported on each proc to zero excepting
	  // on proc 0, where the size is set to dim
	  PartitionStored fs(nprocs);
	  if (1 <= nprocs)
	    fs[0][1] = dim;
	  return fs;
	}

	/// Return a partitioning where all nodes have support for the whole tensor
	/// \param dim: dimension size for the tensor

	static PartitionStored all_tensor_replicated(Coor<N> dim)
	{
	  int nprocs = Layout::numNodes();
	  // Set the first coordinate of the tensor supported on each prop to zero and the size
	  // to dim
	  PartitionStored fs(nprocs);
	  for (auto& it : fs)
	    it[1] = dim;
	  return fs;
	}

	/// Return a partitioning for a tensor of `dim` dimension onto a grid of processes
	/// \param order: dimension labels (use x, y, z, t for lattice dimensions)
	/// \param dim: dimension size for the tensor

	static PartitionStored partitioning_chroma_compatible(const std::string& order, Coor<N> dim)
	{
	  // Find a dimension label in `order` that is going to be distributed
	  const char dist_labels[] = "xyzt"; // distributed dimensions
	  int first_dist_label = -1;
	  for (unsigned int i = 0; i < std::strlen(dist_labels); ++i)
	  {
	    const auto& it = std::find(order.begin(), order.end(), dist_labels[i]);
	    if (it != order.end())
	    {
	      first_dist_label = it - order.begin();
	      break;
	    }
	  }

	  // If no dimension is going to be distributed, the whole tensor will have support only on node zero
	  if (first_dist_label < 0)
	    return all_tensor_on_master(dim);

	  // Get the number of procs use in each dimension; for know we put as many as chroma
	  // put onto the lattice dimensions
	  multi1d<int> procs_ = Layout::logicalSize();
	  Coor<N> procs = kvcoors<N>(
	    order, {{'x', procs_[0]}, {'y', procs_[1]}, {'z', procs_[2]}, {'t', procs_[3]}}, 1,
	    NoThrow);

	  // For each proc, get its coordinate in procs (logical coordinate) and compute the
	  // fair range of the tensor supported on the proc
	  int num_procs = Layout::numNodes();
	  PartitionStored fs(num_procs);
	  for (int rank = 0; rank < num_procs; ++rank)
	  {
	    multi1d<int> cproc_ = Layout::getLogicalCoordFrom(rank);
	    Coor<N> cproc = kvcoors<N>(
	      order, {{'x', cproc_[0]}, {'y', cproc_[1]}, {'z', cproc_[2]}, {'t', cproc_[3]}}, 0,
	      NoThrow);
	    for (unsigned int i = 0; i < N; ++i)
	    {
	      // First coordinate in process with rank 'rank' on dimension 'i'
	      fs[rank][0][i] = dim[i] / procs[i] * cproc[i] + std::min(cproc[i], dim[i] % procs[i]);
	      // Number of elements in process with rank 'cproc[i]' on dimension 'i'
	      fs[rank][1][i] =
		dim[i] / procs[i] + (dim[i] % procs[i] > cproc[i] ? 1 : 0) % procs[i];
	    }

	    // Avoid replicating parts of tensor if some of the lattice dimensions does not participate on this tensor
	    for (unsigned int i = 0; i < std::strlen(dist_labels); ++i)
	    {
	      if (std::find(order.begin(), order.end(), dist_labels[i]) != order.end())
		continue;
	      if (cproc_[i] > 0)
	      {
		fs[rank][1][first_dist_label] = 0;
		break;
	      }
	    }

	    // Normalize
	    if (superbblas::detail::volume(fs[rank][1]) == 0)
	      fs[rank] = std::array<Coor<N>, 2>{Coor<N>{{}}, Coor<N>{{}}};
	  }
	  return fs;
	}

	/// Return a partitioning for a tensor of `dim` dimension onto a grid of processes
	/// \param order: dimension labels
	/// \param dim: dimension size for the tensor
	/// \param order: labels to distribute

	static PartitionStored partitioning_distributed(const std::string& order,
							const Coor<N>& dim,
							const std::string& dist_labels)
	{
	  Coor<N> dist_dim = dim;

	  // Update the dimension x with the even-odd label X
	  {
	    const auto& itX = std::find(order.begin(), order.end(), 'X');
	    const auto& itx = std::find(order.begin(), order.end(), 'x');
	    if (itX != order.end() && itx != order.end())
	    {
	      dist_dim[itx - order.begin()] *= dim[itX - order.begin()];
	    }
	  }

	  // Avoid splitting even and odds components for xyzt
	  const std::string even_odd_labels = "xyzt";
	  for (unsigned int i = 0; i < even_odd_labels.size(); ++i)
	  {
	    const auto& it = std::find(order.begin(), order.end(), even_odd_labels[i]);
	    if (it != order.end() && dist_dim[it - order.begin()] % 2 == 0)
	      dist_dim[it - order.begin()] /= 2;
	  }

	  int num_procs = Layout::numNodes();
	  auto procs = superbblas::partitioning_distributed_procs(order.c_str(), dist_dim,
								  dist_labels.c_str(), num_procs);
	  return superbblas::basic_partitioning(order.c_str(), dim, procs, dist_labels.c_str(),
						num_procs);
	}
      };

      template <typename T>
      struct WordType {
	using type = T;
      };

      template <typename T>
      struct WordType<std::complex<T>> {
	using type = T;
      };

      /// Return a Nan for float, double, and complex variants
      template <typename T>
      struct NaN;

      /// Specialization for int
      template <>
      struct NaN<int> {
	static int get()
	{
	  return std::numeric_limits<int>::min();
	}
      };

      /// Specialization for float
      template <>
      struct NaN<float> {
	static float get()
	{
	  return std::nanf("");
	}
      };

      /// Specialization for double
      template <>
      struct NaN<double> {
	static double get()
	{
	  return std::nan("");
	}
      };

      /// Specialization for std::complex
      template <typename T>
      struct NaN<std::complex<T>> {
	static std::complex<T> get()
	{
	  return std::complex<T>{NaN<T>::get(), NaN<T>::get()};
	}
      };

      /// Specialization for DIYComplex
      template <typename T>
      struct NaN<DIYComplex<T>> {
	static T get()
	{
	  return NaN<T>::get();
	}
      };

      /// Return if a float, double, and std::complex is finite
      template <typename T>
      struct IsFinite {
	static bool get(T v)
	{
	  return std::isfinite(v);
	}
      };

      /// Specialization for std::complex
      template <typename T>
      struct IsFinite<std::complex<T>> {
	static bool get(std::complex<T> v)
	{
	  return std::isfinite(v.real()) && std::isfinite(v.imag());
	}
      };

      namespace repr
      {
	template <typename Ostream, std::size_t N>
	Ostream& operator<<(Ostream& s, Coor<N> o)
	{
	  s << "[";
	  if (N > 0)
	    s << o[0];
	  for (unsigned int i = 1; i < N; ++i)
	    s << "," << o[i];
	  s << "]";
	  return s;
	}

	template <typename Ostream, typename T>
	Ostream& operator<<(Ostream& s, std::complex<T> o)
	{
	  s << std::real(o) << "+" << std::imag(o) << "i";
	  return s;
	}

	template <typename Ostream, typename T,
		  typename std::enable_if<std::is_floating_point<T>::value, bool>::type = true>
	Ostream& operator<<(Ostream& s, T o)
	{
	  s.operator<<(o);
	  return s;
	}

	template <typename Ostream, typename T, std::size_t N>
	Ostream& operator<<(Ostream& s, const std::array<T, N>& o);

	template <typename Ostream, typename T>
	Ostream& operator<<(Ostream& s, const std::vector<T>& o)
	{
	  s << "{";
	  for (const auto& i : o)
	    s << i;
	  s << "}";
	  return s;
	}

	template <typename Ostream, typename T, std::size_t N>
	Ostream& operator<<(Ostream& s, const std::array<T, N>& o)
	{
	  s << "{";
	  for (const auto& i : o)
	    s << i;
	  s << "}";
	  return s;
	}
      }

      inline void log(int level, const std::string& s)
      {
	static int log_level = []() {
	  const char* l = std::getenv("SB_LOG");
	  if (l)
	    return std::atoi(l);
	  return 0;
	}();
	if (log_level < level)
	  return;
	QDPIO::cout << s << std::endl;
	QDPIO::cout.flush();
      }

      inline void log_mem()
      {
	if (!superbblas::getTrackingMemory())
	  return;
	std::stringstream ss;
	ss << "mem usage, CPU: " << std::fixed << std::setprecision(0)
	   << superbblas::getCpuMemUsed(0) / 1024 / 1024
	   << " MiB   GPU: " << superbblas::getGpuMemUsed(0) / 1024 / 1024 << " MiB";
	log(1, ss.str());
      }

      template <typename T, typename A, typename B,
		typename std::enable_if<!is_complex<T>::value, bool>::type = true>
      T safe_div(A a, B b)
      {
	if (std::fabs(std::imag(a)) != 0 || std::fabs(std::imag(b)) != 0)
	  throw std::runtime_error("Invalid division");
	return std::real(a) / std::real(b);
      }

      template <typename T, typename A, typename B,
		typename std::enable_if<is_complex<T>::value, bool>::type = true>
      T safe_div(A a, B b)
      {
	return (T)a / (T)b;
      }

      inline bool is_default_device_gpu()
      {
	static bool v = []() {
	  const char* l = std::getenv("SB_DEFAULT_DEVICE_GPU");
	  if (l)
	    return std::atoi(l) != 0;
	  return true;
	}();
	return v;
      }

      /// Data allocation
      template <typename T>
      struct Allocation {
	/// Allocation
	T* ptr;

	/// Context of the allocation
	std::shared_ptr<superbblas::Context> ctx;

	/// Unfinished operations on the allocation
	std::vector<superbblas::Request> pending_operations;

	/// Deallocate the pointer on destruction
	bool destroy_ptr;

	/// Allocate n elements of type T with the given context
	/// \param n: number of elements to allocate
	/// \param ctx: context of the allocation

	Allocation(std::size_t n, const std::shared_ptr<superbblas::Context>& ctx)
	  : ptr(superbblas::allocate<T>(n, *ctx)), ctx(ctx), destroy_ptr(true)
	{
	}

	/// User given pointer that will not be deallocated automatically
	/// \param ptr: pointer to an allocation
	/// \param ctx: context of the allocation

	Allocation(T* ptr, const std::shared_ptr<superbblas::Context>& ctx)
	  : ptr(ptr), ctx(ctx), destroy_ptr(false)
	{
	}

	/// Destructor

	~Allocation()
	{
	  finish_pending_operations();
	  if (destroy_ptr)
	    superbblas::deallocate(ptr, *ctx);
	}

	/// Return the pointer

	T* data()
	{
	  finish_pending_operations();
	  return ptr;
	}

	/// Append a pending operation
	/// \param req: pending operation to finish later
	/// NOTE: finish the operation for pointers not managed; those come from Chroma objects
	///       and Chroma users may get unexpected results if they access the Chroma object
	///       while the proxy Tensor object created with `asTensorView` is still alive.

	void append_pending_operation(const superbblas::Request& req)
	{
	  if (destroy_ptr)
	  {
	    if (req)
	      pending_operations.push_back(req);
	  }
	  else
	  {
	    superbblas::wait(req);
	  }
	}

	/// Finish all pending operations
	void finish_pending_operations()
	{
	  for (const auto& i : pending_operations)
	    superbblas::wait(i);
	  pending_operations.clear();
	}
      };
    }

    enum CopyingTrash { dontCopyingTrash, doCopyingTrash };

    /// Class for operating dense tensors

    template <std::size_t N, typename T>
    struct Tensor {
      using value_type = typename detail::base_type<T>::type;
      static_assert(superbblas::supported_type<value_type>::value, "Not supported type");

      /// Allocation type
      /// NOTE: the complex types decay to the base type, which is needed by `toFakeReal`
      using Allocation = detail::Allocation<typename detail::real_type<T>::type>;

    public:
      std::string order;		      ///< Labels of the tensor dimensions
      Coor<N> dim;			      ///< Length of the tensor dimensions
      std::shared_ptr<Allocation> allocation; ///< Tensor storage
      std::shared_ptr<detail::TensorPartition<N>>
	p;		      ///< Distribution of the tensor among the processes
      Distribution dist;      ///< Whether the tensor is stored on the cpu or a device
      Coor<N> from;	      ///< First active coordinate in the tensor
      Coor<N> size;	      ///< Number of active coordinates on each dimension
      Stride<N> strides;      ///< Displacement for the next element along every direction
      value_type scalar;      ///< Scalar factor of the tensor for unconjugated
      bool conjugate;	      ///< Whether the values are implicitly conjugated
      bool eg;		      ///< Whether this tensor is an example
      bool unordered_writing; ///< Whether to allow execution of writing operations
			      /// in a different order than the one issue
      char complexLabel;      /// label for the dimension having the real and the imaginary part
			      /// (only used when `T` is DIYComplex

      /// Return a string describing the tensor
      /// \param ptr: pointer to the memory allocation
      /// \return: the string representing the tensor

      std::string repr(value_type* ptr = nullptr) const
      {
	using namespace detail::repr;
	std::stringstream ss;
	ss << "Tensor{";
	if (ptr)
	  ss << "data:" << ptr << ", ";
	std::size_t sizemb = p->localVolume() * sizeof(T) / 1024 / 1024;
	ss << "order:" << order << ", from:" << from << ", size:" << size << ", dim:" << dim
	   << ", dist:" << dist << ", local_storage:" << sizemb << " MiB}";
	return ss.str();
      }

      /// Constructor
      /// \param order: dimension labels of the tensor
      /// \param dim: size for each dimension
      /// \param dev: where to allocate the content on the GPU if available (`OnDefaultDevice`)
      ///        or on CPU always (`OnHost`)
      /// \param dist: how to distribute the tensor, see `Distribution`

      Tensor(const std::string& order, Coor<N> dim, DeviceHost dev = OnDefaultDevice,
	     Distribution dist = OnEveryone, char complexLabel = 0)
	: Tensor(order, dim, dev, dist,
		 std::make_shared<detail::TensorPartition<N>>(
		   detail::TensorPartition<N>(order, dim, dist)),
		 false /*= unordered_writing */, complexLabel)
      {
      }

      /// Empty constructor

      Tensor()
	: order(detail::getTrivialOrder(N)),
	  dim{{}},
	  p(std::make_shared<detail::TensorPartition<N>>(
	    detail::TensorPartition<N>(detail::getTrivialOrder(N), {{}}, OnEveryoneReplicated))),
	  dist(OnEveryoneReplicated),
	  from{{}},
	  size{{}},
	  strides{{}},
	  scalar{0},
	  conjugate{false},
	  eg{false},
	  unordered_writing{false},
	  complexLabel{0}
      {
      }

      /// Constructor for bringing the memory allocation (see `asTensorView`)
      /// \param order: dimension labels of the tensor
      /// \param dim: size for each dimension
      /// \param dev: where to allocate the content on the GPU if available (`OnDefaultDevice`)
      ///        or on CPU always (`OnHost`)
      /// \param dist: how to distribute the tensor, see `Distribution`
      /// \param ptr: pointer to the first element

      Tensor(const std::string& order, Coor<N> dim, DeviceHost dev, Distribution dist,
	     value_type* ptr, char complexLabel = 0)
	: order(order),
	  dim(dim),
	  allocation(std::make_shared<Allocation>((typename detail::real_type<T>::type*)ptr,
						  detail::getContext(dev))),
	  dist(dist),
	  from{{}},
	  size(dim),
	  strides(detail::get_strides<std::size_t, N>(dim, superbblas::FastToSlow)),
	  scalar{1},
	  conjugate{false},
	  eg{false},
	  unordered_writing{false},
	  complexLabel{complexLabel}
      {
	checkOrder();

	// For now, TensorPartition creates the same distribution as chroma for tensor with
	// dimensions divisible by chroma logical dimensions
	p = std::make_shared<detail::TensorPartition<N>>(
	  detail::TensorPartition<N>(order, dim, dist));
      }

      /// Internal constructor, used by `toFakeReal`
      /// \param order: dimension labels of the tensor
      /// \param dim: size for each dimension
      /// \param allocation: allocation
      /// \param p: partition of the tensor among the processes
      /// \param dist: how to distribute the tensor, see `Distribution`
      /// \param from: coordinate of the first element in this view
      /// \param size: elements in each direction in this view
      /// \param scalar: scalar factor of this view
      /// \param conjugate: whether the elements are implicitly conjugated
      /// \param eg: whether the tensor is an example gratia
      /// \param unordered_writing: whether its allow to apply the writings in different order
      /// \param complexLabel: complexity label

      Tensor(const std::string& order, Coor<N> dim, std::shared_ptr<Allocation> allocation,
	     std::shared_ptr<detail::TensorPartition<N>> p, Distribution dist, Coor<N> from,
	     Coor<N> size, value_type scalar, bool conjugate, bool eg, bool unordered_writing,
	     char complexLabel)
	: order(order),
	  dim(dim),
	  allocation(allocation),
	  p(p),
	  dist(dist),
	  from(normalize_coor(from, dim)),
	  size(size),
	  strides(detail::get_strides<std::size_t, N>(dim, superbblas::FastToSlow)),
	  scalar(scalar),
	  conjugate(conjugate),
	  eg(eg),
	  unordered_writing(unordered_writing),
	  complexLabel(complexLabel)
      {
	checkOrder();
      }

      /// Internal constructor, used by `make_suitable_for_contraction`
      /// \param order: dimension labels of the tensor
      /// \param dim: size for each dimension
      /// \param dist: how to distribute the tensor, see `Distribution`
      /// \param p: partition of the tensor among the processes

      Tensor(const std::string& order, Coor<N> dim, DeviceHost dev, Distribution dist,
	     std::shared_ptr<detail::TensorPartition<N>> p, bool unordered_writing,
	     char complexLabel)
	: order(order),
	  dim(dim),
	  /// NOTE: the extra two factor shouldn't apply for DIYComplex
	  allocation(std::make_shared<Allocation>(
	    p->localVolume() * (detail::is_complex<T>::value ? 2u : 1u), detail::getContext(dev))),
	  p(p),
	  dist(dist),
	  from{{}},
	  size(dim),
	  strides(detail::get_strides<std::size_t, N>(dim, superbblas::FastToSlow)),
	  scalar{1},
	  conjugate{false},
	  eg{false},
	  unordered_writing{unordered_writing},
	  complexLabel{complexLabel}
      {
	checkOrder();
	detail::log_mem();
      }

    protected:
      /// Internal constructor, used by functions making slices, eg. `kvslice_from_size`
      /// \param order: dimension labels of the tensor
      /// \param from: coordinate of the first element in this view
      /// \param size: elements in each direction in this view

      Tensor(const Tensor& t, const std::string& order, Coor<N> from, Coor<N> size)
	: order(order),
	  dim(t.dim),
	  allocation(t.allocation),
	  p(t.p),
	  dist(t.dist),
	  from(normalize_coor(from, t.dim)),
	  size(size),
	  strides(t.strides),
	  scalar{t.scalar},
	  conjugate{t.conjugate},
	  eg{t.eg},
	  unordered_writing{t.unordered_writing},
	  complexLabel{t.complexLabel}
      {
	checkOrder();
      }

      /// Internal constructor, used by `scale` and `conj`
      /// \param scalar: scalar factor of this view
      /// \param conjugate: whether the elements are implicitly conjugated

      Tensor(const Tensor& t, value_type scalar, bool conjugate)
	: order(t.order),
	  dim(t.dim),
	  allocation(t.allocation),
	  p(t.p),
	  dist(t.dist),
	  from(t.from),
	  size(t.size),
	  strides(t.strides),
	  scalar{scalar},
	  conjugate{conjugate},
	  eg{false},
	  unordered_writing{t.unordered_writing},
	  complexLabel{t.complexLabel}
      {
	checkOrder();
      }

    public:
      /// Return whether the tensor is not empty
      ///
      /// Example:
      ///
      ///   Tensor<2,Complex> t("cs", {{Nc,Ns}});
      ///   Tensor<2,Complex> q("cs", {{Nc,0}});
      ///   if (t) std::cout << "t is not empty";  // print this
      ///   if (q) std::cout << "q is not empty";  // doesn't print this

      explicit operator bool() const noexcept
      {
	return volume() > 0;
      }

      /// Return whether the view doesn't start at the origin or doesn't encompass the whole original tensor
      ///
      /// Example:
      ///
      ///   Tensor<2,Complex> t("cs", {{Nc,Ns}});
      ///   t.isSubtensor(); // is false
      ///   t.slice_from_size({{0,1}}).isSubtensor(); // is true
      ///   t.slice_from_size({}, {{0,1}}).isSubtensor(); // is true

      bool isSubtensor() const
      {
	return (from != Coor<N>{{}} || size != dim);
      }

      /// Return the first coordinate supported by the tensor
      ///
      /// Example:
      ///
      ///   Tensor<2,Complex> t("cs", {{Nc,Ns}});
      ///   t.kvfrom(); // is {{'c',0},{'s',0}}
      ///   t.kvslice_from_size({{'s',1}}).kvfrom(); // is {{'c',0},{'s',1}}

      std::map<char, int> kvfrom() const
      {
	std::map<char, int> d;
	for (unsigned int i = 0; i < N; ++i)
	  d[order[i]] = from[i];
	return d;
      }

      /// Return the dimensions of the tensor
      ///
      /// Example:
      ///
      ///   Tensor<2,Complex> t("cs", {{Nc,Ns}});
      ///   t.kvdim(); // is {{'c',Nc},{'s',Ns}}
      ///   t.kvslice_from_size({}, {{'s',1}}).kvdim(); // is {{'c',Nc},{'s',1}}

      std::map<char, int> kvdim() const
      {
	std::map<char, int> d;
	for (unsigned int i = 0; i < N; ++i)
	  d[order[i]] = size[i];
	return d;
      }

      /// Return the allocated dimensions of the tensor
      ///
      /// Example:
      ///
      ///   Tensor<2,Complex> t("cs", {{Nc,Ns}});
      ///   t.kvslice_from_size({}, {{'s',1}}).kvdim(); // is {{'c',Nc},{'s',1}}
      ///   t.kvslice_from_size({}, {{'s',1}}).alloc_kvdim(); // is {{'c',Nc},{'s',2}}

      std::map<char, int> alloc_kvdim() const
      {
	std::map<char, int> d;
	for (unsigned int i = 0; i < N; ++i)
	  d[order[i]] = dim[i];
	return d;
      }

      /// Return the number of the elements in the tensor
      ///
      /// Example:
      ///
      ///   Tensor<2,Complex> t("cs", {{Nc,Ns}});
      ///   t.volume(); // is Nc*Ns
      ///   t.kvslice_from_size({}, {{'s',1}}).volume(); // is Nc*1

      std::size_t volume() const
      {
	return superbblas::detail::volume(size);
      }

      /// Return the number of local elements in the tensor to this process
      ///
      /// Example:
      ///
      ///   Tensor<2,Complex> t("cs", {{Nc,Ns}});
      ///   t.localVolume(); // is Nc*Ns if t replicated among all processes

      std::size_t localVolume() const
      {
	return p->localVolume();
      }

      /// Return the product of the size for each given label
      ///
      /// Example:
      ///
      ///   Tensor<2,Complex> t("cs", {{Nc,Ns}});
      ///   t.volume("c"); // is Nc

      std::size_t volume(const std::string& labels) const
      {
	const auto d = kvdim();
	std::size_t vol = 1;
	for (char l : labels)
	  vol *= d.at(l);
	return vol;
      }

      /// Return whether the tensor is an example
      ///
      /// Example:
      ///
      ///   Tensor<2,Complex> t("cs", {{Nc,Ns}});
      ///   t.volume(); // is Nc*Ns
      ///   t.kvslice_from_size({}, {{'s',1}}).volume(); // is Nc*1

      bool is_eg() const
      {
	return eg;
      }

      /// Return if the given tensor has the same distribution as this
      /// \param w: tensor to compare with

      template <std::size_t Nw, typename Tw>
      bool isDistributedAs(Tensor<Nw, Tw> w, Maybe<std::string> labels = none) const
      {
	return p->is_compatible(order, *w.p, w.order, labels.getSome(order));
      }

      /// Return if the given tensor the same length for the shared dimensions
      /// \param w: tensor to compare with
      /// \param labels: dimension labels to compare if given; all labels otherwise

      template <std::size_t Nw, typename Tw>
      bool is_compatible(Tensor<Nw, Tw> w, Maybe<std::string> labels = none) const
      {
	std::string labels_to_compare = labels.getSome(order);
	auto dims = kvdim();
	auto wdims = w.kvdim();
	for (char c : labels_to_compare)
	  if (wdims.count(c) == 1 && wdims.at(c) != dims.at(c))
	    return false;
	return true;
      }

      /// Return the allocation is managed by superbblas

      bool is_managed() const
      {
	if (!allocation)
	  return true;
	return allocation->destroy_ptr;
      }

      /// Return the pointer to the first local element
      /// NOTE: there will be no pending writing operations

      value_type* data() const
      {
	if (!allocation)
	  return nullptr;

	// If the pointer isn't managed by supperbblas, it may be managed by Chroma
	// and we make sure that all operations from Chroma side are finished
	if (!is_managed())
	  superbblas::syncLegacyStream(ctx());

	return (value_type*)allocation->data();
      }

      /// Return the pointer to the first local element
      /// NOTE: there may be pending writing operations if `unordered_writing` is true

      value_type* data_for_writing() const
      {
	if (!allocation)
	  return nullptr;

	// If the pointer isn't managed by supperbblas, it may be managed by Chroma
	// and we make sure that all operations from Chroma side are finished
	if (!allocation->destroy_ptr)
	  superbblas::syncLegacyStream(ctx());

	if (unordered_writing)
	  return (value_type*)allocation->ptr;

	return (value_type*)allocation->data();
      }

      /// Return the allocation context

      superbblas::Context& ctx() const
      {
	if (!allocation)
	  return *detail::getContext(OnHost);
	return *allocation->ctx;
      }

      /// Get an element of the tensor
      /// \param coor: coordinates of the element to get
      /// \return: the value of the element at the coordinate
      ///
      /// NOTE:
      /// - operation allowed only for tensors supported on the CPU and replicated on every process (or local)
      /// - the operation is slow, avoid in critical performance operations
      ///
      /// Example:
      ///
      ///   Tensor<2,Complex> t("cs", {{Nc,Ns}}, OnHost, OnEveryoneReplicated);
      ///   t.set({0,1}, 1.0); // set the element with c=0 and s=1 to 1.0
      ///   t.get({0,1}); // get the element with c=0 and s=1
      ///
      ///   Tensor<5,double> q("xyztX", latticeSize<5>("xyztX"), OnHost);
      ///   q.getLocal().set({0,0,0,0,0}, 1.0); // set the first local element in this process to 1.0
      ///   q.getLocal().get({0,0,0,0,0}); // get the first local element in this process

      value_type get(Coor<N> coor) const
      {
	if (ctx().plat != superbblas::CPU)
	  throw std::runtime_error(
	    "Unsupported to `get` elements from tensors not stored on the host");
	if (dist != OnEveryoneReplicated && dist != Local)
	  throw std::runtime_error(
	    "Unsupported to `get` elements on a distributed tensor; change the distribution to "
	    "`OnEveryoneReplicated` or local");
	if (is_eg())
	  throw std::runtime_error("Invalid operation from an example tensor");

	// coor[i] = coor[i] + from[i]
	for (unsigned int i = 0; i < N; ++i)
	  coor[i] = normalize_coor(normalize_coor(coor[i], size[i]) + from[i], dim[i]);

	return detail::cond_conj(conjugate,
				 data()[detail::coor2index<N>(coor, dim, strides)] * scalar);
      }

      /// Set an element of the tensor
      /// \param coor: coordinates of the element to set
      /// \param v: the new value of the element
      ///
      /// NOTE:
      /// - operation allowed only for tensors supported on the CPU and replicated on every process (or local)
      /// - the operation is slow, avoid in critical performance operations
      ///
      /// Example:
      ///
      ///   Tensor<2,Complex> t("cs", {{Nc,Ns}}, OnHost, OnEveryoneReplicated);
      ///   t.set({0,1}, 1.0); // set the element with c=0 and s=1 to 1.0
      ///
      ///   Tensor<5,double> q("xyztX", latticeSize<5>("xyztX"), OnHost);
      ///   q.getLocal().set({0,0,0,0,0}, 1.0); // set the first local element in this process to 1.0

      void set(Coor<N> coor, value_type v)
      {
	if (dist != OnEveryoneReplicated && dist != Local)
	  throw std::runtime_error(
	    "Unsupported to `set` elements on a distributed tensor; change the distribution to "
	    "`OnEveryoneReplicated` or local");
	if (is_eg())
	  throw std::runtime_error("Invalid operation from an example tensor");

	if (ctx().plat == superbblas::CPU)
	{
	  // coor[i] = coor[i] + from[i]
	  for (unsigned int i = 0; i < N; ++i)
	    coor[i] = normalize_coor(normalize_coor(coor[i], size[i]) + from[i], dim[i]);

	  data_for_writing()[detail::coor2index<N>(coor, dim, strides)] =
	    detail::cond_conj(conjugate, v) / scalar;
	}
	else
	{
	  Tensor<1, T>(std::string(1, order[0]), Coor<1>{1}, OnHost, OnEveryoneReplicated, &v)
	    .copyTo(this->slice_from_size(coor, superbblas::detail::ones<N>()));
	}
      }

      /// Modify the content this tensor with the result of a function on each element
      /// \param func: function () -> value_type
      /// \param threaded: whether to run threaded

      template <typename Func>
      void fillWithCPUFuncNoArgs(Func func, bool threaded = true)
      {
	if (is_eg())
	  throw std::runtime_error("Invalid operation from an example tensor");

	auto t = isSubtensor() ? cloneOn(OnHost) : make_sure(none, OnHost);
	std::size_t vol = t.getLocal().volume();
	value_type* ptr = t.data_for_writing();

	if (threaded)
	{
#  ifdef _OPENMP
#    pragma omp parallel for schedule(static)
#  endif
	  for (std::size_t i = 0; i < vol; ++i)
	    ptr[i] = func();
	}
	else
	{
	  for (std::size_t i = 0; i < vol; ++i)
	    ptr[i] = func();
	}

	t.copyTo(*this);
      }

      /// Fill the tensor with the value of the function applied to each element
      /// \param func: function (Coor<N>) -> value_type
      /// \param threaded: whether to run threaded

      template <typename Func>
      void fillCpuFunCoor(Func func, bool threaded = true)
      {
	if (is_eg())
	  throw std::runtime_error("Invalid operation from an example tensor");

	using superbblas::detail::operator+;

	auto t = isSubtensor() ? cloneOn(OnHost) : make_sure(none, OnHost);
	std::size_t vol = t.getLocal().volume();
	value_type* ptr = t.data_for_writing();
	/// Number of elements in each direction for the local part
	Coor<N> local_size = t.getLocal().size;
	/// Stride for the local volume
	Stride<N> local_stride =
	  superbblas::detail::get_strides<std::size_t>(local_size, superbblas::FastToSlow);
	/// Coordinates of first elements stored locally
	Coor<N> local_from = t.p->localFrom();

	if (threaded)
	{
#  ifdef _OPENMP
#    pragma omp parallel for schedule(static)
#  endif
	  for (std::size_t i = 0; i < vol; ++i)
	  {
	    // Get the global coordinates
	    Coor<N> c = normalize_coor(
	      superbblas::detail::index2coor(i, local_size, local_stride) + local_from, t.dim);
	    ptr[i] = func(c);
	  }
	}
	else
	{
	  for (std::size_t i = 0; i < vol; ++i)
	  {
	    Coor<N> c = normalize_coor(
	      superbblas::detail::index2coor(i, local_size, local_stride) + local_from, t.dim);
	    ptr[i] = func(c);
	  }
	}

	t.copyTo(*this);
      }

      /// Return a new tensor with the value of the function applied to each element
      /// \param func: function value_type -> value_type for Tr
      /// \param threaded: whether to run threaded

      template <typename Tr, typename Func>
      Tensor<N, Tr> transformWithCPUFun(Func func, bool threaded = true) const
      {
	if (is_eg())
	  throw std::runtime_error("Invalid operation from an example tensor");

	auto t = isSubtensor() ? cloneOn(OnHost) : make_sure(none, OnHost);
	auto r = t.template make_compatible<N, Tr>();
	assert(!r.isSubtensor() && !t.isSubtensor());
	std::size_t vol = t.getLocal().volume();
	value_type* tptr = t.data();
	typename Tensor<N, Tr>::value_type* rptr = r.data();

	if (threaded)
	{
#  ifdef _OPENMP
#    pragma omp parallel for schedule(static)
#  endif
	  for (std::size_t i = 0; i < vol; ++i)
	    rptr[i] = func(tptr[i]);
	}
	else
	{
	  for (std::size_t i = 0; i < vol; ++i)
	    rptr[i] = func(tptr[i]);
	}

	return r.make_sure(none, getDev());
      }

      /// Return a new tensor with the value of the function applied to each element
      /// \param func: function (Coor<N>, value_type) -> value_type for Tr
      /// \param threaded: whether to run threaded

      template <typename Tr, typename FuncWithCoor>
      Tensor<N, Tr> transformWithCPUFunWithCoor(FuncWithCoor func, bool threaded = true) const
      {
	if (is_eg())
	  throw std::runtime_error("Invalid operation from an example tensor");

	using superbblas::detail::operator+;

	auto t = isSubtensor() ? cloneOn(OnHost) : make_sure(none, OnHost);
	auto r = t.template make_compatible<N, Tr>();
	assert(!r.isSubtensor() && !t.isSubtensor());
	std::size_t vol = t.getLocal().volume();
	value_type* tptr = t.data();
	typename Tensor<N, Tr>::value_type* rptr = r.data();
	/// Number of elements in each direction for the local part
	Coor<N> local_size = t.getLocal().size;
	/// Stride for the local volume
	Stride<N> local_stride =
	  superbblas::detail::get_strides<std::size_t>(local_size, superbblas::FastToSlow);
	/// Coordinates of first elements stored locally
	Coor<N> local_from = t.p->localFrom();

	if (threaded)
	{
#  ifdef _OPENMP
#    pragma omp parallel for schedule(static)
#  endif
	  for (std::size_t i = 0; i < vol; ++i)
	  {
	    // Get the global coordinates
	    Coor<N> c = normalize_coor(
	      superbblas::detail::index2coor(i, local_size, local_stride) + local_from, t.dim);
	    rptr[i] = func(c, tptr[i]);
	  }
	}
	else
	{
	  for (std::size_t i = 0; i < vol; ++i)
	  {
	    // Get the global coordinates
	    Coor<N> c = normalize_coor(
	      superbblas::detail::index2coor(i, local_size, local_stride) + local_from, t.dim);
	    rptr[i] = func(c, tptr[i]);
	  }
	}

	return r.make_sure(none, getDev());
      }

      /// Return the coordinates of the first element returning true by the given function
      /// \param func: function (value_type) -> bool

      template <typename Func>
      Maybe<Coor<N>> find(Func func) const
      {
	if (is_eg())
	  throw std::runtime_error("Invalid operation from an example tensor");

	using superbblas::detail::operator+;

	auto t_ = make_sure(none, OnHost, OnMaster);
	auto t = isSubtensor() ? t_.cloneOn(OnHost) : t_;
	assert(!t.isSubtensor());
	std::size_t vol = t.getLocal().volume();
	value_type* tptr = t.data();
	/// Number of elements in each direction for the local part
	Coor<N> local_size = t.getLocal().size;
	/// Stride for the local volume
	Stride<N> local_stride =
	  superbblas::detail::get_strides<std::size_t>(local_size, superbblas::FastToSlow);
	/// Coordinates of first elements stored locally
	Coor<N> local_from = t.p->localFrom();

	Maybe<Coor<N>> r = none;
	for (std::size_t i = 0; i < vol; ++i)
	{
	  if (func(detail::cond_conj(t.conjugate, tptr[i])))
	  {
	    // Get the global coordinates
	    Coor<N> c = normalize_coor(
	      superbblas::detail::index2coor(i, local_size, local_stride) + local_from, t.dim);
	    r = Maybe<Coor<N>>(c);
	    break;
	  }
	}

	return broadcast(r);
      }

      /// Apply the function to each tensor element
      /// \param func: function value_type -> void
      /// \param threaded: whether to run threaded

      template <typename Func>
      void foreachWithCPUFun(Func func, bool threaded = true) const
      {
	if (is_eg())
	  throw std::runtime_error("Invalid operation from an example tensor");

	auto t = isSubtensor() ? cloneOn(OnHost) : make_sure(none, OnHost);
	assert(!t.isSubtensor());
	std::size_t vol = t.getLocal().volume();
	value_type* tptr = t.data();

	if (threaded)
	{
#  ifdef _OPENMP
#    pragma omp parallel for schedule(static)
#  endif
	  for (std::size_t i = 0; i < vol; ++i)
	    func(detail::cond_conj(t.conjugate, tptr[i]));
	}
	else
	{
	  for (std::size_t i = 0; i < vol; ++i)
	    func(detail::cond_conj(t.conjugate, tptr[i]));
	}
      }

      /// Set all elements with the given value
      /// \param v: the new value for all the elements
      ///
      /// Example:
      ///
      ///   Tensor<2,Complex> t("cs", {{Nc,Ns}}, OnHost, OnEveryoneReplicated);
      ///   t.set({0,1}, 1.0); // set the element with c=0 and s=1 to 1.0
      ///
      ///   Tensor<5,double> q("xyztX", latticeSize<5>("xyztX"), OnHost);
      ///   q.getLocal().set({0,0,0,0,0}, 1.0); // set the first local element in this process to 1.0

      void set(value_type v)
      {
	if (std::norm(v) == 0)
	  set_zero();
	else
	  fillWithCPUFuncNoArgs([=]() { return v; });
      }

      /// Return a new tensors with the dimension labels renamed
      /// \param m: dictionary with the dimensions to rename
      /// \return: new view of the tensor with the dimension labels renamed
      ///
      /// Example:
      ///
      ///   Tensor<2,Complex> t("cs", {{Nc,Ns}});
      ///   Tensor<2,Complex> q = t.rename_dims({{'s','S'}});
      ///   q.order; // is "cS"

      Tensor<N, T> rename_dims(const SB::remap& m) const
      {
	return Tensor<N, T>(*this, detail::update_order_and_check<N>(order, m), this->from,
			    this->size);
      }

      /// Return a slice of the tensor starting at coordinate `kvfrom` and taking `kvsize` elements
      /// in each direction. The missing dimensions in `kvfrom` are set to zero and the missing
      /// directions in `kvsize` are set to the size of the tensor.
      ///
      /// \param kvfrom: dictionary with the index of the first element in each direction
      /// \param kvsize: dictionary with the number of elements in each direction
      /// \return: new view of the tensor
      ///
      /// Example:
      ///
      ///   Tensor<2,Complex> t("cs", {{Nc,Ns}});
      ///   t.kvslice_from_size({{'s',1}}); // is a view where the origin element is t(c=0,s=1)
      ///   t.slice_from_size({{0,1}},{{Nc,Ns}}); // equivalent view

      Tensor<N, T> kvslice_from_size(const std::map<char, int>& kvfrom = {},
				     const std::map<char, int>& kvsize = {}) const
      {
	std::map<char, int> updated_kvsize = this->kvdim();
	for (const auto& it : kvsize)
	  updated_kvsize[it.first] = it.second;
	return slice_from_size(kvcoors<N>(order, kvfrom), kvcoors<N>(order, updated_kvsize));
      }

      /// Return a slice of the tensor starting at coordinate `from` and taking `size` elements
      /// in each direction.
      ///
      /// \param from: first coordinate in the view
      /// \param size: number of elements in each direction
      /// \return: new view of the tensor
      ///
      /// Example:
      ///
      ///   Tensor<2,Complex> t("cs", {{Nc,Ns}});
      ///   t.slice_from_size({{0,1}},{{Nc,Ns}}); // view of the tensor starting at element (0,1)
      ///   t.slice_from_size({{0,1}},{{1,1}}); // view of a single element at (0,1)
      ///   t.slice_from_size({{0,1}},{{Nc,1}}); // view of all elements with s=1

      Tensor<N, T> slice_from_size(Coor<N> from, Coor<N> size) const
      {
	for (unsigned int i = 0; i < N; ++i)
	{
	  if (size[i] > this->size[i])
	    throw std::runtime_error(
	      "The size of the slice cannot be larger than the original tensor");
	  if (normalize_coor(from[i], this->size[i]) + size[i] > this->size[i] &&
	      this->size[i] != this->dim[i])
	    throw std::runtime_error(
	      "Unsupported to make a view on a non-contiguous range on the tensor");
	}

	using superbblas::detail::operator+;
	return Tensor<N, T>(*this, order, this->from + from, size);
      }

      /// Return a similar tensor keeping the same distribution
      /// \param new_order: dimension labels of the new tensor
      /// \param kvsize: override the length of the given dimensions
      /// \param new_dev: device
      ///
      /// Example:
      ///
      ///   Tensor<2,Complex> t("cs", {{Nc,Ns}});
      ///   // Create a new tensor as a collection of three `t` tensors
      ///   Tensor<3,Complex> q = t.make_compatible<3>("csn", {{'n',3}});
      ///   // Create a tensor like q but with allocation on host
      ///   Tensor<3,Complex> v = q.make_compatible(none, {}, OnHost);

      template <std::size_t Nn = N, typename Tn = T>
      Tensor<Nn, Tn> make_compatible(const Maybe<std::string>& new_order = none,
				     const std::map<char, int>& kvsize = {},
				     Maybe<DeviceHost> new_dev = none) const
      {
	std::map<char, int> new_kvdim = kvdim();
	for (const auto& it : kvsize)
	  new_kvdim[it.first] = it.second;
	std::string new_order_ = new_order.getSome(order);
	auto new_dim = kvcoors<Nn>(new_order_, new_kvdim, 0, ThrowOnMissing);
	std::string same_dim_labels;
	auto dim_ = kvdim();
	for (char c : new_order_)
	  if (dim_.count(c) == 1 && dim_.at(c) == new_kvdim.at(c))
	    same_dim_labels.push_back(c);
	return Tensor<Nn, Tn>(new_order_, new_dim, new_dev.getSome(getDev()), dist,
			      std::make_shared<detail::TensorPartition<Nn>>(
				p->get_subpartition(from, size)
				  .make_compatible(order, new_order_, new_dim, same_dim_labels)),
			      false /* unordered_writing */, complexLabel);
      }

      /// Return a tensor on the same device and following the same distribution
      /// \param new_order: dimension labels of the new tensor
      /// \param remaining_char: placeholder for the remaining dimensions
      /// \param kvsize: override the length of the given dimensions
      /// \param new_dev: device
      /// \param new_dist: distribution
      ///
      /// Example:
      ///
      ///   Tensor<2,Complex> t("cs", {{Nc,Ns}});
      ///   // Create a new tensor as a collection of three `t` tensors
      ///   Tensor<3,Complex> q = t.make_compatible<3>("%n", '%', "", {{'n',3}});
      ///   // Create a tensor like q but without the dimension c
      ///   Tensor<2,Complex> v = q.make_compatible<2>("%", '%', "c");

      template <std::size_t Nn = N, typename Tn = T>
      Tensor<Nn, Tn>
      make_compatible(const std::string& new_order, char remaining_char,
		const std::string& remove_dims = "", const std::map<char, int>& kvsize = {},
		Maybe<DeviceHost> new_dev = none) const
      {
	return make_compatible<Nn, Tn>(
	  detail::remove_dimensions(get_order_for_reorder(new_order, remaining_char), remove_dims),
	  kvsize, new_dev);
      }

      /// Return a tensor on the same device and following the same distribution
      /// \param new_order: dimension labels of the new tensor
      /// \param kvsize: override the length of the given dimensions
      /// \param new_dev: device
      /// \param new_dist: distribution
      ///
      /// Example:
      ///
      ///   Tensor<2,Complex> t("cs", {{Nc,Ns}});
      ///   // Create a new tensor as a collection of three `t` tensors
      ///   Tensor<3,Complex> q = t.like_this<3>("csn", {{'n',3}});
      ///   // Create a tensor like q but with allocation on host
      ///   Tensor<3,Complex> v = q.like_this(none, {}, OnHost);

      template <std::size_t Nn = N, typename Tn = T>
      Tensor<Nn, Tn>
      like_this(const Maybe<std::string>& new_order = none, const std::map<char, int>& kvsize = {},
		Maybe<DeviceHost> new_dev = none, Maybe<Distribution> new_dist = none) const
      {
	std::map<char, int> new_kvdim = kvdim();
	for (const auto& it : kvsize)
	  new_kvdim[it.first] = it.second;
	std::string new_order_ = new_order.getSome(order);
	auto new_dim = kvcoors<Nn>(new_order_, new_kvdim, 0, ThrowOnMissing);
	return Tensor<Nn, Tn>(new_order_, new_dim, new_dev.getSome(getDev()),
			      new_dist.getSome(dist), complexLabel);
      }

      /// Return a tensor on the same device and following the same distribution
      /// \param new_order: dimension labels of the new tensor
      /// \param remaining_char: placeholder for the remaining dimensions
      /// \param kvsize: override the length of the given dimensions
      /// \param new_dev: device
      /// \param new_dist: distribution
      ///
      /// Example:
      ///
      ///   Tensor<2,Complex> t("cs", {{Nc,Ns}});
      ///   // Create a new tensor as a collection of three `t` tensors
      ///   Tensor<3,Complex> q = t.like_this<3>("%n", '%', "", {{'n',3}});
      ///   // Create a tensor like q but without the dimension c
      ///   Tensor<2,Complex> v = q.like_this<2>("%", '%', "c");

      template <std::size_t Nn = N, typename Tn = T>
      Tensor<Nn, Tn>
      like_this(const std::string& new_order, char remaining_char,
		const std::string& remove_dims = "", const std::map<char, int>& kvsize = {},
		Maybe<DeviceHost> new_dev = none, Maybe<Distribution> new_dist = none) const
      {
	return like_this<Nn, Tn>(
	  detail::remove_dimensions(get_order_for_reorder(new_order, remaining_char), remove_dims),
	  kvsize, new_dev, new_dist);
      }

      /// Return a copy of this tensor, possibly with a new precision `nT`
      ///
      /// Example:
      ///
      ///   Tensor<2,std::complex<double>> t("cs", {{Nc,Ns}});
      ///   Tensor<2,std::complex<double>> v = t.clone(); // copy of t
      ///   Tensor<2,std::complex<float>> q = t.clone<std::complex<float>>(); // copy of t in single prec.

      template <typename Tn = T>
      Tensor<N, Tn> clone() const
      {
	return cloneOn<Tn>(getDev());
      }

      /// Return a copy of this tensor on device `new_dev`, possibly with a new precision `nT`
      /// \param new_dev: device that will hold the new tensor
      ///
      /// Example:
      ///
      ///   Tensor<2,std::complex<double>> t("cs", {{Nc,Ns}});
      ///   Tensor<2,std::complex<double>> v = t.cloneOn(OnHost); // copy of t on host
      ///   Tensor<2,std::complex<float>> q = t.cloneOn<std::complex<float>>(OnHost); // copy of t in single prec. on host

      template <typename Tn = T>
      Tensor<N, Tn> cloneOn(DeviceHost new_dev) const
      {
	if (is_eg())
	  throw std::runtime_error("Invalid operation from an example tensor");

	Tensor<N, Tn> r = dist != Glocal ? like_this<N, Tn>(none, {}, new_dev)
					 : make_compatible<N, Tn>(none, {}, new_dev);
	r.conjugate = conjugate;
	copyTo(r);
	return r;
      }

      /// Return a template of this tensor
      ///
      /// Example:
      ///
      ///   Tensor<2,std::complex<double>> t("cs", {{Nc,Ns}});
      ///   Tensor<2,std::complex<double>> t_eg = t.make_eg();
      ///   Tensor<2,std::complex<double>> q = t_eg.like_this(); // create a new tensor like t

      Tensor<N, T> make_eg() const
      {
	return Tensor<N, T>(
	  order, size,
	  std::make_shared<Allocation>(Allocation(std::size_t(0), detail::getContext(getDev()))),
	  std::make_shared<detail::TensorPartition<N>>(p->get_subpartition(from, size)), dist, {{}},
	  size, value_type{1}, false /* not conjugate */, true /* is eg */,
	  false /* ordered writing */, complexLabel);
      }

      /// Return this tensor but allowing consecutive writing operations (from `copyTo`, `contract`...)
      /// to apply non-atomically and in different order than issued. In return, this may reduce the
      /// latency impact by overlapping communications with other operations.

      Tensor<N, T> make_writing_nonatomic() const
      {
	Tensor<N, T> t = *this;
	t.unordered_writing = true;
	return t;
      }

      /// Return the new ordering based on a partial reordering
      /// \param new_order: new dimension labels order
      /// \param remaining_char: if it isn't the null char, placeholder for the dimensions not given
      ///
      /// If the dimension labels order does not match the current order, return a copy of this
      /// tensor with that ordering. If the given order does not contain all dimensions, only the
      /// involved dimensions are permuted.

      std::string get_order_for_reorder(const std::string& new_order, char remaining_char = 0) const
      {
	std::string new_order1;
	if (remaining_char != 0)
	{
	  std::string::size_type rem_pos = new_order.find(remaining_char);
	  if (rem_pos == std::string::npos)
	  {
	    new_order1 = new_order;
	  }
	  else
	  {
	    new_order1 = new_order.substr(0, rem_pos) +
			 detail::remove_dimensions(order, new_order) +
			 new_order.substr(rem_pos + 1, new_order.size() - rem_pos - 1);
	  }
	}
	else
	{
	  new_order1 = order;
	  unsigned int j = 0;
	  for (unsigned int i = 0; i < N; ++i)
	    if (new_order.find(order[i]) != std::string::npos)
	      new_order1[i] = new_order[j++];
	  if (j < new_order.size())
	    throw std::runtime_error("Unknown labels in the given order");
	}

	return new_order1;
      }

      /// Return a copy of this tensor with the given ordering
      /// \param new_order: new dimension labels order
      /// \param remaining_char: if it isn't the null char, placeholder for the dimensions not given
      ///
      /// If the dimension labels order does not match the current order, return a copy of this
      /// tensor with that ordering. If the given order does not contain all dimensions, only the
      /// involved dimensions are permuted.

      Tensor<N, T> reorder(const std::string& new_order, char remaining_char = 0) const
      {
	std::string new_order1 = get_order_for_reorder(new_order, remaining_char);
	if (order == new_order1)
	  return *this;
	Tensor<N, T> r = make_compatible(new_order1);
	if (is_eg())
	  r = r.make_eg();
	else
	  copyTo(r);
	r.unordered_writing = unordered_writing;
	return r;
      }

      /// Return whether the tensor has complex components although being stored with a non-complex type `T`

      static constexpr bool isFakeReal()
      {
	return detail::is_diycomplex<T>::value;
      }

      /// Check that the dimension labels are valid

      void checkOrder() const
      {
	// Check that all labels are different there are N
	detail::check_order<N>(order);

	/// Throw exception if this a diycomplex tensor but there's no complexity label
	if (isFakeReal() && order.find(complexLabel) == std::string::npos)
	  throw std::runtime_error("checkOrder: DIYComplex tensor missing the complexity label");

	for (auto s : size)
	  if (s < 0)
	    std::runtime_error("Invalid tensor size: it should be positive");
      }

      /// Return a view of this tensor with an extra label for the real and the imaginary parts
      /// \param complexLabel: label to represent the real and the imaginary part

      template <typename U = T>
      typename std::enable_if<!detail::is_diycomplex<U>::value && detail::is_complex<U>::value,
			      Tensor<N + 1, DIYComplex<typename U::value_type>>>::type
      toFakeReal(char complexLabel = '.') const
      {
	std::string new_order = std::string(1, complexLabel) + order;
	Coor<N + 1> new_from = {0};
	std::copy_n(from.begin(), N, new_from.begin() + 1);
	Coor<N + 1> new_size = {2};
	std::copy_n(size.begin(), N, new_size.begin() + 1);
	Coor<N + 1> new_dim = {2};
	std::copy_n(dim.begin(), N, new_dim.begin() + 1);
	if (std::fabs(std::imag(scalar)) != 0)
	  throw std::runtime_error(
	    "Unsupported conversion to fake real tensors with an implicit complex scale");
	typename T::value_type new_scalar = std::real(scalar);
	auto new_p = std::make_shared<detail::TensorPartition<N + 1>>(p->insert_dimension(0, 2));

	return Tensor<N + 1, DIYComplex<typename T::value_type>>(
	  new_order, new_dim, allocation, new_p, dist, new_from, new_size, new_scalar, conjugate,
	  eg, unordered_writing, complexLabel);
      }

      template <typename U = T>
      typename std::enable_if<!detail::is_diycomplex<U>::value && !detail::is_complex<U>::value,
			      Tensor<N, DIYComplex<T>>>::type
      toFakeReal(char complexLabel = '.') const
      {
	return Tensor<N, DIYComplex<T>>(order, dim, allocation, p, dist, from, size, scalar,
					conjugate, eg, unordered_writing, complexLabel);
      }

      template <typename U = T>
      typename std::enable_if<detail::is_diycomplex<U>::value, Tensor<N, T>>::type
      toFakeReal(char newComplexLabel = 0) const
      {
	if (newComplexLabel == 0 || newComplexLabel == complexLabel)
	  return *this;
	return rename_dims({{complexLabel, newComplexLabel}});
      }

      /// Return a view or a copy of this tensor where the real and the imaginary parts are together in an std::complex
      /// \param allow_cloning: whether to allow reordering to put the complexity label first

      template <typename U = T>
      typename std::enable_if<detail::is_diycomplex<U>::value,
			      Tensor<N - 1, std::complex<typename U::value_type>>>::type
      toComplex(bool allow_cloning = true) const
      {
	std::size_t dot_pos = order.find(complexLabel);
	std::string new_order = detail::remove_coor(order, dot_pos);

	if (dot_pos != 0)
	{
	  if (allow_cloning || is_eg())
	    return reorder(std::string(1, complexLabel) + new_order).toComplex(false);
	  else
	    throw std::runtime_error("Not allow to create a new tensor in `toComplex`");
	}

	Coor<N - 1> new_from = detail::remove_coor(from, dot_pos);
	Coor<N - 1> new_size = detail::remove_coor(size, dot_pos);
	Coor<N - 1> new_dim = detail::remove_coor(dim, dot_pos);
	std::complex<typename T::value_type> new_scalar{scalar};
	auto new_p = std::make_shared<detail::TensorPartition<N - 1>>(p->remove_dimension(dot_pos));

	return Tensor<N - 1, std::complex<typename T::value_type>>(
	  new_order, new_dim, allocation, new_p, dist, new_from, new_size, new_scalar, conjugate,
	  eg, unordered_writing, 0 /* no complex label */);
      }

      template <typename U = T>
      typename std::enable_if<!detail::is_diycomplex<U>::value, Tensor<N, T>>::type
      toComplex(bool allow_cloning = true) const
      {
	(void)allow_cloning;
	return *this;
      }

      /// Return a copy of the tensor with the values conjugated if the tensor is implicitly conjugated

      template <typename U = T>
      typename std::enable_if<!detail::is_diycomplex<U>::value && detail::is_complex<U>::value,
			      Tensor<N, T>>::type
      make_conjugate_explicit() const
      {
	if (!conjugate) return *this;
	return toFakeReal().make_conjugate_explicit().toComplex();
      }

      template <typename U = T>
      typename std::enable_if<detail::is_diycomplex<U>::value && !detail::is_complex<U>::value,
			      Tensor<N, T>>::type
      make_conjugate_explicit() const
      {
	if (!conjugate) return *this;
	auto t = make_compatible();
	auto this_unconj = conj();
	auto old_scalar = this_unconj.scalar;
	this_unconj.scalar = value_type{1};
	this_unconj.kvslice_from_size({{complexLabel, 0}}, {{complexLabel, 1}})
	  .copyTo(t.kvslice_from_size({{complexLabel, 0}}, {{complexLabel, 1}}));
	this_unconj.kvslice_from_size({{complexLabel, 1}}, {{complexLabel, 1}}).scale(-1)
	  .copyTo(t.kvslice_from_size({{complexLabel, 1}}, {{complexLabel, 1}}));
	return t.scale(old_scalar);
      }

      template <typename U = T>
      typename std::enable_if<!detail::is_diycomplex<U>::value && !detail::is_complex<U>::value,
			      Tensor<N, T>>::type
      make_conjugate_explicit() const
      {
	if (!conjugate) return *this;
	return conj();
      }

      /// Split a dimension into another dimensions
      /// \param dim_label: dimension to split
      /// \param new_labels: the labels of the new dimensions
      /// \param new_dim: number of elements in each new labels

      template <std::size_t Nout, typename std::enable_if<(N > 0), bool>::type = true>
      Tensor<Nout, T> split_dimension(char dim_label, std::string new_labels,
				      const std::map<char, int>& new_dim) const
      {
	using namespace detail;

	// Find the position of dim_label in order
	std::string::size_type pos = order.find(dim_label);
	if (pos == std::string::npos)
	{
	  std::stringstream ss;
	  ss << "Not found label `" << dim_label << "` in this tensor with dimension labels `"
	     << order;
	  throw std::runtime_error(ss.str());
	}

	// Check the length of the output tensor
	if (N + new_labels.size() - 1 != Nout)
	  throw std::runtime_error(
	    "split_dimension: `new_labels` doesn't match the output tensor dimensions!");

	// Check that the size is divisible by the new partition
	if (new_labels.size() == 0)
	{
	  if (size[pos] != 1)
	    throw std::runtime_error("Invalid operation: removing a dimension that isn't singlet");
	  if (dim[pos] != 1)
	    throw std::runtime_error("Unsupported remove a dimension that isn't singlet; clone "
				     "this object before doing the operator");
	}

	// Set the new characteristics of the tensor
	std::string new_order = std::string(order.begin(), order.begin() + pos) + new_labels +
				std::string(order.begin() + pos + 1, order.end());
	Coor<Nout> d;
	std::copy_n(dim.begin(), pos, d.begin());
	for (unsigned int i = 0; i < new_labels.size(); ++i)
	  d[pos + i] = new_dim.at(new_labels[i]);
	std::copy_n(dim.begin() + pos + 1, N - pos - 1, d.begin() + pos + new_labels.size());

	// Transform the partition
	auto new_p = std::make_shared<detail::TensorPartition<Nout>>(p->split_dimension(pos, d));

	return Tensor<Nout, T>(new_order, new_p->dim, allocation, new_p, dist,
			       detail::split_dimension(pos, from, d, From),
			       detail::split_dimension(pos, size, d, Size), scalar, conjugate, eg,
			       unordered_writing, complexLabel);
      }

      /// Split a dimension into another dimensions
      /// \param dim_label: dimension to split
      /// \param new_labels: the labels of the new dimensions
      /// \param step: length of the first label in `new_labels`

      Tensor<N + 1, T> split_dimension(char dim_label, const std::string& new_labels,
				       Index step) const
      {
	if (new_labels.size() != 2)
	  throw std::runtime_error(
	    "split_dimension: invalid `new_labels`, it should have size two");
	if (kvdim().at(dim_label) == 1)
	  step = 1;
	if (kvdim().at(dim_label) % step != 0)
	  throw std::runtime_error(
	    "split_dimension: invalid `step`, it should divide the dimension size");
	return split_dimension<N + 1>(
	  dim_label, new_labels,
	  {{new_labels[0], step}, {new_labels[1], kvdim().at(dim_label) / step}});
      }

      /// Collapse several dimensions into a new one
      /// \param dim_label: dimension to split
      /// \param new_labels: the labels of the new dimensions
      /// \param new_dim: number of elements in each new labels

      template <std::size_t Nout, typename std::enable_if<(N > 0), bool>::type = true>
      Tensor<Nout, T> collapse_dimensions(std::string labels, char new_label,
					  bool allow_copy = false) const
      {
	using namespace detail;

	// Check that all `labels` are together in `order`
	auto s_labels = std::search(order.begin(), order.end(), labels.begin(), labels.end());
	if (s_labels == order.end())
	{
	  if (!allow_copy)
	    throw std::runtime_error(
	      "collapse_dimensions: invalid labels to collapse or they are "
	      " not appear together in the same ordering and copying is not allow");

	  // Find the position of the first label
	  std::string new_order;
	  for (char c : order)
	  {
	    if (std::find(labels.begin(), labels.end(), c) != labels.end())
	      break;
	    new_order.push_back(c);
	  }
	  new_order += labels + "%";
	  return reorder(new_order, '%').template collapse_dimensions<Nout>(labels, new_label);
	}

	// Check the length of the output tensor
	if (N - labels.size() + 1 != Nout)
	  throw std::runtime_error(
	    "collapse_dimensions: `labels` doesn't match the output tensor dimensions!");

	// Lets put the new dimension on the first dimension to collapse
	std::size_t pos = s_labels - order.begin();

	// Set the new characteristics of the tensor
	std::string new_order = std::string(order.begin(), order.begin() + pos) +
				std::string(1, new_label) +
				std::string(order.begin() + pos + labels.size(), order.end());

	// Transform the partition
	auto new_p = std::make_shared<detail::TensorPartition<Nout>>(
	  p->template collapse_dimensions<Nout>(pos));

	return Tensor<Nout, T>(new_order, new_p->dim, allocation, new_p, dist,
			       detail::collapse_dimensions<Nout>(pos, from, dim, From),
			       detail::collapse_dimensions<Nout>(pos, size, dim, Size), scalar,
			       conjugate, eg, unordered_writing, complexLabel);
      }

      /// Rearrange several dimensions into new ones
      /// \param m: maps from suborder of the current tensor to new orders
      /// \param allow_copy: whether to allow to return a reordered copy of the current tensor

      template <std::size_t Nout = N, typename std::enable_if<(N > 0), bool>::type = true>
      Tensor<Nout, T> reshape_dimensions(const std::map<std::string, std::string>& m,
					 const std::map<char, int>& new_dim,
					 bool allow_copy = true) const
      {
	using namespace detail;

	// Check that all suborders in `m` are together in `order`
	std::string old_order = order;
	for (const auto& it : m)
	{
	  if (it.first.size() == 0 || it.second.size() == 0)
	    throw std::runtime_error("reshape_dimensions: invalid map element with empty string");

	  auto s_labels = std::search(order.begin(), order.end(), it.first.begin(), it.first.end());
	  if (s_labels == order.end())
	  {
	    if (!allow_copy)
	      throw std::runtime_error(
		"reshape_dimensions: invalid labels to reshape or they do "
		" not appear together in the same way as in the tensor and copying is not allow");

	    // Find the position of the first label to reshape and enforce the given subordering
	    std::string old_order0;
	    for (char c : old_order)
	    {
	      if (std::find(it.first.begin(), it.first.end(), c) != it.first.end())
		break;
	      old_order0.push_back(c);
	    }
	    old_order = old_order0 + it.first + remove_dimensions(old_order, old_order0 + it.first);
	  }
	}
	if (old_order != order)
	  return reorder(old_order).template reshape_dimensions<Nout>(m, new_dim, true);

	// Check the length of the output tensor
	int nout = N;
	for (const auto& it : m)
	  nout += (int)it.second.size() - (int)it.first.size();
	if (nout != Nout)
	  throw std::runtime_error("reshape_dimensions: the resulting tensor after the changes "
				   "given in `m` doesn't match the output tensor's dimensions!");

	// Compute the new order
	std::string new_order = order;
	for (const auto& it : m)
	{
	  auto s_first = std::find(new_order.begin(), new_order.end(), it.first.front());
	  new_order = std::string(new_order.begin(), s_first) + it.second +
		      std::string(s_first + it.first.size(), new_order.end());
	}

	// Compute the dimensions of the new tensor
	auto new_dim0 = kvdim();
	for (const auto& it : new_dim)
	  new_dim0[it.first] = it.second;

	// The last label on the new subordering is optional
	for (const auto& it : m)
	  if (new_dim.count(it.second.back()) == 0)
	    new_dim0[it.second.back()] = std::numeric_limits<int>::max();

	// Compute the number of dimensions to collapse and to split
	std::map<char, int> m_ncollapse, m_nsplit;
	for (const auto& it : m)
	{
	  m_ncollapse[it.first.front()] = it.first.size();
	  m_nsplit[it.first.front()] = it.second.size();
	}
	Coor<N> ncollapse = kvcoors<N>(order, m_ncollapse, 1);
	Coor<N> nsplit = kvcoors<N>(order, m_nsplit, 1);
	auto d_aux = detail::reshape_dimensions<Nout>(
	  ncollapse, nsplit, dim, kvcoors<Nout>(new_order, new_dim0, 0, ThrowOnMissing), Size, dim);
	if (d_aux.first != Success)
	  throw std::runtime_error(
	    "reshape_dimensions: invalid reshape, most likely some new dimension is too short");
	auto d = d_aux.second; // new dimensions

	// Transform the partition
	auto new_p_aux = p->template reshape_dimensions<Nout>(ncollapse, nsplit, d);
	auto new_from = detail::reshape_dimensions<Nout>(ncollapse, nsplit, dim, d, From, from);
	auto new_size = detail::reshape_dimensions<Nout>(ncollapse, nsplit, dim, d, Size, size);

	// Whether a compatible partition can be made that doesn't require a copy of the tensors' data
	bool success =
	  (new_p_aux.first == Success && new_from.first == Success && new_size.first == Success);

	// Return the new tensor
	if (!allow_copy && !success)
	{
	  throw std::runtime_error("reshape_dimensions: unsupported reshape without copying");
	}
	else if (success)
	{
	  // Return a tensor with this data but a different shape
	  auto new_p = std::make_shared<detail::TensorPartition<Nout>>(new_p_aux.second);
	  return Tensor<Nout, T>(new_order, new_p->dim, allocation, new_p, dist, new_from.second,
				 new_size.second, scalar, conjugate, eg, unordered_writing,
				 complexLabel);
	}
	else if (new_size.first != Success)
	{
	  // This shouldn't happen
	  throw std::runtime_error("reshape_dimensions: something is wrong...");
	}
	else
	{
	  // Try the other way around
	  Tensor<Nout, T> r(new_order, new_size.second, getDev(), dist, complexLabel);
	  r.scalar = scalar;
	  r.conjugate = conjugate;
	  r.unordered_writing = unordered_writing;
	  if (eg)
	    return r.make_eg();
	  std::map<std::string, std::string> reverse_m;
	  for (const auto& it : m)
	    reverse_m[it.second] = it.first;
	  copyTo(r.template reshape_dimensions<N>(reverse_m, kvdim(), false));
	  return r;
	}
      }

      /// Append a dimension with size one
      /// \param new_label: label for the new dimension

      template <typename std::enable_if<(N > 0), bool>::type = true>
      Tensor<N + 1, T> append_dimension(char new_label) const
      {
	std::string last_label{order.back()};
	return reshape_dimensions<N + 1>({{last_label, last_label + std::string(1, new_label)}},
					 {{new_label, 1}}, false);
      }

      /// Coarse the support range of the tensor on each process
      /// \param blocking: blocking for each dimension

      template <typename std::enable_if<(N > 0), bool>::type = true>
      Tensor<N, T> coarse_support(const std::map<char, int>& blocking) const
      {
	// Get the blocking and check that it divides each diension
	auto c_blk = kvcoors<N>(order, blocking, 1);
	for (std::size_t i = 0; i < N; ++i)
	  if (dim[i] % c_blk[i] != 0)
	    throw std::runtime_error(
	      "coarse_support: the given blocking isn't dividing the tensor dimensions");

	// Transform the partition
	auto new_p = std::make_shared<detail::TensorPartition<N>>(p->coarse_support(c_blk));

	// Create output tensor
	Tensor<N, T> r(order, dim, getDev(), dist, new_p, unordered_writing, complexLabel);
	r.from = from;
	r.size = size;
	r.conjugate = conjugate;

	// Return it
	if (is_eg())
	  return r.make_eg();
	copyTo(r);
	return r;
      }

      /// Copy/add this tensor into the given one
      /// NOTE: if this tensor or the given tensor is fake real, force both to be fake real

      template <std::size_t Nw, typename Tw, std::size_t Nm = N, typename Tm = float,
		std::size_t Nwm = Nw, typename Twm = float,
		typename std::enable_if<
		  detail::is_complex<T>::value != detail::is_complex<Tw>::value, bool>::type = true>
      void doAction(Action action, Tensor<Nw, Tw> w, Tensor<Nm, Tm> m = {},
		    Tensor<Nwm, Twm> wm = {}, const std::string& uneven_mask_labels = "") const
      {
	if (m || wm)
	  throw std::runtime_error(
	    "doAction: unsupported mixing real and complex types with masks");
	toFakeReal().doAction(action, w.toFakeReal());
      }

      /// Return the local support of this tensor
      Tensor<N, T> getLocal() const
      {
	// Shortcut for empty and local tensors
	if (!*this || dist == Local)
	  return *this;

	// Finish writing operations: local tensor will not be able to finish pending writing operations
	data();

	// Compute the size of the intersection of the current view and the local support
	Coor<N> lfrom, lsize;
	superbblas::detail::intersection(p->localFrom(), p->localSize(), from, size, dim, lfrom,
					 lsize);

	// If the current process has no support, return the empty tensor
	if (superbblas::detail::volume(lsize) == 0)
	  return Tensor<N, T>{};

	using superbblas::detail::operator-;
	return Tensor<N, T>(order, p->localSize(), allocation,
			    std::make_shared<detail::TensorPartition<N>>(p->get_local_partition()),
			    Local, normalize_coor(from - p->localFrom(), dim), lsize, scalar,
			    conjugate, eg, false /* ordered writing */, complexLabel);
      }

      /// Return the local support of this tensor as a subset of the global tensor
      Tensor<N, T> getGlocal() const
      {
	// Shortcut for empty and local tensors
	if (!*this || dist == Glocal || dist == Local)
	  return *this;

	// Finish writing operations: local tensor will not be able to finish pending writing operations
	data();

	return Tensor<N, T>(order, dim, allocation,
			    std::make_shared<detail::TensorPartition<N>>(p->get_glocal_partition()),
			    Glocal, from, size, scalar, conjugate, eg,
			    false /* ordered writing */, complexLabel);
      }

      /// Set zero
      void set_zero()
      {
	if (is_eg())
	  throw std::runtime_error("Invalid operation from an example tensor");

	value_type* ptr = data_for_writing();
	MPI_Comm comm =
	  (dist == OnMaster || dist == Local || dist == Glocal ? MPI_COMM_SELF : MPI_COMM_WORLD);
	auto p_disp = (dist == Glocal ? p->MpiProcRank() : 0);
	if (dist != OnMaster || Layout::nodeNumber() == 0)
	{
	  superbblas::copy<N, N>(value_type{0}, p->p.data() + p_disp, 1, order.c_str(), from, size,
				 dim, (const value_type**)&ptr, nullptr, &ctx(),
				 p->p.data() + p_disp, 1, order.c_str(), from, dim, &ptr, nullptr,
				 &ctx(), comm, superbblas::FastToSlow, superbblas::Copy);
	  // Force synchronization in superbblas stream if the allocation isn't managed by superbblas
	  if (!is_managed())
	    superbblas::sync(ctx());
	}
      }

      /// Return whether the given tensor has the same distribution as this one
      template <typename Tv>
      bool is_distributed_like(Tensor<N, Tv> v) const
      {
	return order == v.order && from == v.from && size == v.size && dim == v.dim &&
	       p->p == v.p->p;
      }

      /// Return whether the given tensor has the same distribution as this one
      template <std::size_t Nv, typename Tv, typename std::enable_if<N != Nv, bool>::type = true>
      bool is_distributed_like(Tensor<Nv, Tv>) const
      {
	return false;
      }

      /// Return whether the given tensor has the same shape, distribution, type, and implicit scalar
      /// and conjugacy.
      /// \param v: tensor to compare

      bool is_like(Tensor<N, T> v) const
      {
	return order == v.order && from == v.from && size == v.size && dim == v.dim &&
	       scalar == v.scalar && conjugate == v.conjugate && dist == v.dist && p->p == v.p->p;
      }

      template <
	std::size_t Nv, typename Tv,
	typename std::enable_if<(N != Nv || !std::is_same<T, Tv>::value), bool>::type = true>
      bool is_like(Tensor<Nv, Tv>) const
      {
	return false;
      }

      /// Return whether the given tensor has the same memory allocation as this one
      /// \param v: tensor to compare

      template <std::size_t Nv>
      bool has_same_allocation(Tensor<Nv, T> v) const
      {
	// Compare the allocation pointer, not the actual allocation.ptr; we are making sure that
	// the two allocations are on the same device in this way
	return allocation == v.allocation;
      }

      template <std::size_t Nv, typename Tv,
		typename std::enable_if<!std::is_same<typename detail::real_type<T>::type,
						      typename detail::real_type<Tv>::type>::value,
					bool>::type = true>
      bool has_same_allocation(Tensor<Nv, Tv>) const
      {
	return false;
      }

      /// Return whether the given tensor has the same distribution as this one
      Tensor<N, float> create_mask() const
      {
	Tensor<N, float> m{order, dim, getDev(), dist, p, false /* ordered writing */,
			   0 /* no complex label */};
	m.set_zero();
	m.from = from;
	m.size = size;
	m.conjugate = conjugate;
	return m;
      }

      /// Copy/Add this tensor into the given one; and copy only where the values of the mask are nonzero if given
      template <std::size_t Nw, typename Tw, std::size_t Nm = N, typename Tm = float,
		std::size_t Nwm = Nw, typename Twm = float,
		typename std::enable_if<
		  detail::is_complex<T>::value == detail::is_complex<Tw>::value, bool>::type = true>
      void doAction(Action action, Tensor<Nw, Tw> w, Tensor<Nm, Tm> m = {},
		    Tensor<Nwm, Twm> wm = {}, const std::string& uneven_mask_labels = "",
		    CopyingTrash copying_trash = dontCopyingTrash) const
      {
	if (is_eg() || w.is_eg() || (m && m.is_eg()) || (wm && wm.is_eg()))
	  throw std::runtime_error("Invalid operation from an example tensor");

	Coor<N> wsize = kvcoors<N>(order, w.kvdim(), 1, NoThrow);
	for (unsigned int i = 0; i < N; ++i)
	  if (size[i] > wsize[i] && !detail::is_in(uneven_mask_labels, order[i]))
	    throw std::runtime_error("The destination tensor is smaller than the source tensor");
	if (m || wm)
	  for (unsigned int i = 0; i < N; ++i)
	    if (size[i] != wsize[i] && !detail::is_in(uneven_mask_labels, order[i]))
	      throw std::runtime_error("copying with masks tensor with different dimensions");

	if (action == AddTo && w.scalar != decltype(w.scalar){1})
	  throw std::runtime_error(
	    "Not allowed to add to a tensor whose implicit scalar factor is not one");

	if (conjugate != w.conjugate &&
	    (detail::is_complex<T>::value || detail::is_diycomplex<T>::value))
	{
	  auto this_conj = (conjugate ? *this : conj()).make_conjugate_explicit();
	  auto new_this = (conjugate ? this_conj : this_conj.conj());
	  new_this.doAction(action, w, m, wm, uneven_mask_labels);
	  return;
	}

	bool some_is_local =
	  dist == Local || w.dist == Local || (m && m.dist == Local) || (wm && wm.dist == Local);
	bool some_isnt_local =
	  dist != Local || w.dist != Local || (m && m.dist != Local) || (wm && wm.dist != Local);
	if (some_is_local && some_isnt_local)
	  throw std::runtime_error(
	    "Not allowed to copy or add a non-local tensor into a local tensor or vice versa");

	// Transform to a local copy when both tensors have the same shape and distribution
	if (action == CopyTo && is_like(w))
	{
	  if (some_isnt_local)
	  {
	    auto this_local = getLocal();
	    auto w_local = w.getLocal();
	    if (w_local && this_local)
	      this_local.doAction(action, w_local, m.getLocal(), wm.getLocal(), uneven_mask_labels);
	    return;
	  }
	  if (some_is_local && has_same_allocation(w) && !m && !wm)
	    return;
	}

	// Check if some dimension size doesn't match
	if (m || wm)
	{
	  std::map<char, int> new_size;
	  bool v_has_new_size = false, w_has_new_size = false;
	  for (unsigned int i = 0; i < N; ++i)
	  {
	    new_size[order[i]] = std::max(size[i], wsize[i]);
	    if (size[i] != wsize[i])
	    {
	      v_has_new_size |= new_size[order[i]] != size[i];
	      w_has_new_size |= new_size[order[i]] != wsize[i];
	    }
	  }
	  for (const auto& it : m.kvdim())
	    if (new_size.count(it.first) == 0)
	      new_size[it.first] = it.second;
	  for (const auto& it : w.kvdim())
	    if (new_size.count(it.first) == 0)
	      new_size[it.first] = it.second;
	  for (const auto& it : wm.kvdim())
	    if (new_size.count(it.first) == 0)
	      new_size[it.first] = it.second;
	  if (v_has_new_size || w_has_new_size)
	  {
	    auto v0 = *this;
	    auto w0 = w;
	    auto m0 = m;
	    auto wm0 = wm;
	    if (v_has_new_size)
	    {
	      v0 = w_has_new_size ? make_compatible(none, new_size)
				  : w0.template make_compatible<N, T>(order, new_size);
	      copyTo(v0, doCopyingTrash);
	      if (m)
	      {
		m0 = v0.template make_compatible<Nm, Tm>(m.order, new_size);
		m0.set_zero();
		m.copyTo(m0);
	      }
	    }
	    if (w_has_new_size)
	    {
	      w0 = v0.template make_compatible<Nw, Tw>(w.order, new_size);
	      w.copyTo(w0, doCopyingTrash);
	      if (wm)
	      {
		wm0 = w0.template make_compatible<Nwm, Twm>(wm.order, new_size);
		wm0.set_zero();
		wm.copyTo(wm0);
	      }
	    }
	    v0.doAction(action, w0, m0, wm0);
	    if (w_has_new_size)
	      w0.kvslice_from_size({}, w.kvdim()).doAction(CopyTo, w);
	    return;
	  }
	}

	// Compute masks
	float *m0ptr = nullptr, *m1ptr = nullptr;
	Tensor<N, float> m0;
	Tensor<Nw, float> m1;
	if (m || wm)
	{
	  if (m)
	  {
	    if (is_distributed_like(m))
	    {
	      m0 = m;
	    }
	    else
	    {
	      m0 = create_mask();
	      m.copyTo(m0);
	    }
	  }

	  if (wm)
	  {
	    if (w.is_distributed_like(wm))
	    {
	      m1 = wm;
	    }
	    else
	    {
	      m1 = w.create_mask();
	      wm.copyTo(m1);
	    }
	  }

	  if (m && !wm)
	    m0.copyTo(m1);
	  if (!m && wm)
	    m1.copyTo(m0);

	  m0ptr = m0.data();
	  m1ptr = m1.data();
	}

	// Get the pointers to data
	value_type* ptr = data();
	typename decltype(w)::value_type* w_ptr = w.data_for_writing();

	// Shortcuts for who is involved in the operation
	bool do_operation = true;
	int p_disp = 0;
	MPI_Comm comm = MPI_COMM_WORLD;
	// a) if the origin and destination tensors have full support on the master node
	// and the destination tensor is only supported on the master node, the operation
	// only happens on the master node
	if ((dist == OnMaster || dist == OnEveryoneReplicated) && w.dist == OnMaster)
	{
	  do_operation = Layout::nodeNumber() == 0;
	  comm = MPI_COMM_SELF;
	}
	// b) if the origin and destination tensors are replicated on every node or they are
	// local, the operation happens locally on each node
	else if ((dist == OnEveryoneReplicated && w.dist == OnEveryoneReplicated) || dist == Local)
	{
	  comm = MPI_COMM_SELF;
	}
	// c) any is glocal
	if (dist == Glocal || w.dist == Glocal) {
	  comm = MPI_COMM_SELF;
	  p_disp = p->MpiProcRank();
	}

	if (do_operation)
	{
	  superbblas::Request req;
	  superbblas::copy<N, Nw>(detail::safe_div<value_type>(scalar, w.scalar),
				  p->p.data() + p_disp, 1, order.c_str(), from, size, dim,
				  (const value_type**)&ptr, (const float**)&m0ptr, &ctx(),
				  w.p->p.data() + p_disp, 1, w.order.c_str(), w.from, w.dim, &w_ptr,
				  (const float**)&m1ptr, &w.ctx(), comm, superbblas::FastToSlow,
				  action == CopyTo ? superbblas::Copy : superbblas::Add,
				  &req /*, copying_trash == doCopyingTrash*/);
	  w.allocation->append_pending_operation(req);
	  // Force synchronization in superbblas stream if the destination allocation isn't managed by superbblas
	  if (!w.is_managed())
	    superbblas::sync(w.ctx());
	}
      }

      /// Copy this tensor into the given one
      template <std::size_t Nw, typename Tw>
      void copyTo(Tensor<Nw, Tw> w, CopyingTrash copying_trash = dontCopyingTrash) const
      {
	doAction(CopyTo, w, {}, {}, "", copying_trash);
      }

      /// Copy this tensor into the given one but only the elements where the mask is nonzero
      template <std::size_t Nw, typename Tw, std::size_t Nm, typename Tm, std::size_t Nwm,
		typename Twm>
      void copyToWithMask(Tensor<Nw, Tw> w, Tensor<Nm, Tm> m, Tensor<Nwm, Twm> wm,
			  const std::string uneven_mask_labels = "") const
      {
	doAction<Nw, Tw, Nm, Tm, Nwm, Twm>(CopyTo, w, m, wm, uneven_mask_labels);
      }

      // Add `this` tensor into the given one
      template <std::size_t Nw, typename Tw>
      void addTo(Tensor<Nw, Tw> w) const
      {
	doAction(AddTo, w);
      }

      /// Return a copy of this tensor with a compatible distribution to be contracted with the given tensor
      /// \param v: given tensor

      template <std::size_t Nv, typename Tv,
		typename std::enable_if<std::is_same<T, Tv>::value, bool>::type = true>
      Tensor<N, T> make_suitable_for_contraction(Tensor<Nv, Tv> v) const
      {
	if (dist != OnEveryoneReplicated)
	  throw std::runtime_error("Invalid tensor distribution for this function");

	Coor<N> vsize = kvcoors<N>(order, v.kvdim(), 0, NoThrow);
	for (unsigned int i = 0; i < N; ++i)
	  if (vsize[i] != 0 && vsize[i] != size[i])
	    throw std::runtime_error(
	      "Invalid tensor contractions: one of the dimensions does not match");

	auto new_p = std::make_shared<detail::TensorPartition<N>>(
	  p->make_suitable_for_contraction(order, *v.p, v.order));

	Tensor<N, T> r(order, dim, getDev(), OnEveryone, new_p, unordered_writing, complexLabel);
	copyTo(r);
	return r;
      }

      // Contract the dimensions with the same label in `v` and `w` than do not appear on `this` tensor.
      template <std::size_t Nv, std::size_t Nw>
      void contract(Tensor<Nv, T> v, const remap& mv, Conjugation conjv, Tensor<Nw, T> w,
		    const remap& mw, Conjugation conjw, const remap& mr = {},
		    value_type beta = value_type{0})
      {
	if (is_eg() || v.is_eg() || w.is_eg())
	  throw std::runtime_error("Invalid operation from an example tensor");

	// NOTE: Superbblas tensor contraction is shit and does not deal with contracting a host and
	// device tensor (for now)
	// a) If either v or w is on OnDevice, force both to be on device
	if (v.ctx().plat != w.ctx().plat)
	{
	  if (v.getDev() != OnDefaultDevice)
	    v = v.cloneOn(OnDefaultDevice);
	  if (w.getDev() != OnDefaultDevice)
	    w = w.cloneOn(OnDefaultDevice);
	}

	// b) Do arrangements if the input tensors are on a different device than the result tensor
	if (getDev() != v.getDev())
	{
	  Tensor<N, T> aux =
	    std::norm(beta) == 0 ? like_this(none, {}, v.getDev()) : cloneOn(v.getDev());
	  aux.contract(v, mv, conjv, w, mw, conjw, mr, beta);
	  aux.copyTo(*this);
	  return;
	}

	if ((v.dist == Local) != (w.dist == Local) || (w.dist == Local) != (dist == Local) ||
	    (v.dist == Glocal) != (w.dist == Glocal) || (w.dist == Glocal) != (dist == Glocal))
	  throw std::runtime_error("contract: one of the contracted tensors or the output tensor "
				   "is local/glocal and others are not!");

	MPI_Comm comm = (dist == Local || dist == Glocal ? MPI_COMM_SELF : MPI_COMM_WORLD);
	auto p_disp = (dist == Glocal ? p->MpiProcRank() : 0);
	
	value_type* v_ptr = v.data();
	value_type* w_ptr = w.data();
	value_type* ptr = std::norm(beta) == 0 ? data_for_writing() : data();
	std::string orderv_ = detail::update_order_and_check<Nv>(v.order, mv);
	std::string orderw_ = detail::update_order_and_check<Nw>(w.order, mw);
	std::string order_ = detail::update_order_and_check<N>(order, mr);
	bool conjv_ = (((conjv == Conjugate) xor v.conjugate) xor conjugate);
	bool conjw_ = (((conjw == Conjugate) xor w.conjugate) xor conjugate);
	superbblas::contraction<Nv, Nw, N>(
	  detail::cond_conj(conjv_, v.scalar) * detail::cond_conj(conjw_, w.scalar) / scalar, //
	  v.p->p.data() + p_disp, v.from, v.size, v.dim, 1, orderv_.c_str(), conjv_,
	  (const value_type**)&v_ptr, &v.ctx(), //
	  w.p->p.data() + p_disp, w.from, w.size, w.dim, 1, orderw_.c_str(), conjw_,
	  (const value_type**)&w_ptr, &w.ctx(), //
	  detail::cond_conj(conjugate, beta), p->p.data() + p_disp, from, size, dim, 1,
	  order_.c_str(), &ptr, &ctx(), comm, superbblas::FastToSlow);

	// Force synchronization in superbblas stream if the destination allocation isn't managed by superbblas
	if (!is_managed())
	  superbblas::sync(ctx());
      }

      /// Compute the Cholesky factor of `v' and contract its inverse with `w`
      /// \param v: tensor to compute the Cholesky factor
      /// \param order_rows: labels that are rows of the matrices to factor
      /// \param order_cols: labels that are columns of the matrices to factor
      /// \param w: the other tensor to contract

      template <std::size_t Nv, std::size_t Nw>
      void cholInv(Tensor<Nv, T> v, const std::string& order_rows, const std::string& order_cols,
		   Tensor<Nw, T> w)
      {
	if (is_eg() || v.is_eg() || w.is_eg())
	  throw std::runtime_error("Invalid operation from an example tensor");

	// Conjugacy isn't supported
	if (v.conjugate || w.conjugate || conjugate)
	  throw std::runtime_error("cholInv: Unsupported implicit conjugate tensors");

	// If either v or w is on OnDevice, force both to be on device
	if (v.ctx().plat != w.ctx().plat)
	{
	  if (v.getDev() != OnDefaultDevice)
	    v = v.cloneOn(OnDefaultDevice);
	  if (w.getDev() != OnDefaultDevice)
	    w = w.cloneOn(OnDefaultDevice);
	}

	// Superbblas tensor contraction is shit and those not deal with subtensors or contracting a host and
	// device tensor (for now)
	if (v.isSubtensor())
	  v = v.clone();
	if (w.isSubtensor())
	  w = w.clone();
	if (isSubtensor() || getDev() != v.getDev())
	{
	  Tensor<N, T> aux = make_compatible(none, {}, v.getDev());
	  aux.cholInv(v, order_rows, order_cols, w);
	  aux.copyTo(*this);
	  return;
	}

	// v is going to be modified and is reference, make a clone
	if (v.allocation.use_count() > 1)
	  v = v.clone();

	if ((v.dist == Local) != (w.dist == Local) || (w.dist == Local) != (dist == Local))
	  throw std::runtime_error(
	    "One of the contracted tensors or the output tensor is local and others are not!");

	if (detail::isDistributedOnEveryone(v.dist) && w.dist == OnEveryoneReplicated)
	  w = w.make_suitable_for_contraction(v);

	if (v.dist == OnEveryoneReplicated && detail::isDistributedOnEveryone(w.dist))
	  v = v.make_suitable_for_contraction(w);

	if (std::fabs(std::imag(v.scalar)) != 0 || std::real(v.scalar) < 0)
	  throw std::runtime_error("cholInv: unsupported a negative or imaginary scale");

	value_type* v_ptr = v.data();
	value_type* w_ptr = w.data();
	value_type* ptr = data_for_writing();
	superbblas::cholesky<Nv>(v.p->p.data(), v.dim, 1, v.order.c_str(), &v_ptr,
				 order_rows.c_str(), order_cols.c_str(), &v.ctx(), MPI_COMM_WORLD,
				 superbblas::FastToSlow);
	superbblas::trsm<Nv, Nw, N>(
	  w.scalar / std::sqrt(v.scalar) / scalar, //
	  v.p->p.data(), v.dim, 1, v.order.c_str(), (const value_type**)&v_ptr, order_rows.c_str(),
	  order_cols.c_str(),
	  &v.ctx(),									  //
	  w.p->p.data(), w.dim, 1, w.order.c_str(), (const value_type**)&w_ptr, &w.ctx(), //
	  p->p.data(), dim, 1, order.c_str(), &ptr, &ctx(), MPI_COMM_WORLD, superbblas::FastToSlow);

	// Force synchronization in superbblas stream if the destination allocation isn't managed by superbblas
	if (!is_managed())
	  superbblas::sync(ctx());
      }

      /// Compute the inverse of `v'
      /// \param v: tensor to compute the Cholesky factor
      /// \param order_rows: labels that are rows of the matrices to factor
      /// \param order_cols: labels that are columns of the matrices to factor
      /// \param w: the other tensor to contract

      template <std::size_t Nv>
      void inv(Tensor<Nv, T> v, const std::string& order_rows, const std::string& order_cols)
      {
	if (is_eg() || v.is_eg())
	  throw std::runtime_error("Invalid operation from an example tensor");

	if (isSubtensor() || scalar != T{1} || conjugate)
	{
	  Tensor<N, T> aux = make_compatible();
	  aux.inv(v, order_rows, order_cols);
	  aux.copyTo(*this);
	  return;
	}

	v.copyTo(*this);
	value_type* ptr = data_for_writing();
	superbblas::inversion<Nv>(p->p.data(), dim, 1, order.c_str(), &ptr, order_rows.c_str(),
				  order_cols.c_str(), &ctx(), MPI_COMM_WORLD,
				  superbblas::FastToSlow);

	// Force synchronization in superbblas stream if the destination allocation isn't managed by superbblas
	if (!is_managed())
	  superbblas::sync(ctx());
      }

      /// Solve the linear systems within tensor `v' and right-hand-sides `w`
      /// \param v: tensor to compute the Cholesky factor
      /// \param order_rows: labels that are rows of the matrices to factor
      /// \param order_cols: labels that are columns of the matrices to factor
      /// \param w: the other tensor to contract

      template <std::size_t Nv, std::size_t Nw>
      void solve(Tensor<Nv, T> v, const std::string& order_rows, const std::string& order_cols,
		 Tensor<Nw, T> w)
      {
	if (is_eg() || v.is_eg() || w.is_eg())
	  throw std::runtime_error("Invalid operation from an example tensor");

	// Conjugacy isn't supported
	if (v.conjugate || w.conjugate || conjugate)
	  throw std::runtime_error("solve: Unsupported implicit conjugate tensors");

	// If either v or w is on OnDevice, force both to be on device
	if (v.ctx().plat != w.ctx().plat)
	{
	  if (v.getDev() != OnDefaultDevice)
	    v = v.cloneOn(OnDefaultDevice);
	  if (w.getDev() != OnDefaultDevice)
	    w = w.cloneOn(OnDefaultDevice);
	}

	// Superbblas tensor contraction is shit and those not deal with subtensors or contracting a host and
	// device tensor (for now)
	if (v.isSubtensor())
	  v = v.clone();
	if (w.isSubtensor())
	  w = w.clone();
	if (isSubtensor() || getDev() != v.getDev())
	{
	  Tensor<N, T> aux = make_compatible(none, {}, v.getDev());
	  aux.solve(v, order_rows, order_cols, w);
	  aux.copyTo(*this);
	  return;
	}

	if ((v.dist == Local) != (w.dist == Local) || (w.dist == Local) != (dist == Local))
	  throw std::runtime_error("solve: One of the contracted tensors or the output tensor is "
				   "local and others are not!");

	// Help superbblas to get the same verbatim value in all processes for the same tensor element in all
	// replicated copies
	// TODO: check whether superbblas does this already
	if ((v.dist == OnMaster || v.dist == OnEveryoneReplicated) ||
	    (w.dist == OnMaster && w.dist == OnEveryoneReplicated))
	{
	  v = v.make_sure(none, none, OnMaster);
	  w = w.make_sure(none, none, OnMaster);
	}

	if (detail::isDistributedOnEveryone(v.dist) && w.dist == OnEveryoneReplicated)
	  w = w.make_suitable_for_contraction(v);

	if (v.dist == OnEveryoneReplicated && detail::isDistributedOnEveryone(w.dist))
	  v = v.make_suitable_for_contraction(w);

	value_type* v_ptr = v.data();
	value_type* w_ptr = w.data();
	value_type* ptr = data_for_writing();
	superbblas::gesm<Nv, Nw, N>(
	  w.scalar / v.scalar / scalar, //
	  v.p->p.data(), v.dim, 1, v.order.c_str(), (const value_type**)&v_ptr, order_rows.c_str(),
	  order_cols.c_str(),
	  &v.ctx(),									  //
	  w.p->p.data(), w.dim, 1, w.order.c_str(), (const value_type**)&w_ptr, &w.ctx(), //
	  p->p.data(), dim, 1, order.c_str(), &ptr, &ctx(), MPI_COMM_WORLD, superbblas::FastToSlow);

	// Force synchronization in superbblas stream if the destination allocation isn't managed by superbblas
	if (!is_managed())
	  superbblas::sync(ctx());
      }

      /// Return a view of this tensor where the elements are scaled by the given argument
      /// \param s: scaling factor
      /// \return: a new view (it doesn't create a copy of the tensor)

      Tensor<N, T> scale(value_type s) const
      {
	if (is_eg())
	  throw std::runtime_error("Invalid operation from an example tensor");
	return Tensor<N, T>(*this, scalar * detail::cond_conj(conjugate, s), conjugate);
      }

      /// Return a view of this tensor where the elements are conjugated
      /// \return: a new view (it doesn't create a copy of the tensor)

      Tensor<N, T> conj() const
      {
	if (is_eg())
	  throw std::runtime_error("Invalid operation from an example tensor");

	// NOTE: don't conjugate `scalar`: it's a value associated to the allocation, NOT the view
	return Tensor<N, T>(*this, scalar, !conjugate);
      }

      void release()
      {
	dim = {{}};
	allocation.reset();
	p.reset();
	from = {{}};
	size = {{}};
	strides = {{}};
	scalar = value_type{0};
	conjugate = false;
	eg = false;
	unordered_writing = false;
	complexLabel = 0;
      }

      // Return whether the current view is contiguous in memory
      bool isContiguous() const
      {
	// Meaningless for tensors not been fully supported on a single node
	if (dist != OnMaster && dist != Local)
	  return false;

	if (volume() > 0 && N > 1)
	{
	  bool non_full_dim = false; // some dimension is not full
	  for (unsigned int i = 0; i < N - 1; ++i)
	  {
	    if (from[i] != 0 || size[i] != dim[i])
	    {
	      if (non_full_dim && size[i] != 1)
		return false;
	      non_full_dim = true;
	    }
	  }
	}
	return true;
      }

      /// Return a copy of this tensor if it does not have the same type, the same order, or is not on the given device or distribution
      /// \param new_order: dimension labels of the new tensor
      /// \param new_dev: device
      /// \param new_dist: distribution
      /// \tparam Tn: new precision

      template <typename Tn = T,
		typename std::enable_if<std::is_same<T, Tn>::value, bool>::type = true>
      Tensor<N, Tn> make_sure(const Maybe<std::string>& new_order = none,
			      Maybe<DeviceHost> new_dev = none,
			      Maybe<Distribution> new_dist = none) const
      {
	if (new_order.getSome(order) != order ||
	    !detail::is_same(new_dev.getSome(getDev()), getDev()) || new_dist.getSome(dist) != dist)
	{
	  Tensor<N, Tn> r = new_dist.getSome(dist) != dist
			      ? like_this(new_order, {}, new_dev, new_dist)
			      : make_compatible(new_order, {}, new_dev);
	  if (is_eg())
	  {
	    r = r.make_eg();
	  }
	  else
	  {
	    r.conjugate = conjugate;
	    r.unordered_writing = unordered_writing;
	    copyTo(r);
	  }
	  return r;
	}
	else
	{
	  return *this;
	}
      }

      template <typename Tn = T,
		typename std::enable_if<!std::is_same<T, Tn>::value, bool>::type = true>
      Tensor<N, Tn> make_sure(const Maybe<std::string>& new_order = none,
			      Maybe<DeviceHost> new_dev = none,
			      Maybe<Distribution> new_dist = none) const
      {
	Tensor<N, Tn> r = like_this<N, Tn>(new_order, {}, new_dev, new_dist);
	if (is_eg())
	{
	  r = r.make_eg();
	}
	else
	{
	  r.conjugate = conjugate;
	  r.unordered_writing = unordered_writing;
	  copyTo(r);
	}
	return r;
      }

      /// Return a copy of this tensor in a different type or this tensor if the type coincides
      /// \tparam Tn: new precision

      template <typename Tn = T,
		typename std::enable_if<std::is_same<T, Tn>::value, bool>::type = true>
      Tensor<N, Tn> cast() const
      {
	return *this;
      }

      template <typename Tn = T, typename std::enable_if<!std::is_same<T, Tn>::value &&
							   detail::is_diycomplex<T>::value ==
							     detail::is_diycomplex<Tn>::value,
							 bool>::type = true>
      Tensor<N, Tn> cast() const
      {
	auto r = make_compatible<N, Tn>();
	if (is_eg())
	{
	  r = r.make_eg();
	}
	else
	{
	  r.conjugate = conjugate;
	  r.unordered_writing = unordered_writing;
	  copyTo(r);
	}
	return r;
      }

      template <typename Tn = T, typename std::enable_if<
				   !std::is_same<T, Tn>::value && detail::is_diycomplex<T>::value &&
				     !detail::is_diycomplex<Tn>::value &&
				     std::is_same<typename detail::base_type<T>::type, Tn>::value,
				   bool>::type = true>
      Tensor<N, Tn> cast() const
      {
	return Tensor<N, Tn>(order, dim, allocation, p, dist, from, size, scalar, conjugate, eg,
			     unordered_writing, 0 /* no complexity label */);
      }

      /// Return a compatible tensor in a different type or this tensor if the type coincides
      /// \tparam Tn: new precision

      template <typename Tn = T,
		typename std::enable_if<std::is_same<T, Tn>::value, bool>::type = true>
      Tensor<N, Tn> cast_like() const
      {
	return *this;
      }

      template <typename Tn = T,
		typename std::enable_if<!std::is_same<T, Tn>::value, bool>::type = true>
      Tensor<N, Tn> cast_like() const
      {
	auto r = make_compatible<N, Tn>();
	if (is_eg())
	{
	  r = r.make_eg();
	}
	else
	{
	  r.conjugate = conjugate;
	  r.unordered_writing = unordered_writing;
	}
	return r;
      }

      /// Extend the support of each dimension by the given amount in each direction
      /// \param m: amount to extend the support for each process
      /// \return a new tensor with the extension

      Tensor<N, T> extend_support(const std::map<char, int>& m) const
      {
	Tensor<N, T> r{
	  order,
	  dim,
	  getDev(),
	  dist,
	  std::make_shared<detail::TensorPartition<N>>(p->extend_support(kvcoors<N>(order, m, 0))),
	  unordered_writing,
	  complexLabel};
	r.from = from;
	r.size = size;
	r.strides = strides;
	r.scalar = scalar;
	r.conjugate = conjugate;
	if (is_eg())
	  r = r.make_eg();
	else
	  copyTo(r);
	return r;
      }

      /// Get where the tensor is stored

      DeviceHost getDev() const
      {
#  ifdef SUPERBBLAS_USE_GPU
<<<<<<< HEAD
	return (ctx().plat != superbblas::CPU ? OnDefaultDevice : OnHost);
=======
	return (ctx->plat != superbblas::CPU ? OnDefaultDevice : OnHost);
>>>>>>> 5d5984c4
#  else
	return OnDefaultDevice;
#  endif
      }

      void binaryRead(BinaryReader& bin)
      {
	if (is_eg())
	  throw std::runtime_error("Invalid operation from an example tensor");
	if (ctx().plat != superbblas::CPU)
	  throw std::runtime_error("Only supported to read on `OnHost` tensors");
	if (dist != OnMaster)
	  throw std::runtime_error("Only supported to read on `OnMaster` tensors");
	if (!isContiguous())
	  throw std::runtime_error("Only supported contiguous views in memory");
	if (scalar != value_type{1} || conjugate)
	  throw std::runtime_error(
	    "Not allowed for tensor with a scale not being one or implicitly conjugated");

	// Only on primary node read the data
	std::size_t vol = volume();
	std::size_t disp = detail::coor2index<N>(from, dim, strides);
	std::size_t word_size = sizeof(typename detail::WordType<T>::type);
	bin.readArrayPrimaryNode((char*)&data_for_writing()[disp], word_size,
				 sizeof(T) / word_size * vol);
      }

      void binaryWrite(BinaryWriter& bin) const
      {
	if (is_eg())
	  throw std::runtime_error("Invalid operation from an example tensor");

	// If the writing is collective, the root process needs to hold the whole tensor
	if (!bin.isLocal() && dist != OnMaster)
	  throw std::runtime_error("For collective writing, the tensor should be `OnMaster`");

	// If the writing is non-collective, the tensor should be local
	if (bin.isLocal() && dist != Local)
	  throw std::runtime_error("For non-collective writing, the tensor should be `Local`");

	if (conjugate)
	  throw std::runtime_error("Not allowed for tensors implicitly conjugated");

	// If the tensor has an implicit scale, view, or is not on host, make a copy
	if (scalar != value_type{1} || isSubtensor() || ctx().plat != superbblas::CPU)
	{
	  cloneOn(OnHost).binaryWrite(bin);
	  return;
	}

	// Write the local data
	std::size_t vol = p->localVolume();
	std::size_t word_size = sizeof(typename detail::WordType<T>::type);
	bin.writeArrayPrimaryNode((char*)data(), word_size, sizeof(T) / word_size * vol);
      }

      void print(const std::string& name) const
      {
	if (is_eg())
	  throw std::runtime_error("Invalid operation from an example tensor");

	std::stringstream ss;
	auto t = toComplex();
	auto t_host = t.like_this(none, {}, OnHost, OnMaster);
	t.copyTo(t_host);
	if (Layout::nodeNumber() == 0)
	{
	  using namespace detail::repr;
	  ss << "% " << repr(data()) << std::endl;
	  ss << "% dist=" << p->p << std::endl;
	  ss << name << "=reshape([";
	  assert(!t_host.isSubtensor());
	  std::size_t vol = volume();
	  for (std::size_t i = 0; i < vol; ++i)
	  {
	    //using detail::repr::operator<<;
	    ss << " ";
	    detail::repr::operator<<(ss, t_host.data()[i]);
	  }
	  ss << "], [" << size << "]);" << std::endl;
	}
	detail::log(1, ss.str());
      }
#  if 0
      /// Get where the tensor is stored
      void setNan() 
      {
#    ifndef QDP_IS_QDPJIT
	T nan = detail::NaN<T>::get();
	std::size_t vol = superbblas::detail::volume<N>(dim);
	T* p = data.get();
	for (std::size_t i = 0; i < vol; i++)
	  p[i] = nan;
#    endif
    }

    void
    checkNan() const
    {
#    ifndef QDP_IS_QDPJIT
	std::size_t vol = superbblas::detail::volume<N>(dim);
	T* p = data.get();
	for (std::size_t i = 0; i < vol; i++)
	  assert(detail::IsFinite<T>::get(p[i]));
#    endif
      }
#  endif
    };

    /// Copy v.kvslice_from_size(dir) into w.kvslice_from_size(dir) for every dir in disps
    /// assuming that v and w have even-odd layout (if 'X' == 2) and the displacements `disps`
    /// are given in natural coordinates.
    ///
    /// \param v: origin tensor
    /// \param w: destination tensor
    /// \param label_mu: if given, copy each displacement into a separate coordinate.
    /// \param disps: displacements in natural coordinates
    /// \param real_dims: even-odd dimension of the original lattice
    /// \param even_mask: mask into the elements with even x natural coordinate
    /// \param odd_mask: mask into the elements with odd x natural coordinate

    template <std::size_t Nv, typename Tv, std::size_t Nw, typename Tw, std::size_t Nm = Nv,
	      typename Tm = float>
    void latticeCopyToWithMask(const Tensor<Nv, Tv>& v, const Tensor<Nw, Tw>& w, char label_mu,
			       const std::vector<Coor<Nd>>& disps,
			       const std::map<char, int>& real_dims,
			       const Tensor<Nm, Tm>& mask_even, const Tensor<Nm, Tm>& mask_odd)
    {
      // Shortcuts
      if (disps.size() == 0)
	return;

      // Make sure that v is distributed as w
      if (!w.isDistributedAs(v, "xyztX"))
      {
	auto v_ = w.template make_compatible<Nv, Tv>(v.order, v.kvdim());
	v.copyTo(v_);
	latticeCopyToWithMask(v_, w, label_mu, disps, real_dims, mask_even, mask_odd);
	return;
      }

      // Get the number of colors on the original lattice
      const auto dim = v.kvdim();
      int real_maxX = real_dims.count('X') == 1 ? real_dims.at('X') : dim.at('X');

      // Preallocate the masks for v and w
      Tensor<Nv, float> v_mask = v.create_mask();
      Tensor<Nw, float> w_mask = w.create_mask();

      for (unsigned int mu = 0; mu < disps.size(); ++mu)
      {
	const auto& dir = disps[mu];
	int sumdir = std::accumulate(dir.begin(), dir.end(), int{0});

	for (int x = 0; x < 2; ++x)
	{
	  // Nat coor (x+dirx,Y+diry,Z+dirz,T+dirt) to even-odd coordinate
	  std::map<char, int> from{{'x', x / real_maxX}};
	  std::map<char, int> to{{'X', sumdir},
				 {'x', (dir[0] + dim.at('x') * real_maxX + x) / real_maxX},
				 {'y', dir[1]},
				 {'z', dir[2]},
				 {'t', dir[3]}};

	  // Restrict the destination tensor to label_mu if given
	  auto w_mu = (label_mu == 0 ? w : w.kvslice_from_size({{label_mu, mu}}, {{label_mu, 1}}));

	  auto mask_mu = (x == 0 ? mask_even : mask_odd).kvslice_from_size(from, {});
	  auto v_mask_mu = v_mask.kvslice_from_size(to, {});
	  auto w_mask_mu =
	    (label_mu == 0 ? w_mask : w_mask.kvslice_from_size({{label_mu, mu}}, {{label_mu, 1}}));
	  w_mask_mu = w_mask_mu.kvslice_from_size(to, {});
	  mask_mu.copyTo(v_mask_mu);
	  mask_mu.copyTo(w_mask_mu);
	  v.kvslice_from_size(to, {}).copyToWithMask(w_mu.kvslice_from_size(to, {}), v_mask_mu,
						     w_mask_mu);
	} // x
      }	  // mu
    }

    /// Return an identity matrix
    /// \param dim: length for each of the row dimensions
    /// \param m: labels map from the row to the column dimensions and other dimensions

    template <std::size_t N, typename T>
    Tensor<N, T> identity(const std::map<char, int>& dim, const remap& m,
			  const Distribution& dist = OnEveryone)
    {
      using value_type = typename detail::base_type<T>::type;

      // Get the order for the rows
      std::string orows;
      for (const auto& it : m)
	orows.push_back(it.first);

      // Get the order for the columns
      std::string ocols = detail::update_order(orows, m);

      // Get the extra dimensions
      std::string ot;
      for (const auto& it : dim)
	if (m.count(it.first) == 0)
	  ot.push_back(it.first);
      ot = detail::remove_dimensions(ot, ocols);

      // Get the dimensions of the identity tensor
      std::map<char, int> iden_dim;
      for (const auto& it : dim) {
	iden_dim[it.first] = (detail::is_in(ot, it.first) ? 1 : it.second);
	if (detail::is_in(orows, it.first)) iden_dim[m.at(it.first)] = it.second;
      }

      // Create the identity tensor
      const std::string order = orows + ocols + ot;
      Tensor<N, T> iden{order, kvcoors<N>(order, iden_dim, 0, ThrowOnMissing), OnHost,
		     OnEveryoneReplicated};
      iden.set_zero();
      if (iden.getLocal())
      {
	value_type* p = iden.getLocal().data();
	for (unsigned int i = 0, vol = detail::volume(dim, orows); i < vol; ++i)
	  p[vol * i + i] = value_type{1};
      }

      // Get the dimensions of the returned tensor
      std::map<char, int> t_dim;
      for (const auto& it : dim) {
	t_dim[it.first] = (!detail::is_in(ot, it.first) ? 1 : it.second);
	if (detail::is_in(orows, it.first)) t_dim[m.at(it.first)] = 1;
      }
      Tensor<N, T> t{order, kvcoors<N>(order, t_dim, 0, ThrowOnMissing), OnDefaultDevice, dist};
      t.set(1);

      std::map<char, int> r_dim = dim;
      for (const auto& it : dim)
	if (detail::is_in(orows, it.first)) r_dim[m.at(it.first)] = it.second;
      Tensor<N, T> r{order, kvcoors<N>(order, r_dim, 0, ThrowOnMissing), OnDefaultDevice, dist};

      kronecker(t, iden, r);
      return r;
    }

    /// Contract some dimension of the given tensors
    /// \param v: one tensor to contract
    /// \param w: the other tensor to contract
    /// \param labels_to_contract: labels dimensions to contract from `v` and `w`
    /// \param action: either to copy or add to the given output tensor if given
    /// \param r: optional given tensor where to put the resulting contraction
    /// \param mr: map from the given `r` to the labels of the contraction
    /// \param beta: scale on `r` if the `action` in `AddTo`
    /// \param dev: device for the resulting tensor if `action` isn't given
    /// \param dist: distribution of the resulting tensor if `action` isn't given
    ///
    /// Example:
    ///
    ///   Tensor<2,Complex> t("cs", {{Nc,Ns}}), q("Ss", {{Ns,Ns}});
    ///   Tensor<2,Complex> r0 = contract<2>(t, q, "s"); // r0 dims are "cS"
    ///   Tensor<3,Complex> r1 = contract<3>(t, q, ""); // r1 dims are "csS"
    ///   Tensor<2,Complex> r2("cS", {{Nc,Ns}});
    ///   contract<2>(t, q, "s", CopyTo, r2); // r2 = q * s
    ///   Tensor<2,Complex> r3("cs", {{Nc,Ns}});
    ///   contract<2>(t, q, "s", CopyTo, r3, {{'s','S'}}); // r2 = q * s
    ///   contract<2>(t, q.rename_dims({{'s','S'},{'S','s'}}).conj(), "s", CopyTo, r3, {{'s','S'}}); // r2 = q * s^*

    template <std::size_t Nr, std::size_t Nv, std::size_t Nw, typename T>
    Tensor<Nr, T>
    contract(const Tensor<Nv, T>& v, Tensor<Nw, T> w, const std::string& labels_to_contract,
	     Maybe<Action> action = none, Tensor<Nr, T> r = Tensor<Nr, T>{}, const remap& mr = {},
	     typename detail::base_type<T>::type beta = typename detail::base_type<T>::type{1},
	     Maybe<DeviceHost> dev = none, Maybe<Distribution> dist = none)
    {
      // Check arguments
      if (action.hasSome() != (bool)r)
	throw std::runtime_error(
	  "contract: invalid argument, if `action` is given, `r` should be given also");
      if ((dev.hasSome() || dist.hasSome()) && action.hasSome())
	throw std::runtime_error(
	  "contract: invalid argument, if `action` is given, `dev` and `dist` shouldn't be given");

      // Compute the labels of the output tensor: v.order + w.order - labels_to_contract
      std::string rorder = detail::union_dimensions(v.order, w.order, labels_to_contract);
      if (Nr != rorder.size())
	throw std::runtime_error(
	  "contract: The dimension of the output tensor does not match the template argument");
      if ((bool)r && detail::union_dimensions(rorder, r.order) != rorder)
	throw std::runtime_error("contract: The given output tensor has an unexpected ordering");

      // If any of the input tensors is glocal, make sure both are
      if ((v.dist == Glocal) != (w.dist == Glocal))
      {
	Tensor<Nv, T> v0 = v;
	Tensor<Nw, T> w0 = w;
	if (v.dist != Glocal)
	  v0 = v.getGlocal();
	if (w.dist != Glocal)
	  w0 = w.getGlocal();
	return contract(v0, w0, labels_to_contract, action, r, mr, beta, dev, dist);
      }

      // If the output tensor is not given create a new one
      Tensor<Nr, T> r0;
      if (!r)
      {
	r0 = (v.dist != Glocal && (dev.hasSome() || dist.hasSome()))
	       ? v.template like_this<Nr>(rorder, w.kvdim(), dev, dist)
	       : v.template make_compatible<Nr>(rorder, w.kvdim());
	beta = 0;
      }
      else
      {
	r0 = r;
      }

      // Correct beta for the action
      if (action.hasSome() && action.getSome() == CopyTo)
	beta = 0.0;

      // Do the contraction
      r0.contract(v, {}, NotConjugate, w, {}, NotConjugate, mr, beta);

      return r0;
    }

    /// Contract some dimension of the given tensors
    /// \param v: one tensor to contract
    /// \param w: the other tensor to contract
    /// \param labels_to_contract: labels dimensions to contract from `v` and `w`
    /// \param dev: device for the resulting tensor
    /// \param dist: distribution of the resulting tensor
    ///
    /// Example:
    ///
    ///   Tensor<2,Complex> t("cs", {{Nc,Ns}}), q("Ss", {{Ns,Ns}});
    ///   Tensor<2,Complex> r0 = contract<2>(t, q, "s"); // r0 dims are "cS"
    ///   Tensor<3,Complex> r1 = contract<3>(t, q, ""); // r1 dims are "csS"
    ///   Tensor<3,Complex> r2 = contract<3>(t, q, "", OnMaster); // r2 is supported on master

    template <std::size_t Nr, std::size_t Nv, std::size_t Nw, typename T>
    Tensor<Nr, T> contract(const Tensor<Nv, T>& v, Tensor<Nw, T> w,
			   const std::string& labels_to_contract, Maybe<DeviceHost> dev,
			   Maybe<Distribution> dist)
    {
      return contract<Nr>(v, w, labels_to_contract, none, {}, {}, 0, dev, dist);
    }

    /// Contract some dimension of the given tensors
    /// \param v: one tensor to contract
    /// \param w: the other tensor to contract
    /// \param labels_to_contract: map of labels dimensions to contract from `v` to `w`
    /// \param action: either to copy or add to the given output tensor if given
    /// \param r: optional given tensor where to put the resulting contraction
    /// \param mr: map from the given `r` to the labels of the contraction
    /// \param beta: scale on `r` if the `action` in `AddTo`
    /// \param dev: device for the resulting tensor if `action` isn't given
    /// \param dist: distribution of the resulting tensor if `action` isn't given
    ///
    /// Example:
    ///
    ///   Tensor<2,Complex> t("cs", {{Nc,Ns}}), q("St", {{Ns,Ns}});
    ///   Tensor<2,Complex> r0 = contract<2>(t, q, {{'s','t'}}); // r0 dims are "cS"
    ///   Tensor<2,Complex> r2("cS", {{Nc,Ns}});
    ///   contract<2>(t, q, {{'s','t'}}, CopyTo, r2); // r2 = q * s
    ///   Tensor<2,Complex> r3("cs", {{Nc,Ns}});
    ///   contract<2>(t, q, {{'s','t'}}, CopyTo, r3, {{'s','S'}}); // r2 = q * s
    ///   contract<2>(t, q.rename_dims({{'s','S'},{'S','s'}}).conj(), {{'s','t'}}, CopyTo, r3, {{'s','S'}}); // r2 = q * s^*

    template <std::size_t Nr, std::size_t Nv, std::size_t Nw, typename T>
    Tensor<Nr, T>
    contract(const Tensor<Nv, T>& v, Tensor<Nw, T> w, const remap& labels_to_contract,
	     Maybe<Action> action = none, Tensor<Nr, T> r = Tensor<Nr, T>{}, const remap& mr = {},
	     typename detail::base_type<T>::type beta = typename detail::base_type<T>::type{1},
	     Maybe<DeviceHost> dev = none, Maybe<Distribution> dist = none)
    {
      // Remap the labels to contract from v and w
      std::string labels_to_contract_v;
      for (const auto& it : labels_to_contract)
	labels_to_contract_v.push_back(it.first);
      remap mv = detail::getNewLabels(labels_to_contract_v, v.order + w.order);
      remap mw;
      for (const auto it : mv)
	mw[labels_to_contract.at(it.first)] = it.second;
      std::string labels_to_contract_str;
      for (const auto it : mv)
	labels_to_contract_str.push_back(it.second);
      return contract(v.rename_dims(mv), w.rename_dims(mw), labels_to_contract_str, action, r, mr,
		      beta, dev, dist);
    }

    /// Do the Kronecker product of two tensors
    /// \param v: one tensor to contract
    /// \param w: the other tensor to contract
    /// \param r: optional given tensor where to put the resulting contraction

    template <std::size_t Nr, std::size_t Nv, std::size_t Nw, typename T>
    Tensor<Nr, T> kronecker(const Tensor<Nv, T>& v, const Tensor<Nw, T>& w,
			    Tensor<Nr, T> r = Tensor<Nr, T>{})
    {
      // Make sure that no dimension in common has size larger than one in both tensors
      auto v_kvdim = v.kvdim();
      auto w_kvdim = w.kvdim();
      for (const auto& it : v_kvdim)
	if (it.second > 1 && w_kvdim.count(it.first) > 0 && w_kvdim.at(it.first) > 1)
	  throw std::runtime_error(
	    "kronecker: input tensors have a common dimension with size larger than one");

      // Renamed all dimensions in w to avoid a common label between the tensors
      remap w_m = detail::getNewLabels(w.order, v.order);

      // Do the contraction
      auto k = contract<Nv + Nw>(v, w.rename_dims(w_m), "");

      // The labels of the output tensor are the union of the input tensors labels
      std::string rorder = detail::union_dimensions(v.order, w.order);

      // The output tensor has the maximum size of the input tensors
      auto rdims = v_kvdim;
      for (const auto& it : w_kvdim)
	if (rdims.count(it.first) == 0 || rdims.at(it.first) == 1)
	  rdims[it.first] = it.second;

      // For the common labels, rename the singleton one
      remap k_m;
      for (const auto& it : w_kvdim)
      {
	if (v_kvdim.count(it.first) == 1 && it.second > 1)
	{
	  k_m[w_m.at(it.first)] = it.first;
	  k_m[it.first] = w_m.at(it.first);
	}
	else if (v_kvdim.count(it.first) == 0)
	{
	  k_m[w_m.at(it.first)] = it.first;
	}
      }

      // If the output tensor is not given create a new one
      if (!r)
      {
	auto r0 = v.template make_compatible<Nr>(rorder, rdims);
	k.rename_dims(k_m).copyTo(r0);
	return r0;
      }
      else
      {
	k.rename_dims(k_m).copyTo(r);
	return r;
      }
    }

    /// Compute the norm along some dimensions
    /// \param v: tensor
    /// \param order_t: labels not to contract (optional)
    /// \param order_rows: labels to contract (optional, either order_rows or order_t
    ///        should be provided)
    ///
    /// Example:
    ///
    ///   Tensor<2,Complex> t("cs", {{Nc,Ns}}), q("Ss", {{Ns,Ns}});
    ///   Tensor<2,Complex> r0 = contract<2>(t, q, "s"); // r0 dims are "cS"
    ///   Tensor<3,Complex> r1 = contract<3>(t, q, ""); // r1 dims are "csS"
    ///   Tensor<2,Complex> r2("cS", {{Nc,Ns}});
    ///   contract<2>(t, q, "s", CopyTo, r2); // r2 = q * s
    ///   Tensor<2,Complex> r3("cs", {{Nc,Ns}});
    ///   contract<2>(t, q, "s", CopyTo, r3, {{'s','S'}}); // r2 = q * s
    ///   contract<2>(t, q.rename_dims({{'s','S'},{'S','s'}}).conj(), "s", CopyTo, r3, {{'s','S'}}); // r2 = q * s^*

    template <std::size_t Nr, std::size_t Nv, typename T>
    Tensor<Nr, typename detail::real_type<T>::type> norm(const Tensor<Nv, T>& v,
							 Maybe<std::string> order_t = none,
							 Maybe<std::string> order_rows = none)
    {
      if (!order_t.hasSome() && !order_rows.hasSome())
	throw std::runtime_error(
	  "norm: invalid input, give at least either `order_t` or `order_rows`");

      // Compute the labels to contract
      std::string rorder = order_rows.hasSome()
			     ? order_rows.getSome()
			     : detail::remove_dimensions(v.order, order_t.getSome());
      std::string torder =
	order_t.hasSome() ? order_t.getSome() : detail::remove_dimensions(v.order, rorder);

      // Allocate the output on the host and spread the result to every process
      auto r = contract<Nr>(v.conj(), v, rorder, OnHost, OnEveryoneReplicated).reorder(torder);

      // Do the square root and return the result
      using Treal = typename detail::real_type<T>::type;
      return r.template transformWithCPUFun<Treal>(
	[](const typename detail::base_type<T>::type& t) { return std::sqrt(std::real(t)); });
    }

    /// Compute the Cholesky factor of `v' and contract its inverse with `w`
    /// \param v: tensor to compute the Cholesky factor
    /// \param order_rows: labels that are rows of the matrices to factor
    /// \param order_cols: labels that are columns of the matrices to factor
    /// \param w: the other tensor to contract
    /// \param labels_to_contract: labels dimensions to contract from `v` and `w`
    /// \param action: either to copy or add to the given output tensor if given (only `CopyTo' supported)
    /// \param r: optional given tensor where to put the resulting contraction

    template <std::size_t Nr, std::size_t Nv, std::size_t Nw, typename T>
    Tensor<Nr, T> cholInv(const Tensor<Nv, T>& v, const std::string& order_rows,
			  const std::string& order_cols, const Tensor<Nw, T>& w,
			  const std::string& labels_to_contract, Maybe<Action> action = none,
			  Tensor<Nr, T> r = {})
    {
      if (action.hasSome() != (bool)r)
	throw std::runtime_error("Invalid default value");

      // Compute the labels of the output tensor: v.order + w.order - labels_to_contract
      std::string rorder = detail::union_dimensions(v.order, w.order, labels_to_contract);
      if (Nr != rorder.size())
	throw std::runtime_error(
	  "cholInv: The dimension of the output tensor does not match the template argument");
      if (r && detail::union_dimensions(rorder, r.order) != rorder)
	throw std::runtime_error("cholInv: The given output tensor has an unexpected ordering");

      // If the output tensor is not given create a new one
      Tensor<Nr, T> r0;
      if (!r)
      {
	r0 = v.template like_this<Nr>(rorder, w.kvdim());
      }
      else
      {
	r0 = r;
      }

      // For now, only `CopyTo' action is supported
      if (action.hasSome() && action.getSome() != CopyTo)
	throw std::runtime_error("cholInv: unsupported action");

      // Do the contraction
      r0.cholInv(std::move(v), order_rows, order_cols, w);

      return r0;
    }

    /// Solve the linear systems within tensor `v' and right-hand-sides `w`
    /// \param v: tensor to compute the Cholesky factor
    /// \param order_rows: labels that are rows of the matrices to factor
    /// \param order_cols: labels that are columns of the matrices to factor
    /// \param w: the other tensor to contract
    /// \param labels_to_contract: labels dimensions to contract from `v` and `w`
    /// \param action: either to copy or add to the given output tensor if given (only `CopyTo' supported)
    /// \param r: optional given tensor where to put the resulting contraction

    template <std::size_t Nlabels, std::size_t Nr, std::size_t Nv, std::size_t Nw, typename T>
    Tensor<Nr, T> solve(const Tensor<Nv, T>& v, const std::string& order_rows,
			const std::string& order_cols, const Tensor<Nw, T>& w,
			const std::string& labels_to_contract, Maybe<Action> action = none,
			Tensor<Nr, T> r = {})
    {
      if (action.hasSome() != (bool)r)
	throw std::runtime_error("solve: Invalid default value");

      // Compute the labels of the output tensor: v.order + w.order - labels_to_contract
      std::string rorder = detail::union_dimensions(v.order, w.order, labels_to_contract);
      if (Nr != rorder.size())
	throw std::runtime_error(
	  "solve: The dimension of the output tensor does not match the template argument");
      if (r && detail::union_dimensions(rorder, r.order) != rorder)
	throw std::runtime_error("solve: The given output tensor has an unexpected ordering");
      if (Nlabels != labels_to_contract.size())
	throw std::runtime_error(
	  "solve: The length of `order_rows` does not match the template argument `Nrows`");
      if (order_rows.size() != order_cols.size())
	throw std::runtime_error("solve: unsupported ordering for the matrix");

      // If the output tensor is not given create a new one
      Tensor<Nr, T> r0;
      if (!r)
      {
	r0 = v.template like_this<Nr>(rorder, w.kvdim());
      }
      else
      {
	r0 = r;
      }

      // For now, only `CopyTo' action is supported
      if (action.hasSome() && action.getSome() != CopyTo)
	throw std::runtime_error("solve: unsupported action");

      // Compute the solution
      r0.solve(v, order_rows, order_cols, w);

      // Check the solution
      if (superbblas::getDebugLevel() > 0)
      {
	auto res = w.clone().scale(-1);
	remap m{};
	for (unsigned int i = 0; i < order_rows.size(); ++i)
	{
	  m[order_rows[i]] = order_cols[i];
	  m[order_cols[i]] = order_rows[i];
	}
	contract<Nw>(v, r0.rename_dims(m), labels_to_contract, AddTo, res.rename_dims(m));
	auto wnorms = norm<Nw - Nlabels>(w, none, order_cols);
	auto rnorms = norm<Nw - Nlabels>(res, none, order_cols);
	double err = 0;
	for (int i = 0, i1 = wnorms.volume(); i < i1; ++i)
	  err = std::max(err, (double)rnorms.data()[i] / wnorms.data()[i]);
	QDPIO::cout << "solve error: " << detail::tostr(err) << std::endl;
	auto eps = std::sqrt(std::numeric_limits<typename detail::real_type<T>::type>::epsilon());
	if (err > eps)
	  throw std::runtime_error(std::string("solve: too much error in dense solution, ") +
				   detail::tostr(err));
      }

      return r0;
    }

    /// Invert the matrices
    /// \param v: tensor to compute the inversion
    /// \param order_rows: labels that are rows of the matrices to factor
    /// \param order_cols: labels that are columns of the matrices to factor
    /// \param r: optional given tensor where to put the resulting contraction

    template <std::size_t N, typename T>
    Tensor<N, T> inv(const Tensor<N, T>& v, const std::string& order_rows,
		       const std::string& order_cols, Tensor<N, T> r = {})
    {
      if (r && detail::union_dimensions(v.order, r.order) != v.order)
	throw std::runtime_error("inv: The given output tensor has an unexpected ordering");
      if (order_rows.size() != order_cols.size())
	throw std::runtime_error("inv: unsupported ordering for the matrix");

      // If the output tensor is not given create a new one
      Tensor<N, T> r0;
      if (!r)
      {
	r0 = v.make_compatible();
      }
      else
      {
	r0 = r;
      }

      // Compute the solution
      r0.inv(v, order_rows, order_cols);

      // Check the solution
      if (superbblas::getDebugLevel() > 0)
      {
	remap m{};
	for (unsigned int i = 0; i < order_rows.size(); ++i)
	  m[order_rows[i]] = order_cols[i];
	auto dim = v.kvdim();
	char c = detail::get_free_label(v.order);
	dim[c] = 1;
	auto res = identity<N + 1, T>(dim, m).scale(-1);
	contract<N + 1>(v, r0.split_dimension(order_rows[0], std::string({c, order_rows[0]}), 1), m,
			AddTo, res);
	auto err = norm<1>(res, std::string(1, c)).get({0});
	QDPIO::cout << "inv error: " << detail::tostr(err) << std::endl;
	auto eps = std::sqrt(std::numeric_limits<typename detail::real_type<T>::type>::epsilon());
	if (err > eps)
	  throw std::runtime_error(std::string("inv: too much error in dense solution, ") +
				   detail::tostr(err));
      }

      return r0;
    }

    /// Elementwise division
    /// \param v: numerator
    /// \param w: denominator

    template <std::size_t N, typename T>
    Tensor<N, T> div(const Tensor<N, T>& v, const Tensor<N, T>& w)
    {
      auto r = v.make_compatible(none, {}, OnHost);
      v.copyTo(r);
      auto w0 = r.make_compatible();
      w.copyTo(w0);
      auto r_local = r.getLocal();
      auto w0_local = w0.getLocal();
      if (r_local)
      {
	auto rptr = r_local.data();
	auto w0ptr = w0_local.data();
	for (std::size_t i = 0, vol = r_local.volume(); i < vol; ++i) {
	  auto w0i =
	    detail::cond_conj(r_local.conjugate != w0_local.conjugate, w0ptr[i] * w0_local.scalar);
	  rptr[i] = std::norm(w0i) == 0 ? T{0} : rptr[i] / w0i;
	}
      }
      return r;
    }

    /// Compute the maximum for a small tensor
    /// \param v: tensor

    template <std::size_t N, typename T>
    typename detail::base_type<T>::type
    max(Tensor<N, T> v, typename detail::base_type<T>::type init =
			  std::numeric_limits<typename detail::base_type<T>::type>::min())
    {
      using value_type = typename detail::base_type<T>::type;
      if (v.dist != Glocal && v.dist != Local)
	v = v.make_sure(none, OnHost, OnEveryoneReplicated);
      else
	v = v.make_sure(none, OnHost);
      if (v.isSubtensor())
	v = v.clone();
      value_type r = init;
      v = v.getLocal();
      value_type* p = v.data();
      for (unsigned int i = 0, vol = v.volume(); i < vol; ++i)
	r = std::max(r, p[i]);
      return r;
    }

    /// Elementwise product
    /// \param v: numerator
    /// \param w: denominator

    template <std::size_t N, typename T>
    Tensor<N, T> mult(const Tensor<N, T>& v, const Tensor<N, T>& w)
    {
      auto r = v.make_compatible(none, {}, OnHost);
      v.copyTo(r);
      auto w0 = r.make_compatible();
      w.copyTo(w0);
      auto r_local = r.getLocal();
      auto w0_local = w0.getLocal();
      if (r_local)
      {
	auto rptr = r_local.data();
	auto w0ptr = w0_local.data();
	for (std::size_t i = 0, vol = r_local.volume(); i < vol; ++i)
	  rptr[i] = rptr[i] * detail::cond_conj(r_local.conjugate != w0_local.conjugate,
						w0ptr[i] * w0_local.scalar);
      }
      return r;
    }

    template <typename T>
    void* getQDPPtr(const T& t)
    {
#  if defined(QDP_IS_QDPJIT) && defined(SUPERBBLAS_USE_GPU)
      multi1d<QDPCache::ArgKey> v(1);
      v[0] = t.getId();
      void* r = QDP_get_global_cache().get_dev_ptrs(v)[0];
      assert(superbblas::detail::getPtrDevice(r) >= 0);
      return r;
#  else
      return t.getF();
#  endif
    }

    template <typename T>
    using LatticeColorVectorT = OLattice<PScalar<PColorVector<RComplex<T>, Nc>>>;

    template <typename T>
    Tensor<Nd + 2, std::complex<T>> asTensorView(const LatticeColorVectorT<T>& v)
    {
      using Complex = std::complex<T>;
      Complex* v_ptr = reinterpret_cast<Complex*>(v.getF());
      return Tensor<Nd + 2, Complex>("cxyztX", latticeSize<Nd + 2>("cxyztX"), OnHost,
				     OnEveryoneAsChroma, v_ptr);
    }

#  if !defined(QDP_IS_QDPJIT) || !defined(SUPERBBLAS_USE_GPU)
    inline Tensor<Nd + 3, Complex> asTensorView(const LatticeFermion& v)
    {
      Complex* v_ptr = reinterpret_cast<Complex*>(v.getF());
      return Tensor<Nd + 3, Complex>("csxyztX", latticeSize<Nd + 3>("csxyztX"), OnHost,
				     OnEveryoneAsChroma, v_ptr);
    }
#  else
    inline Tensor<Nd + 4, DIYComplex<REAL>> asTensorView(const LatticeFermion& v)
    {
      REAL* v_ptr = reinterpret_cast<REAL*>(getQDPPtr(v));
      return Tensor<Nd + 4, DIYComplex<REAL>>("xyztXsc.", latticeSize<Nd + 4>("xyztXsc."),
					      OnDefaultDevice, OnEveryoneAsChroma, v_ptr, '.');
    }
#  endif

#  if !defined(QDP_IS_QDPJIT) || !defined(SUPERBBLAS_USE_GPU)
    inline Tensor<Nd + 1, Complex> asTensorView(const LatticeComplex& v)
    {
      Complex* v_ptr = reinterpret_cast<Complex*>(v.getF());
      return Tensor<Nd + 1, Complex>("xyztX", latticeSize<Nd + 1>("xyztX"), OnHost,
				     OnEveryoneAsChroma, v_ptr);
    }
#  else
    inline Tensor<Nd + 2, DIYComplex<REAL>> asTensorView(const LatticeComplex& v)
    {
      REAL* v_ptr = reinterpret_cast<REAL*>(getQDPPtr(v));
      return Tensor<Nd + 2, DIYComplex<REAL>>("xyztX.", latticeSize<Nd + 2>("xyztX."),
					      OnDefaultDevice, OnEveryoneAsChroma, v_ptr, '.');
    }
#  endif

#  if !defined(QDP_IS_QDPJIT) || !defined(SUPERBBLAS_USE_GPU)
    inline Tensor<Nd + 3, Complex> asTensorView(const LatticeColorMatrix& v)
    {
      Complex* v_ptr = reinterpret_cast<Complex*>(v.getF());
      return Tensor<Nd + 3, Complex>("jixyztX",
				     latticeSize<Nd + 3>("jixyztX", {{'i', Nc}, {'j', Nc}}), OnHost,
				     OnEveryoneAsChroma, v_ptr);
    }
#  else
    inline Tensor<Nd + 4, DIYComplex<REAL>> asTensorView(const LatticeColorMatrix& v)
    {
      REAL* v_ptr = reinterpret_cast<REAL*>(getQDPPtr(v));
      return Tensor<Nd + 4, DIYComplex<REAL>>(
	"xyztXji.", latticeSize<Nd + 4>("xyztXji.", {{'i', Nc}, {'j', Nc}}), OnDefaultDevice,
	OnEveryoneAsChroma, v_ptr, '.');
    }
#  endif

    inline Tensor<Nd + 4, Complex> asTensorView(const LatticeColorVectorSpinMatrix& v)
    {
      Complex* v_ptr = reinterpret_cast<Complex*>(v.getF());
      return Tensor<Nd + 4, Complex>("cjixyztX",
				     latticeSize<Nd + 4>("cjixyztX", {{'i', Ns}, {'j', Ns}}),
				     OnHost, OnEveryoneAsChroma, v_ptr);
    }

    template <typename COMPLEX>
    Tensor<1, COMPLEX> asTensorView(std::vector<COMPLEX>& v,
				    Distribution dist = OnEveryoneReplicated)
    {
      return Tensor<1, COMPLEX>("i", Coor<1>{Index(v.size())}, OnHost, dist, v.data());
    }

    inline Tensor<2, Complex> asTensorView(SpinMatrix& smat)
    {
      Complex* v_ptr = reinterpret_cast<Complex*>(smat.getF());
      return Tensor<2, Complex>("ji", Coor<2>{Ns, Ns}, OnHost, OnEveryoneReplicated, v_ptr);
    }

    inline SpinMatrix SpinMatrixIdentity()
    {
      SpinMatrix one;
      // valgrind complains if all elements of SpinMatrix are not initialized!
      for (int i = 0; i < Ns; ++i)
	for (int j = 0; j < Ns; ++j)
	  pokeSpin(one, cmplx(Real(0), Real(0)), i, j);
      for (int i = 0; i < Ns; ++i)
	pokeSpin(one, cmplx(Real(1), Real(0)), i, i);
      return one;
    }

    template <typename COMPLEX = Complex>
    Tensor<2, COMPLEX> Gamma(int gamma, DeviceHost dev = OnDefaultDevice)
    {
      SpinMatrix g = QDP::Gamma(gamma) * SpinMatrixIdentity();
      Tensor<2, COMPLEX> r("ij", {Ns, Ns}, dev, OnEveryoneReplicated);
      asTensorView(g).copyTo(r);
      return r;
    }

    /// Broadcast a string from process zero
    inline std::string broadcast(const std::string& s)
    {
      // Broadcast the size of the string
      std::vector<float> size_orig(1, s.size()), size_dest(1, 0);
      asTensorView(size_orig, OnMaster).copyTo(asTensorView(size_dest));

      // Broadcast the content of the string
      std::vector<float> orig(s.begin(), s.end());
      orig.resize(size_dest[0]);
      std::vector<float> dest(size_dest[0]);
      asTensorView(orig, OnMaster).copyTo(asTensorView(dest));
      return std::string(dest.begin(), dest.end());
    }

    /// Broadcast a string from process zero
    inline int broadcast(int s)
    {
      std::vector<int> v(1, s), dest(1, 0);
      asTensorView(v, OnMaster).copyTo(asTensorView(dest));
      return dest[0];
    }

    /// Broadcast a string from process zero
    template <std::size_t N>
    Coor<N> broadcast(const Coor<N>& c)
    {
      std::vector<int> v(c.begin(), c.end()), dest(N);
      asTensorView(v, OnMaster).copyTo(asTensorView(dest));
      Coor<N> r;
      std::copy_n(dest.begin(), N, r.begin());
      return r;
    }

    /// Broadcast a string from process zero
    template <typename T>
    Maybe<T> broadcast(const Maybe<T>& c)
    {
      int has_something = broadcast(c.hasSome() ? 1 : 0);
      if (has_something == 1)
	return Maybe<T>(broadcast(c ? c.getSome() : T{}));
      return none;
    }

    /// Class for operating sparse tensors
    /// \tparam ND: number of domain dimensions
    /// \tparam NI: number of image dimensions
    /// \tparam T: datatype
    ///
    /// The class may support several variants of Column Sparse Row (CSR) format for representing
    /// sparse matrices, but for now only Block Sparse Row (BSR) with the same number of nonzeros
    /// on all rows is supported. Superbblas has some support for blocked ELL (BSR but with a negative
    /// column index for the unused blocks in a row), but most of the methods of this class aren't ready
    /// for that.
    ///
    /// Besides, this class implements an extension of the BSR in which the nonzero blocks are the result
    /// of the tensor product of two matrices one of them being constant among all edges on the same
    /// direction. This extension is referred as BSR Kronecker. When `kron_data` is given, the nonzeros
    /// should be ordered such that the nonzero blocks with the same `u` label are multiplied by the nonzero
    /// block in `kron_data` with that `u`.

    template <std::size_t ND, std::size_t NI, typename T>
    struct SpTensor {
      using value_type = typename detail::base_type<T>::type;
      static_assert(superbblas::supported_type<value_type>::value, "Not supported type");

    public:
      Tensor<ND, T> d;		   ///< Tensor example for the domain
      Tensor<NI, T> i;		   ///< Tensor example for the image
      Coor<ND> blkd;		   ///< blocking for the domain
      Coor<NI> blki;		   ///< blocking for the image
      Coor<ND> krond;		   ///< Kronecker blocking for the domain
      Coor<NI> kroni;		   ///< Kronecker blocking for the image
      Tensor<NI, int> ii;	   ///< Number of blocks in each row
      Tensor<NI + 2, int> jj;	   ///< Coordinate of the first element on each block
      Tensor<NI + ND + 1, T> data; ///< Nonzero values
      Tensor<NI + ND + 1, T> kron; ///< Nonzero values for the Kronecker values
      std::shared_ptr<superbblas::BSR_handle> handle; ///< suparbblas sparse tensor handle
      value_type scalar;			      ///< Scalar factor of the tensor
      bool isImgFastInBlock;			      ///< whether the BSR blocks are in row-major
      unsigned int nblockd;			      ///< Number of blocked domain dimensions
      unsigned int nblocki;			      ///< Number of blocked image dimensions
      unsigned int nkrond; ///< Number of Kronecker blocked domain dimensions
      unsigned int nkroni; ///< Number of Kronecker blocked image dimensions

      /// Low-level constructor with the Kronecker BSR extension
      SpTensor(Tensor<ND, T> d, Tensor<NI, T> i, Coor<ND> blkd, Coor<NI> blki, Coor<ND> krond,
	       Coor<NI> kroni, Tensor<NI, int> ii, Tensor<NI + 2, int> jj,
	       Tensor<NI + ND + 1, T> data, Tensor<NI + ND + 1, T> kron_data, value_type scalar,
	       bool isImgFastInBlock, unsigned int nblockd, unsigned int nblocki,
	       unsigned int nkrond, unsigned int nkroni)
	: d(d.make_eg()),
	  i(i.make_eg()),
	  blkd(blkd),
	  blki(blki),
	  krond(krond),
	  kroni(kroni),
	  ii(ii),
	  jj(jj),
	  data(data),
	  kron(kron_data),
	  scalar(scalar),
	  isImgFastInBlock(isImgFastInBlock),
	  nblockd(nblockd),
	  nblocki(nblocki),
	  nkrond(nkrond),
	  nkroni(nkroni)
      {
      }

      /// Low-level constructor without the Kronecker BSR extension
      SpTensor(Tensor<ND, T> d, Tensor<NI, T> i, Coor<ND> blkd, Coor<NI> blki, Tensor<NI, int> ii,
	       Tensor<NI + 2, int> jj, Tensor<NI + ND + 1, T> data, value_type scalar,
	       bool isImgFastInBlock, unsigned int nblockd, unsigned int nblocki)
	: SpTensor(d, i, blkd, blki, detail::ones<ND>(), detail::ones<NI>(), ii, jj, data,
		   Tensor<NI + ND + 1, T>(), scalar, isImgFastInBlock, nblockd, nblocki, 0, 0)
      {
      }

      /// Return a string describing the tensor
      /// \param ptr: pointer to the memory allocation
      /// \return: the string representing the tensor

      std::string repr() const
      {
	using namespace detail::repr;
	std::stringstream ss;
	ss << "SpTensor{";
	if (data.data())
	  ss << "data:" << data.data() << ", ";
	std::size_t sizemb = (ii.getLocal().volume() * sizeof(int) + //
			      jj.getLocal().volume() * sizeof(int) + //
			      data.getLocal().volume() * sizeof(value_type)) /
			     1024 / 1024;
	ss << "domain_order: " << d.order << ", domain_dim:" << d.dim << "image_order: " << i.order
	   << ", image_dim:" << i.dim << ", local_storage:" << sizemb << " MiB}";
	return ss.str();
      }

      /// Constructor
      /// \param d: example tensor for the domain
      /// \param i: example tensor for the image
      /// \param nblockd: the first `nblockd` domain labels will be blocked
      /// \param nblocki: the first `nblocki` image labels will blocked
      /// \param num_neighbors: number of nonzeros for each blocked row

      SpTensor(Tensor<ND, T> d, Tensor<NI, T> i, unsigned int nblockd, unsigned int nblocki,
	       unsigned int nkrond, unsigned int nkroni, unsigned int num_neighbors,
	       bool isImgFastInBlock = false)
	: d{d.make_eg()},
	  i{i.make_eg()},
	  scalar{value_type{1}},
	  isImgFastInBlock{isImgFastInBlock},
	  nblockd(nblockd),
	  nblocki(nblocki),
	  nkrond(nkrond),
	  nkroni(nkroni)
      {
	// Check that the examples are on the same device
	if (d.getDev() != i.getDev())
	  throw std::runtime_error("Please give example vectors on the same device");

	// Check that `d` and `i` are not subtensors
	if (this->d.isSubtensor() || this->i.isSubtensor())
	  throw std::runtime_error("unsupported subtensors for domain/image distributions");

	// Check that the domain and image labels are different and do not contain `u` or `~`
	detail::check_order<NI + ND + 2>(i.order + d.order + std::string("u~"));

	// Get the blocking and the Kronecker blocking
	krond = blkd = kvcoors<ND>(d.order, d.kvdim());
	for (unsigned int i = nblockd; i < ND; ++i)
	  blkd[i] = 1;
	kroni = blki = kvcoors<NI>(i.order, i.kvdim());
	for (unsigned int i = nblocki; i < NI; ++i)
	  blki[i] = 1;
	for (unsigned int i = 0; i < ND; ++i)
	  if (i < nblockd || i >= nblockd + nkrond)
	    krond[i] = 1;
	for (unsigned int i = 0; i < NI; ++i)
	  if (i < nblocki || i >= nblocki + nkroni)
	    kroni[i] = 1;

	// Create the tensor containing the number of neighbors for each blocking
	std::map<char, int> nonblki;
	for (unsigned int j = 0; j < NI; ++j)
	  nonblki[i.order[j]] = i.size[j] / blki[j] / kroni[j];
	ii = i.template make_compatible<NI, int>(none, nonblki);
	ii.set(num_neighbors);

	// Create the tensor containing the domain coordinates of the first nonzero in each block
	jj = ii.template make_compatible<NI + 2, int>(std::string("~u") + i.order,
						      {{'~', (int)ND}, {'u', (int)num_neighbors}});

	// Compute the data dimensions as
	//   image_blocked_dims + domain_dims + u + image_nonblocked_dims, for isImgFastInBlock
	//   domain_blocked_dims + image_blocked_dims + u + image_nonblockd_dims otherwise
	std::map<char, int> data_dims;
	for (unsigned int j = 0; j < NI; ++j)
	  data_dims[i.order[j]] = i.size[j] / kroni[j];
	for (unsigned int i = 0; i < ND; ++i)
	  data_dims[d.order[i]] = blkd[i];
	data_dims['u'] = num_neighbors;
	std::string data_order =
	  (isImgFastInBlock
	     ? std::string(i.order.begin(), i.order.begin() + nblocki + nkroni) + d.order
	     : std::string(d.order.begin(), d.order.begin() + nblockd + nkrond) +
		 std::string(i.order.begin(), i.order.begin() + nblocki + nkroni) +
		 std::string(d.order.begin() + nblockd + nkrond, d.order.end())) +
	  std::string("u") + std::string(i.order.begin() + nblocki + nkroni, i.order.end());
	data = ii.template make_compatible<NI + ND + 1, T>(data_order, data_dims);

	// Compute the Kronecker dimensions as `data`
	if (nkrond + nkroni > 0)
	{
	  std::map<char, int> kron_dims;
	  for (unsigned int i = 0; i < ND; ++i)
	    kron_dims[d.order[i]] = krond[i];
	  for (unsigned int j = 0; j < NI; ++j)
	    kron_dims[i.order[j]] = kroni[j];
	  kron_dims['u'] = num_neighbors;
	  std::string kron_order = data_order;
	  kron = data.like_this(kron_order, kron_dims, none, OnEveryoneReplicated);
	}

	std::string nonblock_img_labels(i.order.begin() + nblocki + nkroni, i.order.end());
	if (!ii.isDistributedAs(this->i, nonblock_img_labels) ||
	    !ii.isDistributedAs(jj, nonblock_img_labels) ||
	    !ii.isDistributedAs(data, nonblock_img_labels))
	  throw std::runtime_error("SpTensor: the dense tensors representing the sparse tensor "
				   "have incompatible distributions");
      }

      /// Empty constructor

      SpTensor()
	: blki{{}},
	  blkd{{}},
	  kroni{{}},
	  krond{{}},
	  scalar{0},
	  isImgFastInBlock{false},
	  nblockd{0},
	  nblocki{0},
	  nkrond{0},
	  nkroni{0}
      {
      }

      /// Return whether the tensor is not empty

      explicit operator bool() const noexcept
      {
	return (bool)d;
      }

      /// Return whether the sparse tensor has Kronecker form

      bool is_kronecker() const noexcept
      {
	return (bool)kron;
      }

      /// Construct the sparse operator
      void construct()
      {
	if ((ii.dist != OnEveryone && ii.dist != OnEveryoneAsChroma && ii.dist != Local) ||
	    ii.dist != jj.dist || ii.dist != data.dist ||
	    (kron && kron.dist != OnEveryoneReplicated))
	  throw std::runtime_error("SpTensor::construct: unexpected distribution of the data");

	// Superbblas needs the column coordinates to be local
	// Remove the local domain coordinates to jj
	const auto localFrom = d.p->localFrom();
	const auto domDim = d.dim;
	auto localjj =
	  jj.template transformWithCPUFunWithCoor<int>([&](const Coor<NI + 2>& c, const int& t) {
	    return (t - localFrom[c[0]] + domDim[c[0]]) % domDim[c[0]];
	  });

	std::string nonblock_img_labels(i.order.begin() + nblocki + nkroni, i.order.end());
	if (!ii.isDistributedAs(this->i, nonblock_img_labels) ||
	    !ii.isDistributedAs(localjj, nonblock_img_labels) ||
	    !ii.isDistributedAs(data, nonblock_img_labels))
	  throw std::runtime_error("SpTensor: the dense tensors representing the sparse tensor "
				   "have incompatible distributions");
	int* iiptr = ii.data();
	Coor<ND>* jjptr = (Coor<ND>*)localjj.data();
	// NOTE: despite jj being a vector of `int`, superbblas will use jj as a vector of Coor<NI>, so check that the alignment
	if (localjj.getLocal().volume() > 0 &&
	    superbblas::detail::align(alignof(Coor<NI>), sizeof(int), jjptr, sizeof(int)) ==
	      nullptr)
	  throw std::runtime_error("Ups! Look into this");
	const value_type* ptr = data.data();
	const value_type* kron_ptr = kron.data();
	MPI_Comm comm = (ii.dist == Local ? MPI_COMM_SELF : MPI_COMM_WORLD);
	superbblas::BSR_handle* bsr = nullptr;
	if (nkrond == 0 && nkroni == 0)
	{
	  superbblas::create_bsr<ND, NI, value_type>(
	    i.p->p.data(), i.dim, d.p->p.data(), d.dim, 1, blki, blkd, isImgFastInBlock, &iiptr,
	    &jjptr, &ptr, &data.ctx(), comm, superbblas::FastToSlow, &bsr);
	}
	else
	{
	  superbblas::create_kron_bsr<ND, NI, value_type>(
	    i.p->p.data(), i.dim, d.p->p.data(), d.dim, 1, blki, blkd, kroni, krond,
	    isImgFastInBlock, &iiptr, &jjptr, &ptr, &kron_ptr, &data.ctx(), comm,
	    superbblas::FastToSlow, &bsr);
	}
	handle = std::shared_ptr<superbblas::BSR_handle>(
	  bsr, [=](superbblas::BSR_handle* bsr) { destroy_bsr(bsr); });
      }

      /// Return a local support of the tensor

      SpTensor<ND, NI, T> getLocal() const
      {
	// Shortcut for empty and local tensors
	if (!*this || ii.dist == Local)
	  return *this;

	// Create the returning tensor
	SpTensor<ND, NI, T> r{d.getLocal(),
			      i.getLocal(),
			      nblockd,
			      nblocki,
			      nkrond,
			      nkroni,
			      (unsigned int)jj.kvdim().at('u'),
			      isImgFastInBlock};

	r.ii = ii.getLocal();
	const auto localFrom = d.p->localFrom();
	const auto domDim = d.dim;
	r.jj = jj.getLocal().template transformWithCPUFunWithCoor<int>(
	  [&](const Coor<NI + 2>& c, const int& t) {
	    return (t - localFrom[c[0]] + domDim[c[0]]) % domDim[c[0]];
	  });
	r.data = data.getLocal();
	r.kron = kron.getLocal();

	if (is_constructed())
	  r.construct();

	return r;
      }

      /// Return a local support of the tensor

      SpTensor<ND, NI, T> getGlocal() const
      {
	// Shortcut for empty and local tensors
	if (!*this || ii.dist == Local)
	  return *this;

	// Create the returning tensor
	SpTensor<ND, NI, T> r{d.getGlocal(),
			      i.getGlocal(),
			      nblockd,
			      nblocki,
			      nkrond,
			      nkroni,
			      (unsigned int)jj.kvdim().at('u'),
			      isImgFastInBlock};

	r.ii = ii.getGlocal();
	r.jj = jj.getGlocal();
	r.data = data.getGlocal();
	r.kron = kron.getGlocal();

	if (is_constructed())
	  r.construct();

	return r;
      }

      /// Split a dimension into another dimensions
      /// \param dom_dim_label: dominion dimension to split
      /// \param dom_new_labels: the labels of the new dominion dimensions
      /// \param dom_step: length of the first label in `dom_new_labels`
      /// \param img_dim_label: image dimension to split
      /// \param img_new_labels: the labels of the image new dimensions
      /// \param img_step: length of the first label in `img_new_labels`

      SpTensor<ND + 1, NI + 1, T>
      split_dimension(char dom_dim_label, const std::string& dom_new_labels, Index dom_step,
		      char img_dim_label, const std::string& img_new_labels, Index img_step) const
      {
	if (dom_new_labels.size() != 2)
	  throw std::runtime_error(
	    "split_dimension: invalid `dom_new_labels`, it should have size two");
	if (img_new_labels.size() != 2)
	  throw std::runtime_error(
	    "split_dimension: invalid `dom_new_labels`, it should have size two");
	if (d.kvdim().at(dom_dim_label) % dom_step != 0)
	  throw std::runtime_error(
	    "split_dimension: invalid `dom_step`, it should divide the dimension size");
	if (i.kvdim().at(img_dim_label) % img_step != 0)
	  throw std::runtime_error(
	    "split_dimension: invalid `img_step`, it should divide the dimension size");

	std::string::size_type d_pos = d.order.find(dom_dim_label);
	std::string::size_type i_pos = i.order.find(img_dim_label);

	if (blkd[d_pos] > 1 && (blkd[d_pos] % dom_step != 0 || krond[d_pos] % dom_step != 0))
	  throw std::runtime_error(
	    "split_dimension: invalid `dom_step`, it should divide the block size");
	if (blki[i_pos] > 1 && (blki[i_pos] % img_step != 0 || kroni[i_pos] % img_step != 0))
	  throw std::runtime_error(
	    "split_dimension: invalid `img_step`, it should divide the block size");

	// Transform the distribution of the domain and the image spaces
	// NOTE: blocking does not operate well with range intersection in the sense that
	//       intersection(range_a, range_b) != unblock(intersection(block(range_a), block(range_b))).
	//       A way to guarantee that is by enforcing that the first coordinate and the size of all ranges are
	//       divisible by the blocking. That's enforced by `coarse_support`.
	// FIXME: enforce that all contracted dense tensors with this sparse tensor have divisible partitions by
	//       the blocking.

	auto new_d = d.coarse_support({{dom_dim_label, dom_step}})
		       .split_dimension(dom_dim_label, dom_new_labels, dom_step);
	auto new_i = i.split_dimension(img_dim_label, img_new_labels, img_step);

	int new_blkd_pos = blkd[d_pos] == 1 ? 1 : dom_step;
	auto new_blkd = detail::insert_coor(blkd, d_pos, new_blkd_pos);
	new_blkd[d_pos + 1] /= new_blkd_pos;
	int new_blki_pos = blki[i_pos] == 1 ? 1 : img_step;
	auto new_blki = detail::insert_coor(blki, i_pos, new_blki_pos);
	new_blki[i_pos + 1] /= new_blki_pos;

	// Create the returning tensor
	SpTensor<ND + 1, NI + 1, T> r{
	  new_d,
	  new_i,
	  nblockd + (d_pos < nblockd ? 1 : 0),
	  nblocki + (i_pos < nblocki ? 1 : 0),
	  nkrond + (nblockd <= d_pos && d_pos < nblockd + nkrond ? 1 : 0),
	  nkroni + (nblocki <= i_pos && i_pos < nblocki + nkroni ? 1 : 0),
	  (unsigned int)jj.kvdim().at('u'),
	  isImgFastInBlock};

	ii.split_dimension(img_dim_label, img_new_labels, img_step).copyTo(r.ii);
	auto new_jj = r.jj.make_compatible(none, {}, OnHost);
	jj.split_dimension(img_dim_label, img_new_labels, img_step)
	  .copyTo(new_jj.kvslice_from_size({}, {{'~', (int)ND}}));
	{
	  auto local_new_jj = new_jj.getLocal();
	  int* p = local_new_jj.data();
	  auto new_dom_dim = detail::insert_coor(d.size, d_pos, dom_step);
	  new_dom_dim[d_pos + 1] /= dom_step;
	  std::size_t i1 = local_new_jj.volume() / (ND + 1);
#  ifdef _OPENMP
#    pragma omp parallel for schedule(static)
#  endif
	  for (std::size_t i = 0; i < i1; ++i)
	  {
	    Coor<ND> c;
	    std::copy_n(p + (ND + 1) * i, ND, c.begin());
	    Coor<ND + 1> new_c = detail::split_dimension(d_pos, c, new_dom_dim, detail::From);
	    std::copy_n(new_c.begin(), ND + 1, p + (ND + 1) * i);
	  }
	}
	new_jj.copyTo(r.jj);

	data.split_dimension(dom_dim_label, dom_new_labels, dom_step)
	  .split_dimension(img_dim_label, img_new_labels, img_step)
	  .copyTo(r.data);

	if (kron)
	{
	  kron.split_dimension(dom_dim_label, dom_new_labels, dom_step)
	    .split_dimension(img_dim_label, img_new_labels, img_step)
	    .copyTo(r.kron);
	}

	if (is_constructed())
	  r.construct();

	return r;
      }

      /// Return a slice of the tensor starting at coordinate `dom_kvfrom`, `img_kvfrom` and taking
      /// `dom_kvsize`, `img_kvsize` elements in each direction. The missing dimensions in `*_kvfrom`
      /// are set to zero and the missing directions in `*_kvsize` are set to the size of the tensor.
      ///
      /// \param dom_kvfrom: dictionary with the index of the first element in each domain direction
      /// \param dom_kvsize: dictionary with the number of elements in each domain direction
      /// \param img_kvfrom: dictionary with the index of the first element in each domain direction
      /// \param img_kvsize: dictionary with the number of elements in each domain direction
      /// \return: a copy of the tensor

      SpTensor<ND, NI, T> kvslice_from_size(const std::map<char, int>& dom_kvfrom = {},
					    const std::map<char, int>& dom_kvsize = {},
					    const std::map<char, int>& img_kvfrom = {},
					    const std::map<char, int>& img_kvsize = {}) const
      {
	// Check that we aren't slicing the blocking dimensions
	bool fail = false;
	std::string o_blk_d = std::string(d.order.begin(), d.order.begin() + nblockd);
	for (auto& it : dom_kvfrom)
	  if (detail::is_in(o_blk_d, it.first) && it.second != 0)
	    fail = true;
	auto dim_d = d.kvdim();
	for (auto& it : dom_kvsize)
	  if (detail::is_in(o_blk_d, it.first) && it.second != dim_d.at(it.first))
	    fail = true;

	std::string o_blk_i = std::string(i.order.begin(), i.order.begin() + nblocki);
	for (auto& it : img_kvfrom)
	  if (detail::is_in(o_blk_i, it.first) && it.second != 0)
	    fail = true;
	auto dim_i = i.kvdim();
	for (auto& it : img_kvsize)
	  if (detail::is_in(o_blk_i, it.first) && it.second != dim_i.at(it.first))
	    fail = true;

	if (fail)
	  throw std::runtime_error(
	    "SpTensor::kvslice_from_size: unsupported slicing on blocked dimensions");

	// We aren't free to redistribute `d` and `i`, because the support of the domain
	// in each process depends on the image support
	auto new_d = d.kvslice_from_size(dom_kvfrom, dom_kvsize).make_eg();
	auto new_i = i.kvslice_from_size(img_kvfrom, img_kvsize).make_eg();

	// Get the nonzeros in the slice
	auto ii_slice = ii.kvslice_from_size(img_kvfrom, img_kvsize).cloneOn(OnHost);
	auto new_ii = ii_slice.make_compatible(none, {}, OnHost);
	new_ii.set_zero();
	auto jj_slice = jj.kvslice_from_size(img_kvfrom, img_kvsize).cloneOn(OnHost);
	auto new_jj = jj_slice.make_compatible(none, {}, OnHost);
	auto new_jj_mask = jj_slice.template make_compatible<NI + 1, float>(
	  detail::remove_dimensions(jj_slice.order, "~"), {}, OnHost);
	new_jj_mask.set_zero();
	unsigned int num_neighbors = jj.kvdim().at('u');

	if (ii_slice.isSubtensor() || new_ii.isSubtensor() || jj_slice.isSubtensor() ||
	    new_jj.isSubtensor() || new_jj_mask.isSubtensor())
	{
	  throw std::runtime_error("This shouldn't happen");
	}
	if (!ii_slice.is_compatible(jj_slice) || !ii_slice.is_compatible(new_ii) ||
	    !ii_slice.is_compatible(new_jj) || !ii_slice.is_compatible(new_jj_mask))
	{
	  throw std::runtime_error("kvslice_from_size: hit corner case, sorry");
	}

	Tensor<1, float> dirs("u", {(int)num_neighbors}, OnHost, OnMaster);
	dirs.set_zero();
	auto dirs_local = dirs.getLocal();
	{
	  Coor<ND> from_dom = kvcoors<ND>(d.order, dom_kvfrom);
	  std::map<char, int> updated_dom_kvsize = d.kvdim();
	  for (const auto& it : dom_kvsize)
	    updated_dom_kvsize[it.first] = it.second;
	  Coor<ND> size_dom = kvcoors<ND>(d.order, updated_dom_kvsize);
	  auto ii_slice_local = ii_slice.getLocal();
	  int* ii_slice_ptr = ii_slice_local.data();
	  auto jj_slice_local = jj_slice.getLocal();
	  int* jj_slice_ptr = jj_slice_local.data();
	  auto new_ii_local = new_ii.getLocal();
	  int* new_ii_ptr = new_ii_local.data();
	  auto new_jj_local = new_jj.getLocal();
	  int* new_jj_ptr = new_jj_local.data();
	  auto new_jj_mask_local = new_jj_mask.getLocal();
	  float* new_jj_mask_ptr = new_jj_mask_local.data();
	  Coor<ND> size_nnz = d.size;
	  Tensor<1, float> dirs_global("u", {(int)num_neighbors}, OnHost, OnMaster);
	  dirs_global.set_zero();
	  auto dirs_local = dirs_global.getLocal();
	  for (unsigned int i = nblockd + nkrond; i < ND; ++i)
	    size_nnz[i] = 1;
	  for (std::size_t i = 0, i_acc = 0, i1 = new_ii_local.volume(); i < i1;
	       i_acc += ii_slice_ptr[i], ++i)
	  {
	    for (unsigned int j = i_acc, j1 = i_acc + ii_slice_ptr[i]; j < j1; ++j)
	    {
	      Coor<ND> from_nnz;
	      std::copy_n(jj_slice_ptr + j * ND, ND, from_nnz.begin());
	      Coor<ND> lfrom, lsize;
	      superbblas::detail::intersection(from_dom, size_dom, from_nnz, size_nnz, d.dim, lfrom,
					       lsize);
	      if (superbblas::detail::volume(lsize) == 0)
		continue;

	      using superbblas::detail::operator-;
	      Coor<ND> new_from_nnz = normalize_coor(from_nnz - from_dom, size_dom);
	      std::copy_n(new_from_nnz.begin(), ND, new_jj_ptr + (i_acc + new_ii_ptr[i]) * ND);
	      new_ii_ptr[i]++;
	      new_jj_mask_ptr[j] = 1;
	      if (dirs_local)
		dirs_local.data()[j - i_acc] = 1;
	    }
	    if (i > 0 && new_ii_ptr[i] != new_ii_ptr[0])
	      throw std::runtime_error("SpTensor::kvslice_from_size: unsupported slices ending up "
				       "in different number of nonzero values in each row");
	    if (i > 0 && kron)
	    {
	      for (unsigned int j = i_acc, j1 = i_acc + ii_slice_ptr[i]; j < j1; ++j)
		if (new_jj_mask_ptr[j] != new_jj_mask_ptr[j - i_acc])
		  throw std::runtime_error("SpTensor::kvslice_from_size unsupported slices ending "
					   "up in selecting different directions for each row");
	    }
	  }

	  // Make sure that all nodes with support have the same number of neighbors
	  if (Layout::nodeNumber() == 0 && new_ii_local.volume() == 0)
	    throw std::runtime_error("kvslice_from_size: unsupported distribution, master process "
				     "should have support on the origin tensor");
	  if (new_ii_local.volume() > 0)
	    num_neighbors = new_ii_ptr[0];
	  int global_num_neighbors = broadcast(num_neighbors);
	  if (new_ii_local.volume() > 0 && global_num_neighbors != num_neighbors)
	    throw std::runtime_error("SpTensor::kvslice_from_size: unsupported distribution");
	  num_neighbors = global_num_neighbors;

	  dirs = dirs_global.make_sure(none, OnDefaultDevice, OnEveryoneReplicated);
	}

	// Create the returning tensor
	SpTensor<ND, NI, T> r{new_d,  new_i,  nblockd,	     nblocki,
			      nkrond, nkroni, num_neighbors, isImgFastInBlock};
	new_ii.copyTo(r.ii);
	new_jj.kvslice_from_size({}, {{'u', num_neighbors}}).copyTo(r.jj);

	auto data_mask = data.create_mask();
	data_mask.set_zero();
	std::map<char, int> blk_m;
	auto data_dim = data.kvdim();
	for (unsigned int i = 0; i < ND; ++i)
	  blk_m[d.order[i]] = data_dim.at(d.order[i]);
	for (unsigned int i = 0; i < NI; ++i)
	  blk_m[this->i.order[i]] = (i < nblocki ? data_dim.at(this->i.order[i]) : 1);
	auto data_blk =
	  data.template like_this<NI + ND, float>("%", '%', "u", blk_m, none, OnEveryoneReplicated);
	data_blk.set(1);
	kronecker<NI + ND + 1>(new_jj_mask, data_blk)
	  .copyTo(data_mask.kvslice_from_size(img_kvfrom, img_kvsize));
	auto r_data_mask = r.data.create_mask();
	r_data_mask.set(1);
	r.data.set(detail::NaN<T>::get());
	data.kvslice_from_size(img_kvfrom, img_kvsize)
	  .copyToWithMask(r.data, data_mask.kvslice_from_size(img_kvfrom, img_kvsize), r_data_mask,
			  "u");

	if (kron)
	{
	  auto kron_mask = kron.create_mask();
	  kron_mask.set_zero();
	  auto blk_m = kron.kvdim();
	  blk_m.erase('u');
	  auto kron_blk = kron.template like_this<NI + ND, float>("%", '%', "u", blk_m, none,
								  OnEveryoneReplicated);
	  kron_blk.set(1);
	  kronecker<NI + ND + 1>(dirs, kron_blk)
	    .copyTo(kron_mask.kvslice_from_size(img_kvfrom, img_kvsize));
	  auto r_kron_mask = r.kron.create_mask();
	  r_kron_mask.set(1);
	  r.kron.set(detail::NaN<T>::get());
	  kron.kvslice_from_size(img_kvfrom, img_kvsize)
	    .copyToWithMask(r.kron, kron_mask.kvslice_from_size(img_kvfrom, img_kvsize),
			    r_kron_mask, "u");
	}

	if (is_constructed())
	  r.construct();

	// Do a test
	if (superbblas::getDebugLevel() > 0)
	{
	  auto x0 = d.template like_this<ND + 1>("%n", '%', "", {{'n', 2}});
	  x0.set_zero();
	  urand(x0.kvslice_from_size(dom_kvfrom, dom_kvsize), -1, 1);
	  auto y0 = i.template like_this<NI + 1>("%n", '%', "", {{'n', 2}});
	  contractWith(x0, {}, y0, {});
	  y0 = y0.kvslice_from_size(img_kvfrom, img_kvsize);

	  auto y = r.i.template like_this<NI + 1>("%n", '%', "", {{'n', 2}});
	  if (!is_constructed())
	    r.construct();
	  r.contractWith(x0.kvslice_from_size(dom_kvfrom, dom_kvsize), {}, y, {});

	  y0.scale(-1).addTo(y);
	  auto norm0 = norm<1>(y0, "n");
	  auto normdiff = norm<1>(y, "n");
	  double max_err = 0;
	  for (int i = 0, vol = normdiff.volume(); i < vol; ++i)
	    max_err = std::max(max_err, (double)normdiff.get({{i}}) / norm0.get({{i}}));
	  QDPIO::cout << "kvslice_from_size error: " << detail::tostr(max_err) << std::endl;
	}

	return r;
      }

      /// Reorder the domain and image orders
      /// \param new_dom_order: new ordering for the domain
      /// \param new_img_order: new ordering for the image
      /// \param remaining_char: if it isn't the null char, placeholder for the remaining dimensions

      SpTensor<ND, NI, T> reorder(const std::string& new_dom_order,
				  const std::string& new_img_order, char remaining_char = 0) const
      {
	if (remaining_char == '~' || remaining_char == 'u')
	  throw std::runtime_error("reorder: invalid remaining char, it shouldn't be `~` or `u`");

	std::string new_dom_order0 = d.get_order_for_reorder(new_dom_order, remaining_char);
	std::string new_img_order0 = i.get_order_for_reorder(new_img_order, remaining_char);
	auto new_d = d.reorder(new_dom_order0);
	auto new_i = i.reorder(new_img_order0);

	Coor<ND> d_perm = superbblas::detail::find_permutation(
	  detail::to_sb_order<ND>(d.order), detail::to_sb_order<ND>(new_dom_order0));
	Coor<NI> i_perm = superbblas::detail::find_permutation(
	  detail::to_sb_order<NI>(i.order), detail::to_sb_order<NI>(new_img_order0));
	auto new_blkd = superbblas::detail::reorder_coor(blkd, d_perm);
	auto new_blki = superbblas::detail::reorder_coor(blki, i_perm);
	auto new_krond = superbblas::detail::reorder_coor(krond, d_perm);
	auto new_kroni = superbblas::detail::reorder_coor(kroni, i_perm);

	// Check the blocking
	for (unsigned int i = 0; i < ND; ++i)
	  if ((i < nblockd && new_blkd[i] != new_d.size[i]) || (i >= nblockd && new_blkd[i] != 1))
	    throw std::runtime_error("reorder: invalid domain reordering, it is mixing blocking "
				     "and nonblocking dimensions");
	for (unsigned int i = 0; i < NI; ++i)
	  if ((i < nblocki && new_blki[i] != new_i.size[i]) || (i >= nblocki && new_blki[i] != 1))
	    throw std::runtime_error("reorder: invalid image reordering, it is mixing blocking "
				     "and nonblocking dimensions");
	for (unsigned int i = 0; i < ND; ++i)
	  if ((i >= nblockd && i < nblockd + nkrond && new_krond[i] != new_d.size[i]) ||
	      ((i < nblockd || i >= nblockd + nkrond) && new_krond[i] != 1))
	    throw std::runtime_error("reorder: invalid domain reordering, it is mixing blocking "
				     "and nonblocking dimensions");
	for (unsigned int i = 0; i < NI; ++i)
	  if ((i >= nblocki && i < nblocki + nkroni && new_kroni[i] != new_i.size[i]) ||
	      ((i < nblocki || i >= nblocki + nkroni) && new_kroni[i] != 1))
	    throw std::runtime_error("reorder: invalid image reordering, it is mixing blocking "
				     "and nonblocking dimensions");

	auto new_ii = ii.reorder(new_img_order0);
	auto new_jj = jj.reorder(std::string("~u") + new_img_order0);
	if (new_jj.order != jj.order)
	{
	  auto host_new_jj = new_jj.make_sure(none, OnHost);
	  auto local_new_jj = host_new_jj.getLocal();
	  int* new_p = local_new_jj.data();
	  for (std::size_t i = 0, i1 = local_new_jj.volume(); i < i1; i += ND)
	  {
	    Coor<ND> c;
	    std::copy_n(new_p + i, ND, c.begin());
	    Coor<ND> new_c = superbblas::detail::reorder_coor(c, d_perm);
	    std::copy_n(new_c.begin(), ND, new_p + i);
	  }
	  host_new_jj.copyTo(new_jj);
	}

	std::string data_order =
	  (isImgFastInBlock
	     ? std::string(new_i.order.begin(), new_i.order.begin() + nblocki + nkroni) +
		 new_d.order
	     : std::string(new_d.order.begin(), new_d.order.begin() + nblockd + nkrond) +
		 std::string(new_i.order.begin(), new_i.order.begin() + nblocki + nkroni) +
		 std::string(new_d.order.begin() + nblockd + nkrond, new_d.order.end())) +
	  std::string("u") + std::string(new_i.order.begin() + nblocki + nkrond, new_i.order.end());
	auto new_data = data.reorder(data_order);
	auto new_kron = kron ? kron.reorder(data_order) : kron;

	SpTensor<ND, NI, T> r(new_d, new_i, new_blkd, new_blki, new_krond, new_kroni, new_ii,
			      new_jj, new_data, new_kron, scalar, isImgFastInBlock, nblockd,
			      nblocki, nkrond, nkroni);
	if (is_constructed())
	  r.construct();

	return r;
      }

      /// Return a view of this tensor with an extra label for the real and the imaginary parts

      template <typename U = T>
      typename std::enable_if<!detail::is_diycomplex<U>::value && detail::is_complex<U>::value,
			      SpTensor<ND + 1, NI + 1, DIYComplex<typename U::value_type>>>::type
      toFakeReal() const
      {
	using newT = DIYComplex<typename U::value_type>;

	// Get the new domain and image
	char d_complexLabel = detail::get_free_label(d.order + i.order);
	auto new_d = d.toFakeReal(d_complexLabel);
	char i_complexLabel = detail::get_free_label(new_d.order + i.order);
	auto new_i = i.toFakeReal(i_complexLabel);

	// Create the returning tensor
	bool is_kron = (nkrond > 0 || nkroni > 0);
	SpTensor<ND + 1, NI + 1, newT> r{new_d,
					 new_i,
					 nblockd + 1,
					 nblocki + 1,
					 is_kron ? nkrond + 1 : 0,
					 is_kron ? nkroni + 1 : 0,
					 (unsigned int)jj.kvdim().at('u'),
					 isImgFastInBlock};

	// Copy the data to the new tensor
	// a) same number of nonzeros per row
	ii.copyTo(r.ii);
	// b) the nonzero blocks start at the same position
	r.jj.kvslice_from_size({}, {{'~', 1}}).set(0);
	jj.copyTo(r.jj.kvslice_from_size({{'~', 1}}, {{'~', ND}}));
	// c) each element in data xr+xi*i -> [xr  -xi; xi  xr]
	auto data0 = data.toFakeReal(d_complexLabel);
	data0.kvslice_from_size({}, {{d_complexLabel, 1}})
	  .copyTo(r.data.kvslice_from_size({}, {{d_complexLabel, 1}, {i_complexLabel, 1}}));
	data0.kvslice_from_size({}, {{d_complexLabel, 1}})
	  .copyTo(r.data.kvslice_from_size({{d_complexLabel, 1}, {i_complexLabel, 1}},
					   {{d_complexLabel, 1}, {i_complexLabel, 1}}));
	data0.kvslice_from_size({{d_complexLabel, 1}}, {{d_complexLabel, 1}})
	  .scale(-1)
	  .copyTo(r.data.kvslice_from_size({{d_complexLabel, 1}},
					   {{d_complexLabel, 1}, {i_complexLabel, 1}}));
	data0.kvslice_from_size({{d_complexLabel, 1}}, {{d_complexLabel, 1}})
	  .copyTo(r.data.kvslice_from_size({{i_complexLabel, 1}},
					   {{d_complexLabel, 1}, {i_complexLabel, 1}}));
	// d) each element in kron xr+xi*i -> [xr  -xi; xi  xr]
	if (kron)
	{
	  auto kron0 = kron.toFakeReal(d_complexLabel);
	  kron0.kvslice_from_size({}, {{d_complexLabel, 1}})
	    .copyTo(r.kron.kvslice_from_size({}, {{d_complexLabel, 1}, {i_complexLabel, 1}}));
	  kron0.kvslice_from_size({}, {{d_complexLabel, 1}})
	    .copyTo(r.kron.kvslice_from_size({{d_complexLabel, 1}, {i_complexLabel, 1}},
					     {{d_complexLabel, 1}, {i_complexLabel, 1}}));
	  kron0.kvslice_from_size({{d_complexLabel, 1}}, {{d_complexLabel, 1}})
	    .scale(-1)
	    .copyTo(r.kron.kvslice_from_size({{d_complexLabel, 1}},
					     {{d_complexLabel, 1}, {i_complexLabel, 1}}));
	  kron0.kvslice_from_size({{d_complexLabel, 1}}, {{d_complexLabel, 1}})
	    .copyTo(r.kron.kvslice_from_size({{i_complexLabel, 1}},
					     {{d_complexLabel, 1}, {i_complexLabel, 1}}));
	}

	if (is_constructed())
	  r.construct();

	return r;
      }

      template <typename U = T>
      typename std::enable_if<detail::is_diycomplex<U>::value || !detail::is_complex<U>::value,
			      SpTensor<ND, NI, U>>::type
      toFakeReal() const
      {
	return *this;
      }

      /// Extend the support of each dimension by the given amount in each direction
      /// \param m: amount to extend the support for each process

      SpTensor<ND, NI, T> extend_support(const std::map<char, int>& m) const
      {
	std::map<char, int> md, mi;
	for (const auto& it : m)
	{
	  if (detail::is_in(d.order, it.first))
	    md[it.first] = it.second;
	  else if (detail::is_in(i.order, it.first))
	    mi[it.first] = it.second;
	  else
	    throw std::runtime_error("extend_support: unmatched label");
	}
	auto new_d = d.extend_support(md);
	auto new_i = i.extend_support(mi);

	// Create the returning tensor
	SpTensor<ND, NI, T> r{new_d,
			      new_i,
			      nblockd,
			      nblocki,
			      nkrond,
			      nkroni,
			      (unsigned int)jj.kvdim().at('u'),
			      isImgFastInBlock};

	// Populate the new tensor
	ii.copyTo(r.ii);
	jj.copyTo(r.jj);
	data.copyTo(r.data);
	if (kron)
	  kron.copyTo(r.kron);

	if (is_constructed())
	  r.construct();

	return r;
      }

      /// Return whether the sparse tensor has been constructed

      bool is_constructed() const
      {
	return (bool)handle;
      }

      /// Get where the tensor is stored

      DeviceHost getDev() const
      {
	return i.getDev();
      }

      // Contract the dimensions with the same label in this tensor and in `v` than do not appear on `w`.
      template <std::size_t Nv, std::size_t Nw, typename Tv, typename Tw,
		typename std::enable_if<
		  (!std::is_same<Tv, T>::value || !std::is_same<Tw, T>::value), bool>::type = true>
      void contractWith(Tensor<Nv, Tv> v, const remap& mv, const Tensor<Nw, Tw>& w,
			const remap& mw = {}, char power_label = 0) const
      {
	if (data.is_eg() || v.is_eg() || w.is_eg())
	  throw std::runtime_error("Invalid operation from an example tensor");

	if (!is_constructed())
	  throw std::runtime_error("invalid operation on an not constructed tensor");

	auto w0 = w.template cast_like<T>();
	contractWith(std::move(v).template cast<T>(), mv, w0);
	w0.copyTo(w);
      }

      template <std::size_t Nv, std::size_t Nw>
      void contractWith(Tensor<Nv, T> v, const remap& mv, Tensor<Nw, T> w, const remap& mw = {},
			char power_label = 0) const
      {
	if (data.is_eg() || v.is_eg() || w.is_eg())
	  throw std::runtime_error("Invalid operation from an example tensor");

	if (!is_constructed())
	  throw std::runtime_error("invalid operation on an not constructed tensor");

	// If either this tensor or v are on OnDevice, force both to be on the same device as this tensor.
	if (v.ctx().plat != data.ctx().plat)
	{
	  v = v.cloneOn(getDev());
	}

	if (getDev() != w.getDev())
	{
	  Tensor<Nw, T> aux = w.like_this(none, {}, getDev());
	  contractWith(v, mv, aux, mw, power_label);
	  aux.copyTo(w);
	  return;
	}

	// Check unsupported distributions for contraction
	if ((v.dist == Local) != (w.dist == Local) || (v.dist == Glocal) != (w.dist == Glocal) ||
	    (v.dist != Local && data.dist == Local))
	  throw std::runtime_error("contractWith: One of the contracted tensors or the output "
				   "tensor is local and others are not!");

	// We don't support conjugacy for now
	if (v.conjugate || w.conjugate)
	  throw std::runtime_error("contractWith: unsupported implicit conjugacy");

	// Check the power label
	if (power_label != 0 && detail::is_in(v.order, power_label) &&
	    v.kvdim().at(power_label) > 1)
	  throw std::runtime_error("contractWith: `power_label` for `v` does not have size one");
	if (power_label != 0 && !detail::is_in(w.order, power_label))
	  throw std::runtime_error("contractWith: `power_label` isn't in `w`");

	value_type* v_ptr = v.data();
	value_type* w_ptr = w.data_for_writing();
	std::string orderv = detail::update_order_and_check<Nv>(v.order, mv);
	std::string orderw = detail::update_order_and_check<Nw>(w.order, mw);
	superbblas::bsr_krylov<ND, NI, Nv, Nw, value_type>(
	  scalar * v.scalar / w.scalar, handle.get(), i.order.c_str(), d.order.c_str(),	       //
	  v.p->p.data(), 1, orderv.c_str(), v.from, v.size, v.dim, (const value_type**)&v_ptr, //
	  T{0}, w.p->p.data(), orderw.c_str(), w.from, w.size, w.dim, power_label,
	  (value_type**)&w_ptr, //
	  &data.ctx(), v.dist == Local ? MPI_COMM_SELF : MPI_COMM_WORLD, superbblas::FastToSlow,
	  nullptr, v.dist == Glocal);

	// Force synchronization in superbblas stream if the destination allocation isn't managed by superbblas
	if (!w.is_managed())
	  superbblas::sync(data.ctx());
      }

      void print(const std::string& name) const
      {
	std::stringstream ss;

	auto ii_host = ii.make_sure(none, OnHost, OnMaster).getLocal();
	auto jj_host = jj.make_sure(none, OnHost, OnMaster).getLocal();
	auto data_host = data.make_sure(none, OnHost, OnMaster).getLocal();
	auto kron_host = kron.make_sure(none, OnHost, OnMaster).getLocal();
	assert(!ii_host.isSubtensor() && !jj_host.isSubtensor() && !data_host.isSubtensor() &&
	       !kron_host.isSubtensor());

	std::size_t volblki = superbblas::detail::volume(blki);
	std::size_t volblkj = superbblas::detail::volume(blkd);
	std::size_t volkroni = superbblas::detail::volume(kroni);
	std::size_t volkronj = superbblas::detail::volume(krond);
	std::size_t volbi = volblki * volkroni;
	std::size_t volbj = volblkj * volkronj;

	auto ii_host_ptr = ii_host.data();
	auto jj_host_ptr = jj_host.data();
	auto data_host_ptr = data_host.data();
	auto kron_host_ptr = kron_host.data();

	// Print general tensor description in a matlab comment
	if (ii_host)
	  ss << "% " << repr() << std::endl;

	// If using the Kronecker format, reconstruct the nonzeros explicitly
	if (kron_host)
	{
	  // Print the Kronecker tensor (the spin-spin tensors)
	  int num_neighbors = data.kvdim().at('u');
	  ss << name << "_kron=reshape([";
	  for (std::size_t i = 0, kron_vol = kron_host.volume(); i < kron_vol; ++i)
	    detail::repr::operator<<(ss << " ", kron_host_ptr[i]);
	  ss << "], [" << (isImgFastInBlock ? volkroni : volkronj) << " "
	     << (isImgFastInBlock ? volkronj : volkroni) << " " << num_neighbors << "]);"
	     << std::endl;

	  // Print the data (the color-color tensors)
	  std::size_t numblks = data.volume() / volblki / volblkj;
	  ss << name << "_data0=reshape([";
	  for (std::size_t i = 0, data_vol = data_host.volume(); i < data_vol; ++i)
	    detail::repr::operator<<(ss << " ", data_host_ptr[i]);
	  ss << "], [" << (isImgFastInBlock ? volblki : volblkj) << " "
	     << (isImgFastInBlock ? volblkj : volblki) << " " << numblks << "]);" << std::endl;

	  // Preallocate and populate data in explicit format (no Kronecker format)
	  ss << name << "_data=zeros([" << (isImgFastInBlock ? volbi : volbj) << " "
	     << (isImgFastInBlock ? volbj : volbi) << " " << numblks << "]);" << std::endl;
	  ss << "for i=1:" << numblks << std::endl;
	  ss << "  " << name << "_data(:,:,i)=kron(squeeze(" << name << "_kron(:,:,mod(i-1,"
	     << num_neighbors << ")+1)), squeeze(" << name << "_data0(:,:,i)));" << std::endl;
	  ss << "end" << std::endl;
	}

	// Only master node prints
	if (ii_host)
	{
	  // Print for non-Kronecker variant
	  ss << name << "=sparse([";

	  // Print the row indices
	  for (std::size_t i = 0, iivol = ii_host.volume(); i < iivol; ++i)
	  {
	    for (unsigned int neighbor = 0, num_neighbors = ii_host_ptr[i];
		 neighbor < num_neighbors; ++neighbor)
	    {
	      if (isImgFastInBlock)
	      {
		for (unsigned int bj = 0; bj < volbj; ++bj)
		  for (unsigned int bi = 0; bi < volbi; ++bi)
		    ss << " " << i * volbi + bi + 1;
	      }
	      else
	      {
		for (unsigned int bi = 0; bi < volbi; ++bi)
		  for (unsigned int bj = 0; bj < volbj; ++bj)
		    ss << " " << i * volbi + bi + 1;
	      }
	    }
	  }
	  ss << "], [";

	  // Print the column indices
	  Stride<ND> dstrides =
	    superbblas::detail::get_strides<std::size_t>(d.size, superbblas::FastToSlow);
	  for (std::size_t j = 0, jjvol = jj_host.volume(); j < jjvol; j += ND)
	  {
	    Coor<ND> j_coor;
	    std::copy_n(jj_host_ptr + j, ND, j_coor.begin());
	    auto j_idx = superbblas::detail::coor2index(j_coor, d.size, dstrides);
	    if (isImgFastInBlock)
	    {
	      for (unsigned int bj = 0; bj < volbj; ++bj)
		for (unsigned int bi = 0; bi < volbi; ++bi)
		  ss << " " << j_idx + bj + 1;
	    }
	    else
	    {
	      for (unsigned int bi = 0; bi < volbi; ++bi)
		for (unsigned int bj = 0; bj < volbj; ++bj)
		  ss << " " << j_idx + bj + 1;
	    }
	  }
	  ss << "], ";

	  if (!kron)
	  {
	    ss << "[";

	    // Print the data values
	    for (std::size_t i = 0, data_vol = data_host.volume(); i < data_vol; ++i)
	      detail::repr::operator<<(ss << " ", data_host_ptr[i]);
	    ss << "]";
	  }
	  else
	  {
	    ss << name << "_data(:)";
	  }
	  ss << ");" << std::endl;
	}

	detail::log(1, ss.str());
      }

      /// Return a copy of the tensor in a different precision
      ///
      /// \tparam Q: new precision

      template <typename Q = T,
		typename std::enable_if<std::is_same<T, Q>::value, bool>::type = true>
      SpTensor<ND, NI, Q> cast() const
      {
	return *this;
      }

      template <typename Q = T,
		typename std::enable_if<!std::is_same<T, Q>::value, bool>::type = true>
      SpTensor<ND, NI, Q> cast() const
      {
	SpTensor<ND, NI, Q> r{d.template cast<Q>(),
			      i.template cast<Q>(),
			      blkd,
			      blki,
			      krond,
			      kroni,
			      ii,
			      jj,
			      data.template cast<Q>(),
			      kron.template cast<Q>(),
			      (Q)scalar,
			      isImgFastInBlock,
			      nblockd,
			      nblocki,
			      nkrond,
			      nkroni};
	if (is_constructed())
	  r.construct();
	return r;
      }
    };

    template <std::size_t N, typename T>
    struct StorageTensor {
      static_assert(superbblas::supported_type<T>::value, "Not supported type");

    public:
      std::string filename; ///< Storage file
      std::string metadata; ///< metadata
      std::string order;    ///< Labels of the tensor dimensions
      Coor<N> dim;	    ///< Length of the tensor dimensions
      Sparsity sparsity;    ///< Sparsity of the storage
      std::shared_ptr<superbblas::detail::Storage_context_abstract>
	ctx;	    ///< Superbblas storage handler
      Coor<N> from; ///< First active coordinate in the tensor
      Coor<N> size; ///< Number of active coordinates on each dimension
      T scalar;	    ///< Scalar factor of the tensor

      // Empty constructor
      StorageTensor()
	: filename{},
	  metadata{},
	  order(detail::getTrivialOrder(N)),
	  dim{{}},
	  sparsity(Dense),
	  ctx{},
	  from{{}},
	  size{{}},
	  scalar{0}
      {
      }

      // Create storage construct
      StorageTensor(const std::string& filename, const std::string& metadata,
		    const std::string& order, Coor<N> dim, Sparsity sparsity = Dense,
		    checksum_type checksum = checksum_type::NoChecksum)
	: filename(filename),
	  metadata(metadata),
	  order(order),
	  dim(dim),
	  sparsity(sparsity),
	  from{{}},
	  size{dim},
	  scalar{1}
      {
	checkOrder();
	superbblas::Storage_handle stoh;
	superbblas::create_storage<N, T>(dim, superbblas::FastToSlow, filename.c_str(),
					 metadata.c_str(), metadata.size(), checksum,
					 MPI_COMM_WORLD, &stoh);
	ctx = std::shared_ptr<superbblas::detail::Storage_context_abstract>(
	  stoh, [=](superbblas::detail::Storage_context_abstract* ptr) {
	    superbblas::close_storage<N, T>(ptr, MPI_COMM_WORLD);
	  });

	// If the tensor to store is dense, create the block here; otherwise, create the block on copy
	if (sparsity == Dense)
	{
	  superbblas::PartitionItem<N> p{Coor<N>{{}}, dim};
	  superbblas::append_blocks<N, T>(&p, 1, dim, stoh, MPI_COMM_WORLD, superbblas::FastToSlow);
	}
      }

      // Open storage construct
      StorageTensor(const std::string& filename, bool read_order = true,
		    const Maybe<std::string>& order_tag = none)
	: filename(filename), sparsity(Sparse), from{{}}, scalar{1}
      {
	// Read information from the storage
	superbblas::values_datatype values_dtype;
	std::vector<char> metadatav;
	std::vector<superbblas::IndexType> dimv;
	superbblas::read_storage_header(filename.c_str(), superbblas::FastToSlow, values_dtype,
					metadatav, dimv, MPI_COMM_WORLD);

	// Check that storage tensor dimension and value type match template arguments
	if (dimv.size() != N)
	  throw std::runtime_error(
	    "The storage tensor dimension does not match the template parameter N");
	if (superbblas::detail::get_values_datatype<T>() != values_dtype)
	  throw std::runtime_error("Storage type does not match template argument T");

	// Fill out the information of this class with storage header information
	std::copy(dimv.begin(), dimv.end(), dim.begin());
	size = dim;
	metadata = std::string(metadatav.begin(), metadatav.end());

	// Read the order
	if (read_order)
	{
	  std::istringstream is(metadata);
	  XMLReader xml_buf(is);
	  read(xml_buf, order_tag.getSome("order"), order);
	  checkOrder();
	}

	superbblas::Storage_handle stoh;
	superbblas::open_storage<N, T>(filename.c_str(), false /* don't allow writing */,
				       MPI_COMM_WORLD, &stoh);
	ctx = std::shared_ptr<superbblas::detail::Storage_context_abstract>(
	  stoh, [=](superbblas::detail::Storage_context_abstract* ptr) {
	    superbblas::close_storage<N, T>(ptr, MPI_COMM_WORLD);
	  });
      }

    protected:
      // Construct a slice/scale storage
      StorageTensor(const StorageTensor& t, const std::string& order, Coor<N> from, Coor<N> size,
		    T scalar)
	: filename(t.filename),
	  metadata(t.metadata),
	  order(order),
	  dim(t.dim),
	  ctx(t.ctx),
	  sparsity(t.sparsity),
	  from(normalize_coor(from, t.dim)),
	  size(size),
	  scalar{t.scalar}
      {
	checkOrder();
      }

    public:
      /// Return whether the tensor is not empty
      explicit operator bool() const noexcept
      {
	return superbblas::detail::volume(size) > 0;
      }

      // Return the dimensions of the tensor
      std::map<char, int> kvdim() const
      {
	std::map<char, int> d;
	for (unsigned int i = 0; i < N; ++i)
	  d[order[i]] = size[i];
	return d;
      }

      /// Rename dimensions
      StorageTensor<N, T> rename_dims(const SB::remap& m) const
      {
	return StorageTensor<N, T>(*this, detail::update_order_and_check<N>(order, m), this->from,
				   this->size);
      }

      // Return a slice of the tensor starting at coordinate `kvfrom` and taking `kvsize` elements in each direction.
      // The missing dimension in `kvfrom` are set to zero and the missing direction in `kvsize` are set to the active size of the tensor.
      StorageTensor<N, T> kvslice_from_size(const std::map<char, int>& kvfrom = {},
					    const std::map<char, int>& kvsize = {}) const
      {
	std::map<char, int> updated_kvsize = this->kvdim();
	for (const auto& it : kvsize)
	  updated_kvsize[it.first] = it.second;
	return slice_from_size(kvcoors<N>(order, kvfrom), kvcoors<N>(order, updated_kvsize));
      }

      // Return a slice of the tensor starting at coordinate `from` and taking `size` elements in each direction.
      StorageTensor<N, T> slice_from_size(Coor<N> from, Coor<N> size) const
      {
	for (unsigned int i = 0; i < N; ++i)
	{
	  if (size[i] > this->size[i])
	    throw std::runtime_error(
	      "The size of the slice cannot be larger than the original tensor");
	  if (normalize_coor(from[i], this->size[i]) + size[i] > this->size[i] &&
	      this->size[i] != this->dim[i])
	    throw std::runtime_error(
	      "Unsupported to make a view on a non-contiguous range on the tensor");
	}

	using superbblas::detail::operator+;
	return StorageTensor<N, T>(*this, order, this->from + from, size, scalar);
      }

      StorageTensor<N, T> scale(T s) const
      {
	return StorageTensor<N, T>(*this, order, from, scalar * s);
      }

      void release()
      {
	dim = {{}};
	ctx.reset();
	from = {{}};
	size = {{}};
	scalar = T{0};
	filename = "";
	metadata = "";
      }

      /// Check that the dimension labels are valid

      void checkOrder() const
      {
	// Check that all labels are different there are N
	detail::check_order<N>(order);

	for (auto s : size)
	  if (s < 0)
	    std::runtime_error("Invalid tensor size: it should be positive");
      }

      /// Preallocate space for the storage file
      /// \param size: expected final file size in bytes

      void preallocate(std::size_t size)
      {
	superbblas::preallocate_storage(ctx.get(), size);
      }

      /// Save content from the storage into the given tensor
      template <std::size_t Nw, typename Tw,
		typename std::enable_if<
		  detail::is_complex<T>::value == detail::is_complex<Tw>::value, bool>::type = true>
      void copyFrom(const Tensor<Nw, Tw>& w) const
      {
	Coor<N> wsize = kvcoors<N>(order, w.kvdim(), 1, NoThrow);
	for (unsigned int i = 0; i < N; ++i)
	  if (wsize[i] > size[i])
	    throw std::runtime_error("The destination tensor is smaller than the source tensor");

	MPI_Comm comm = (w.dist == Local ? MPI_COMM_SELF : MPI_COMM_WORLD);

	// If the storage is sparse, add blocks for the new content
	if (sparsity == Sparse)
	{
	  superbblas::append_blocks<Nw, N, T>(w.p->p.data(), w.p->p.size(), w.order.c_str(), w.from,
					      w.size, w.dim, order.c_str(), from, ctx.get(), comm,
					      superbblas::FastToSlow);
	}

	Tw* w_ptr = w.data();
	superbblas::save<Nw, N, Tw, T>(detail::safe_div<Tw>(w.scalar, scalar), w.p->p.data(), 1,
				       w.order.c_str(), w.from, w.size, w.dim, (const Tw**)&w_ptr,
				       &w.ctx(), order.c_str(), from, ctx.get(), comm,
				       superbblas::FastToSlow);
      }

      /// Load content from the storage into the given tensor
      template <std::size_t Nw, typename Tw,
		typename std::enable_if<
		  detail::is_complex<T>::value == detail::is_complex<Tw>::value, bool>::type = true>
      void copyTo(const Tensor<Nw, Tw>& w) const
      {
	Coor<N> wsize = kvcoors<N>(order, w.kvdim(), 1, NoThrow);
	for (unsigned int i = 0; i < N; ++i)
	  if (size[i] > wsize[i])
	    throw std::runtime_error("The destination tensor is smaller than the source tensor");

	Tw* w_ptr = w.data_for_writing();
	MPI_Comm comm = (w.dist == Local ? MPI_COMM_SELF : MPI_COMM_WORLD);
	superbblas::load<N, Nw, T, Tw>(detail::safe_div<T>(scalar, w.scalar), ctx.get(),
				       order.c_str(), from, size, w.p->p.data(), 1, w.order.c_str(),
				       w.from, w.dim, &w_ptr, &w.ctx(), comm,
				       superbblas::FastToSlow, superbblas::Copy);
	if (!w.is_managed())
	  superbblas::sync(w.ctx());
      }
    };

    /// Return a tensor filled with the value of the function applied to each element
    /// \param order: dimension labels, they should start with "xyztX"
    /// \param from: coordinates of the first element
    /// \param size: length of each tensor dimension
    /// \param dim: length of each global dimension (which is usually equal to size)
    /// \param dev: either OnHost or OnDefaultDevice
    /// \param func: function (Coor<N-1>) -> COMPLEX
    /// \param zero_is_even: (optional) whether the first element (`from`) is an even site (usually true)

    template <std::size_t N, typename COMPLEX, typename Func>
    Tensor<N, COMPLEX> fillLatticeField(const std::string& order, const std::map<char, int>& from,
					const std::map<char, int>& size,
					const std::map<char, int>& dim, DeviceHost dev, Func func,
					bool zero_is_even = true)
    {
      using superbblas::detail::operator+;

      static_assert(N >= 5, "The minimum number of dimensions should be 5");
      if (order.size() < 5 || order.compare(0, 5, "xyztX") != 0)
	throw std::runtime_error("Wrong `order`, it should start with xyztX");

      // Get final object dimension
      Coor<N> dim_c = latticeSize<N>(order, dim);
      std::map<char, int> size0 = dim;
      for (const auto& it : size)
	size0[it.first] = it.second;
      Coor<N> size_c = latticeSize<N>(order, size0);
      Coor<N> from_c = kvcoors<N>(order, from);

      // Populate the tensor on CPU
      Tensor<N, COMPLEX> r(order, size_c, OnHost);
      Coor<N> local_latt_size = r.p->localSize(); // local dimensions for xyztX
      Stride<N> stride =
	superbblas::detail::get_strides<std::size_t>(local_latt_size, superbblas::FastToSlow);
      Coor<N> local_latt_from =
	r.p->localFrom(); // coordinates of first elements stored locally for xyztX
      local_latt_from = local_latt_from + from_c;
      std::size_t vol = superbblas::detail::volume(local_latt_size);
      Index nX = r.kvdim()['X'];
      COMPLEX* ptr = r.data();
      int d = (zero_is_even ? 0 : 1);

#  ifdef _OPENMP
#    pragma omp parallel for schedule(static)
#  endif
      for (std::size_t i = 0; i < vol; ++i)
      {
	// Get the global coordinates
	Coor<N> c = normalize_coor(
	  superbblas::detail::index2coor(i, local_latt_size, stride) + local_latt_from, dim_c);

	// Translate even-odd coordinates to natural coordinates
	Coor<N - 1> coor;
	coor[0] = c[0] * nX + (c[1] + c[2] + c[3] + c[4] + d) % nX; // x
	coor[1] = c[1];						    // y
	coor[2] = c[2];						    // z
	coor[3] = c[3];						    // t
	std::copy_n(c.begin() + 5, N - 5, coor.begin() + 4);

	// Call the function
	ptr[i] = func(coor);
      }

      return r.make_sure(none, dev);
    }

    ///
    /// Operators
    ///

    /// Ordering of matrices

    enum ColOrdering {
      RowMajor,	   ///< row-major ordering, the fastest index is the column
      ColumnMajor, ///< row-major ordering, the fastest index is the row
    };

    /// Operator's layout
    enum OperatorLayout {
      NaturalLayout,	     ///< natural ordering
      XEvenOddLayout,	     ///< X:(x+y+z+t)%2, x:x/2, y:y, z:z, t:t
      XEvenOddLayoutZeroOdd, ///< X:(x+y+z+t+1)%2, x:x/2, y:y, z:z, t:t
      EvensOnlyLayout	     ///< x:x/2, y:y, z:z, t:t for all (x+y+z+t)%2==0
    };

    /// Return whether the layout is XEvenOddLayout or XEvenOddLayoutZeroOdd
    /// \param layout: layout to test

    namespace detail
    {
      inline bool isEvenOddLayout(OperatorLayout layout)
      {
	return layout == XEvenOddLayout || layout == XEvenOddLayoutZeroOdd;
      }
    }

    /// Representation of an operator, function of type tensor -> tensor where the input and the
    /// output tensors have the same dimensions

    template <std::size_t NOp, typename COMPLEX>
    using OperatorFun =
      std::function<void(const Tensor<NOp + 1, COMPLEX>&, Tensor<NOp + 1, COMPLEX>)>;

    /// Representation of an operator, function of type tensor -> tensor where the output tensor
    /// has powers of the operator applied to the input tensor

    template <std::size_t NOp, typename COMPLEX>
    using OperatorPowerFun =
      std::function<void(const Tensor<NOp + 2, COMPLEX>&, Tensor<NOp + 2, COMPLEX>, char)>;

    /// Displacements of each site nonzero edge for every operator's site

    using NaturalNeighbors = std::vector<std::map<char, int>>;

    /// Matrix to contract on each direction

    template <typename T>
    using SpinMatrixDir = std::map<std::map<char, int>, Tensor<2, T>>;

    /// Special value to indicate that the operator is dense

    inline const NaturalNeighbors& DenseOperator()
    {
      static const NaturalNeighbors dense{{{(char)0, 0}}};
      return dense;
    }

    /// Representation of a function that takes and returns tensors with the same labels, although the
    /// dimensions may be different.

    template <std::size_t NOp, typename COMPLEX>
    struct Operator {
      /// Function that the operators applies (optional)
      OperatorFun<NOp, COMPLEX> fop;
      /// Example tensor for the input tensor (domain)
      Tensor<NOp, COMPLEX> d;
      /// Example tensor for the output tensor (image)
      Tensor<NOp, COMPLEX> i;
      /// Function to apply when conjugate transposed (optional)
      OperatorFun<NOp, COMPLEX> fop_tconj;
      /// Labels that distinguish different operator instantiations
      std::string order_t;
      /// Operator's domain space layout
      OperatorLayout domLayout;
      /// Operator's image space layout
      OperatorLayout imgLayout;
      /// Neighbors for each site in this operator
      NaturalNeighbors neighbors;
      /// Preferred ordering
      ColOrdering preferred_col_ordering;
      /// Operator based on sparse tensor (optional)
      SpTensor<NOp, NOp, COMPLEX> sp;
      /// Sparse tensor map from image labels to domain labels (optional)
      remap rd;
      /// Operator maximum power support (optional)
      unsigned int max_power;
      /// Whether the spin-color block nonzeros are the tensor product of spin-spin and color-color matrices
      bool kron;
      /// Identity
      std::shared_ptr<std::string> id;

      /// Empty constructor
      Operator()
      {
      }

      /// Constructor
      Operator(const OperatorFun<NOp, COMPLEX>& fop, Tensor<NOp, COMPLEX> d, Tensor<NOp, COMPLEX> i,
	       const OperatorFun<NOp, COMPLEX>& fop_tconj, const std::string& order_t,
	       OperatorLayout domLayout, OperatorLayout imgLayout, NaturalNeighbors neighbors,
	       ColOrdering preferred_col_ordering, bool kron, const std::string& id = "")
	: fop(fop),
	  d(d),
	  i(i),
	  fop_tconj(fop_tconj),
	  order_t(order_t),
	  domLayout(domLayout),
	  imgLayout(imgLayout),
	  neighbors(neighbors),
	  preferred_col_ordering(preferred_col_ordering),
	  sp{},
	  rd{},
	  max_power{0},
	  kron(kron),
	  id(std::make_shared<std::string>(id))
      {
      }

      /// Constructor for a power-supported function
      Operator(const SpTensor<NOp, NOp, COMPLEX>& sp, const remap& rd, unsigned int max_power,
	       Tensor<NOp, COMPLEX> d, Tensor<NOp, COMPLEX> i, const std::string& order_t,
	       OperatorLayout domLayout, OperatorLayout imgLayout, NaturalNeighbors neighbors,
	       ColOrdering preferred_col_ordering, const std::string& id = "")
	: fop{},
	  d(d),
	  i(i),
	  fop_tconj{},
	  order_t(order_t),
	  domLayout(domLayout),
	  imgLayout(imgLayout),
	  neighbors(neighbors),
	  preferred_col_ordering(preferred_col_ordering),
	  sp{sp},
	  rd{rd},
	  max_power{max_power},
	  kron(sp.is_kronecker()),
	  id(std::make_shared<std::string>(id))
      {
      }

      /// Constructor from other operator
      Operator(const OperatorFun<NOp, COMPLEX>& fop, Tensor<NOp, COMPLEX> d, Tensor<NOp, COMPLEX> i,
	       const OperatorFun<NOp, COMPLEX>& fop_tconj, const Operator<NOp, COMPLEX>& op,
	       const std::string& id = "")
	: fop(fop),
	  d(d),
	  i(i),
	  fop_tconj(fop_tconj),
	  order_t(op.order_t),
	  domLayout(op.domLayout),
	  imgLayout(op.imgLayout),
	  neighbors(op.neighbors),
	  preferred_col_ordering(op.preferred_col_ordering),
	  sp{},
	  rd{},
	  max_power{0},
	  kron(op.is_kronecker()),
	  id(std::make_shared<std::string>(id))
      {
      }

      /// Return the local support of this tensor as a subset of the global tensor
      Operator<NOp, COMPLEX> getGlocal() const
      {
	return fop ? Operator<NOp, COMPLEX>{fop, d.getGlocal(), i.getGlocal(), fop_tconj, *this}
		   : Operator<NOp, COMPLEX>{
		       sp,	rd,	   max_power, d.getGlocal(), i.getGlocal(),
		       order_t, domLayout, imgLayout, neighbors,     preferred_col_ordering};
      }

      /// Return whether the operator is not empty
      explicit operator bool() const noexcept
      {
	return (bool)d;
      }

      /// Return the transpose conjugate of the operator
      Operator<NOp, COMPLEX> tconj() const
      {
	if (sp || !fop_tconj)
	  throw std::runtime_error("Operator does not have conjugate transpose form");
	return {
	  fop_tconj, i, d, fop, order_t, imgLayout, domLayout, neighbors, preferred_col_ordering,
	  kron};
      }

      /// Return whether the operator has transpose conjugate
      bool has_tconj() const
      {
	return !sp && fop_tconj;
      }

      /// Return whether the spin-color nonzero blocks are the tensor product of two matrices
      bool is_kronecker() const
      {
	return sp ? sp.is_kronecker() : kron;
      }

      /// Return compatible domain tensors
      /// \param col_order: order for the columns
      /// \param m: column dimension size

      template <std::size_t N, typename T = COMPLEX>
      Tensor<N, T> make_compatible_dom(const std::string& col_order,
				       const std::map<char, int>& m) const
      {
	return d.template make_compatible<N, T>(
	  preferred_col_ordering == ColumnMajor ? std::string("%") + col_order : col_order + "%",
	  '%', "", m);
      }

      /// Return compatible image tensors
      /// \param col_order: order for the columns
      /// \param m: column dimension size

      template <std::size_t N, typename T = COMPLEX>
      Tensor<N, T> make_compatible_img(const std::string& col_order,
				       const std::map<char, int>& m) const
      {
	return i.template make_compatible<N, T>(
	  preferred_col_ordering == ColumnMajor ? std::string("%") + col_order : col_order + "%",
	  '%', "", m);
      }

      /// Apply the operator
      template <std::size_t N, typename T>
      Tensor<N, T> operator()(const Tensor<N, T>& t) const
      {
	// The `t` labels that are not in `d` are the column labels
	std::string cols = detail::remove_dimensions(t.order, d.order); // t.order - d.order

	if (sp)
	{
	  remap mcols = detail::getNewLabels(cols, sp.d.order + sp.i.order);
	  auto y = make_compatible_img<N, T>(cols, t.kvdim());
	  if (t.dist == Glocal)
	    y = y.getGlocal();
	  sp.contractWith(t.rename_dims(mcols), rd, y.rename_dims(mcols), {});
	  return y;
	}
	else
	{
	  auto x =
	    t.template collapse_dimensions<NOp + 1>(cols, 'n', true).template make_sure<COMPLEX>();
	  auto y = make_compatible_img<NOp + 1>("n", {{'n', x.kvdim()['n']}});
	  if (t.dist == Glocal)
	    y = y.getGlocal();
	  fop(x, y);
	  return y.template split_dimension<N>('n', cols, t.kvdim()).template make_sure<T>();
	}
      }

      /// Apply the operator
      template <std::size_t N, typename T>
      void operator()(const Tensor<N, T>& x, Tensor<N, T> y, char power_label = 0) const
      {
	// The `x` labels that are not in `d` are the column labels
	std::string cols_and_power =
	  detail::remove_dimensions(x.order, d.order); // x.order - d.order
	std::string cols =
	  power_label == 0 ? cols_and_power
			   : detail::remove_dimensions(cols_and_power, std::string(1, power_label));
	int power = power_label == 0 ? 1 : y.kvdim().at(power_label);
	if (power <= 0)
	  return;

	if (sp)
	{
	  remap mcols = detail::getNewLabels(cols_and_power, sp.d.order + sp.i.order);
	  if (power == 1)
	  {
	    sp.contractWith(x.rename_dims(mcols), rd, y.rename_dims(mcols), {});
	  }
	  else
	  {
	    char power_label0 = mcols.count(power_label) == 1 ? mcols.at(power_label) : power_label;
	    auto x0 = x.rename_dims(mcols);
	    auto y0 = y.rename_dims(mcols);
	    int power0 = (max_power == 0 ? power : std::min(power, (int)max_power));
	    sp.contractWith(x0, rd, y0.kvslice_from_size({}, {{power_label0, power0}}), {},
			    power_label0);
	    for (int i = power0, ni = std::min((int)max_power, power - i); i < power;
		 i += ni, ni = std::min((int)max_power, power - i))
	    {
	      sp.contractWith(y0.kvslice_from_size({{power_label0, i - 1}}, {{power_label0, 1}}),
			      rd, y0.kvslice_from_size({{power_label0, i}}, {{power_label0, ni}}),
			      {}, power_label0);
	    }
	  }
	}
	else
	{
	  if (power_label == 0)
	  {
	    auto x0 = x.template collapse_dimensions<NOp + 1>(cols_and_power, 'n', true)
			.template cast<COMPLEX>();
	    auto y0 = y.template collapse_dimensions<NOp + 1>(cols_and_power, 'n', true)
			.template cast_like<COMPLEX>();
	    fop(x0, y0);
	    y0.copyTo(y);
	  }
	  else if (power > 0)
	  {
	    operator()(x.kvslice_from_size({}, {{power_label, 1}}),
		       y.kvslice_from_size({}, {{power_label, 1}}));
	    for (int i = 1, p = power; i < p; ++i)
	      operator()(y.kvslice_from_size({{power_label, i - 1}}, {{power_label, 1}}),
			 y.kvslice_from_size({{power_label, i}}, {{power_label, 1}}));
	  }
	}
      }

      /// Return this operator with an implicit different type
      /// \tparam T: new implicit precision

      template <typename T = COMPLEX,
		typename std::enable_if<std::is_same<T, COMPLEX>::value, bool>::type = true>
      Operator<NOp, T> cast() const
      {
	return *this;
      }

      template <typename T,
		typename std::enable_if<!std::is_same<T, COMPLEX>::value, bool>::type = true>
      Operator<NOp, T> cast() const
      {
	if (!*this)
	  return {};

	if (sp)
	{
	  return Operator<NOp, T>(sp.template cast<T>(), rd, max_power, d.template cast<T>(),
				  i.template cast<T>(), order_t, domLayout, imgLayout, neighbors,
				  preferred_col_ordering);
	}
	else
	{
	  const Operator<NOp, COMPLEX> op = *this,
				       op_tconj = has_tconj() ? tconj() : Operator<NOp, COMPLEX>{};
	  return Operator<NOp, T>(
	    [=](const Tensor<NOp + 1, T>& x, Tensor<NOp + 1, T> y) { op(x, y); },
	    d.template cast<T>(), i.template cast<T>(),
	    op_tconj ? [=](const Tensor<NOp + 1, T>& x, Tensor<NOp + 1, T> y) { op_tconj(x, y); }
		     : OperatorFun<NOp, T>{},
	    order_t, domLayout, imgLayout, neighbors, preferred_col_ordering, is_kronecker());
	}
      }

      /// Return a slice of the tensor starting at coordinate `dom_kvfrom`, `img_kvfrom` and taking
      /// `dom_kvsize`, `img_kvsize` elements in each direction. The missing dimensions in `*_kvfrom`
      /// are set to zero and the missing directions in `*_kvsize` are set to the size of the tensor.
      ///
      /// \param dom_kvfrom: dictionary with the index of the first element in each domain direction
      /// \param dom_kvsize: dictionary with the number of elements in each domain direction
      /// \param img_kvfrom: dictionary with the index of the first element in each domain direction
      /// \param img_kvsize: dictionary with the number of elements in each domain direction
      /// \return: a copy of the tensor or an implicit operator

      Operator<NOp, COMPLEX> kvslice_from_size(const std::map<char, int>& dom_kvfrom = {},
					       const std::map<char, int>& dom_kvsize = {},
					       const std::map<char, int>& img_kvfrom = {},
					       const std::map<char, int>& img_kvsize = {}) const
      {
	if (!*this)
	  return {};

	// Update the eg layouts and the data layouts
	auto new_d = d.kvslice_from_size(dom_kvfrom, dom_kvsize);
	auto new_i = i.kvslice_from_size(img_kvfrom, img_kvsize);
	OperatorLayout new_domLayout =
	  (new_d.kvdim().at('X') != d.kvdim().at('X') && detail::isEvenOddLayout(domLayout)
	     ? EvensOnlyLayout
	     : domLayout);
	OperatorLayout new_imgLayout =
	  (new_i.kvdim().at('X') != i.kvdim().at('X') && detail::isEvenOddLayout(imgLayout)
	     ? EvensOnlyLayout
	     : imgLayout);
	if (sp)
	{
	  return Operator<NOp, COMPLEX>(sp.kvslice_from_size(detail::update_kvcoor(dom_kvfrom, rd),
							     detail::update_kvcoor(dom_kvsize, rd),
							     img_kvfrom, img_kvsize),
					rd, max_power, new_d, new_i, order_t, new_domLayout,
					new_imgLayout, neighbors, preferred_col_ordering);
	}
	else
	{
	  const Operator<NOp, COMPLEX> op = *this,
				       op_tconj = has_tconj() ? tconj() : Operator<NOp, COMPLEX>{};
	  return Operator<NOp, COMPLEX>(
	    [=](const Tensor<NOp + 1, COMPLEX>& x, Tensor<NOp + 1, COMPLEX> y) {
	      auto x0 = op.d.template like_this<NOp + 1>(
		op.preferred_col_ordering == ColumnMajor ? "%n" : "n%", '%', "",
		{{'n', x.kvdim().at('n')}});
	      x0.set_zero();
	      x.copyTo(x0.kvslice_from_size(dom_kvfrom, dom_kvsize));
	      auto y0 = op.i.template like_this<NOp + 1>(
		op.preferred_col_ordering == ColumnMajor ? "%n" : "n%", '%', "",
		{{'n', x.kvdim().at('n')}});
	      op(x0, y0);
	      y0.kvslice_from_size(img_kvfrom, img_kvsize).copyTo(y);
	    },
	    new_d, new_i,
	    op_tconj ? [=](const Tensor<NOp + 1, COMPLEX>& x, Tensor<NOp + 1, COMPLEX> y) {
	      auto x0 = op_tconj.d.template like_this<NOp + 1>(
		op_tconj.preferred_col_ordering == ColumnMajor ? "%n" : "n%", '%', "",
		{{'n', x.kvdim().at('n')}});
	      x0.set_zero();
	      x.copyTo(x0.kvslice_from_size(img_kvfrom, img_kvsize));
	      auto y0 = op_tconj.i.template like_this<NOp + 1>(
		op_tconj.preferred_col_ordering == ColumnMajor ? "%n" : "n%", '%', "",
		{{'n', x.kvdim().at('n')}});
	      op_tconj(x0, y0);
	      y0.kvslice_from_size(dom_kvfrom, dom_kvsize).copyTo(y);
            } : OperatorFun<NOp, COMPLEX>{},
	    order_t, new_domLayout, new_imgLayout, neighbors, preferred_col_ordering, is_kronecker());
	}
      }
    };

    namespace detail
    {
      enum BlockingAsSparseDimensions {
	ConsiderBlockingSparse, ///< Dimensions 0,1,2,3 will be sparse and part of the lattice
	ConsiderBlockingDense	///< Dimensions 0,1,2,3 will be dense and not lattice dimensions
      };

      /// Return the natural lattice dimensions
      /// \param dim: dimension for each label
      /// \param layout: operator's layout

      inline std::map<char, int>
      getNatLatticeDims(const std::map<char, int>& dim, OperatorLayout layout,
			BlockingAsSparseDimensions blockDims = ConsiderBlockingSparse)
      {
	int nX = (layout == EvensOnlyLayout ? 2 : (dim.count('X') == 1 ? dim.at('X') : 1));
	if (blockDims == ConsiderBlockingSparse)
	{
	  return std::map<char, int>{
	    {'x', dim.at('x') * (dim.count('0') == 1 ? dim.at('0') : 1) * nX},
	    {'y', dim.at('y') * (dim.count('1') == 1 ? dim.at('1') : 1)},
	    {'z', dim.at('z') * (dim.count('2') == 1 ? dim.at('2') : 1)},
	    {'t', dim.at('t') * (dim.count('3') == 1 ? dim.at('3') : 1)}};
	}
	else
	{
	  return std::map<char, int>{
	    {'x', dim.at('x') * nX}, {'y', dim.at('y')}, {'z', dim.at('z')}, {'t', dim.at('t')}};
	}
      }

      /// Return the neighbors as displacements from origin in natural coordinates
      /// \param blocking: blocking for each natural direction
      /// \param dim: operator dimensions
      /// \param neighbors: operator's neighbors in natural coordinates
      /// \param layout: operator's layout

      inline NaturalNeighbors
      getNeighborsAfterBlocking(const std::map<char, unsigned int>& blocking,
				const std::map<char, int>& dim, const NaturalNeighbors& neighbors,
				OperatorLayout layout)
      {
	using superbblas::detail::operator/;
	using superbblas::detail::operator+;

	// Get the natural dimensions of the lattice
	Coor<Nd> blk = kvcoors<Nd>("xyzt", blocking, 1);
	Coor<Nd> nat_dims = kvcoors<Nd>("xyzt", getNatLatticeDims(dim, layout));

	// Filter out odd neighbors if `Xsubrange` and block them
	std::set<Index> idx_neighbors;
	Coor<Nd> blk_strides = superbblas::detail::get_strides<Index>(blk, superbblas::FastToSlow);
	Coor<Nd> blk_nat_dims = nat_dims / blk;
	Coor<Nd> blk_nat_dims_strides =
	  superbblas::detail::get_strides<Index>(blk_nat_dims, superbblas::FastToSlow);
	std::size_t blk_vol = superbblas::detail::volume(blk);
	for (const auto& kvcoor : neighbors)
	{
	  Coor<Nd> c = kvcoors<Nd>("xyzt", kvcoor);
	  for (Index i = 0; i < blk_vol; ++i)
	  {
	    Coor<Nd> blk_c =
	      normalize_coor(c + superbblas::detail::index2coor(i, blk, blk_strides), nat_dims) /
	      blk;
	    Index idx_blk_c =
	      superbblas::detail::coor2index(blk_c, blk_nat_dims, blk_nat_dims_strides);
	    idx_neighbors.insert(idx_blk_c);
	  }
	}

	// Convert the indices into maps
	NaturalNeighbors r;
	for (Index idx : idx_neighbors)
	{
	  Coor<Nd> c = superbblas::detail::index2coor(idx, blk_nat_dims, blk_nat_dims_strides);
	  r.push_back(std::map<char, int>{{{'x', c[0]}, {'y', c[1]}, {'z', c[2]}, {'t', c[3]}}});
	}

	return r;
      }

      /// Return the Manhattan distance of the furthest neighbor
      /// \param neighbors: operator's neighbors in natural coordinates
      /// \param dim: operator dimensions
      /// \param layout: operator's layout

      inline unsigned int getFurthestNeighborDistance(const NaturalNeighbors& neighbors,
						      const std::map<char, int>& dim,
						      OperatorLayout layout)
      {
	const auto natdim = getNatLatticeDims(dim, layout);
	unsigned int max_distance = 0;
	for (const auto& kvcoor : neighbors)
	{
	  unsigned int dist = 0;
	  for (const auto& it : kvcoor)
	  {
	    int label_dim = natdim.at(it.first);
	    int label_coor = normalize_coor(it.second, label_dim);
	    dist += std::min(label_coor, label_dim - label_coor);
	  }
	  max_distance = std::max(max_distance, dist);
	}

	return max_distance;
      }

      /// Return the Manhattan distance of the furthest neighbor in an operator
      /// \param op: given operator

      template <std::size_t NOp, typename COMPLEX>
      unsigned int getFurthestNeighborDistance(Operator<NOp, COMPLEX> op)
      {
	return getFurthestNeighborDistance(op.neighbors, op.i.kvdim(), op.imgLayout);
      }

      /// Return the neighbors as displacements from origin in natural coordinates
      /// \param dim: operator dimensions
      /// \param max_dist_neighbors: the distance of the farthest neighbor for each site
      /// \param layout: operator's layout

      inline NaturalNeighbors getNeighbors(const std::map<char, int>& dim,
					   unsigned int max_dist_neighbors, OperatorLayout layout)
      {
	// Get the natural dimensions of the lattice and all the neighbors up to distance `max_dist_neighbors`
	Coor<Nd> nat_dims = kvcoors<Nd>("xyzt", getNatLatticeDims(dim, layout));
	std::vector<Coor<Nd>> neighbors = Coloring::all_neighbors(max_dist_neighbors, nat_dims);

	// Filter out odd neighbors if the layout is `EvensOnlyLayout`
	std::set<std::size_t> idx_neighbors;
	Stride<Nd> strides =
	  superbblas::detail::get_strides<std::size_t>(nat_dims, superbblas::FastToSlow);
	for (const auto& c : neighbors)
	{
	  if (layout == EvensOnlyLayout && std::accumulate(c.begin(), c.end(), Index{0}) % 2 != 0)
	    continue;
	  idx_neighbors.insert(superbblas::detail::coor2index(c, nat_dims, strides));
	}

	// Convert the indices into maps
	NaturalNeighbors r;
	for (std::size_t idx : idx_neighbors)
	{
	  Coor<Nd> c = superbblas::detail::index2coor(idx, nat_dims, strides);
	  r.push_back(std::map<char, int>{{'x', c[0]}, {'y', c[1]}, {'z', c[2]}, {'t', c[3]}});
	}

	return r;
      }

      /// Return the color for each site
      /// \param dim: operator dimensions
      /// \param layout: operator's layout
      /// \param neighbors: operator's neighbors in natural coordinates
      /// \param power: maximum distance to recover the nonzeros:
      ///               0, block diagonal; 1: near-neighbors...

      template <std::size_t N>
      std::pair<Tensor<N, float>, std::size_t>
      getColors(const std::map<char, int>& dim, OperatorLayout layout,
		const NaturalNeighbors& neighbors, unsigned int power)
      {
	// Unsupported other powers than zero or one
	unsigned int max_dist_neighbors = getFurthestNeighborDistance(neighbors, dim, layout);
	if (power != 0 && power != max_dist_neighbors)
	  throw std::runtime_error("getColors: unsupported value for `power`: either zero or the "
				   "distance to the furthest neighbor");

	// Compute the coloring
	Coor<Nd> nat_dims =
	  kvcoors<Nd>("xyzt", getNatLatticeDims(dim, layout, ConsiderBlockingDense));
	Coloring coloring{0, // zero displacement in coloring
			  power == 0 ? max_dist_neighbors + 1
				     : max_dist_neighbors * 2 + 1, // k-distance coloring
			  nat_dims};

	// Create a field with the color of each site
	std::string order("xyztX");
	for (const auto& it : dim)
	  if (std::find(order.begin(), order.end(), it.first) == order.end())
	    order.push_back(it.first);
	auto real_dim = dim;
	real_dim['X'] = (layout == EvensOnlyLayout ? 2 : (dim.count('X') == 1 ? dim.at('X') : 1));
	auto t = fillLatticeField<N, float>(
		   order, {}, real_dim, real_dim, OnDefaultDevice,
		   [&](Coor<N - 1> c) {
		     return (float)coloring.getColor({{c[0], c[1], c[2], c[3]}});
		   },
		   layout == XEvenOddLayout)
		   .kvslice_from_size({}, {{'X', dim.at('X')}});

	return {t, coloring.numColors()};
      }

      /// Return a mask for the sites with even or odd x coordinate
      /// \param xoddity: 0 for even, 1 for odd x coordinates
      /// \param t: return a tensor with this distribution
      /// \param layout: tensor's layout
      /// NOTE: this implementation may be too slow for large tensors

      template <std::size_t N, typename T>
      Tensor<N, float> getXOddityMask_aux(int xoddity, const Tensor<N, T>& t, OperatorLayout layout)
      {
	if (xoddity != 0 && xoddity != 1)
	  throw std::runtime_error("getXOddityMask: invalid input argument `xoddity`");
	auto dim = t.kvdim();
	auto r = t.template make_compatible<N, float>();
	if (layout == NaturalLayout)
	{
	  if (dim.at('X') != 1 && dim.at('X') != 2)
	    throw std::runtime_error("getXOddityMask: invalid dimension size `X`");
	  Index xLabelPos = -1;
	  char xLabel = (dim.at('X') == 1 ? 'x' : 'X');
	  for (std::size_t i = 0; i < N; ++i)
	    if (r.order[i] == xLabel)
	      xLabelPos = i;
	  if (xLabelPos < 0)
	    throw std::runtime_error("getXOddityMask: given tensor doesn't have `x` dimension");
	  r.fillCpuFunCoor([&](const Coor<N>& coor) {
	    return coor[xLabelPos] % 2 == xoddity ? float{1} : float{0};
	  });
	}
	else if (isEvenOddLayout(layout))
	{
	  if (dim.at('X') != 2)
	    throw std::runtime_error("getXOddityMask: invalid dimension size `X`");
	  Coor<4> c;
	  for (std::size_t i = 0, j = 0; i < N; ++i)
	    if (is_in("Xyzt", r.order[i]))
	      c[j++] = i;
	  if (layout == XEvenOddLayoutZeroOdd)
	    xoddity = (xoddity + 1) % 2;
	  r.fillCpuFunCoor([&](const Coor<N>& coor) {
	    Index s = 0;
	    for (Index i : c)
	      s += coor[i];
	    return s % 2 == xoddity ? float{1} : float{0};
	  });
	}
	else if (layout == EvensOnlyLayout)
	{
	  if (dim.at('X') != 1)
	    throw std::runtime_error("getXOddityMask: invalid dimension size `X`");
	  r.set(xoddity == 0 ? float{1} : float{0});
	}
	else
	  throw std::runtime_error("getXOddityMask: unsupported layout");

	return r;
      }

      /// Return a mask for the sites with even or odd x coordinate
      /// \param xoddity: 0 for even, 1 for odd x coordinates
      /// \param t: return a tensor with this distribution
      /// \param layout: tensor's layout

      template <std::size_t N, typename T>
      Tensor<N, float> getXOddityMask(int xoddity, const Tensor<N, T>& t, OperatorLayout layout)
      {
	// Create the mask on the lattice components
	auto r_lat = t.template make_compatible<5, float>("Xxyzt");
	r_lat = getXOddityMask_aux(xoddity, r_lat, layout);

	// Create a matrix of ones to extend the mask onto the other components
	auto dim_dense = t.kvdim();
	for (auto& it : dim_dense)
	  if (is_in("xyztX", it.first))
	    it.second = 1;
	auto r_dense = t.template like_this<N - 5, float>("%", '%', "xyztX", dim_dense, none,
							  OnEveryoneReplicated);
	r_dense.set(1);

	// Contract both to create the output tensor
	auto r = t.template make_compatible<N, float>();
	contract(r_lat, r_dense, "", CopyTo, r);

	return r;
      }

      /// Return a copy of the given tensor in natural ordering into an even-odd ordering.
      ///
      /// \param v: origin tensor

      template <std::size_t N, typename T>
      Tensor<N, T> toEvenOddOrdering(const Tensor<N, T>& v)
      {
	// If the tensor is already in even-odd ordering, return it
	auto vdim = v.kvdim();
	if (vdim.at('X') == 2)
	  return v;

	// Check that the tensor can be reordered in even-ordering compressed on the x-direction
	if (!(vdim.at('x') % 2 == 0 && //
	      (vdim.at('y') == 1 || vdim.at('y') % 2 == 0) &&
	      (vdim.at('z') == 1 || vdim.at('z') % 2 == 0) &&
	      (vdim.at('t') == 1 || vdim.at('t') % 2 == 0)))
	  throw std::runtime_error("toEvenOddOrdering: invalid tensor dimensions");

	// All even/odd coordinate x elements cannot be selected with slicing at once for even-odd
	// ordering, so we use arbitrary selection of elements: masks. The approach to convert between
	// orderings is to mask all elements with even/odd x coordinate and copy them to a new tensor
	// with the target layout. The copying with mask superbblas operation wasn't design to support
	// different mask on the origin and destination tensor. But it's going to produce the desired
	// effect if the following properties match:
	//   a) the origin and destination masks are active in all dimensions excepting some dimensions,
	//      only X in this case;
	//   b) for all coordinates only one element is active on the excepting dimensions, the even or the odd
	//      x coordinates in the X dimension in this case;
	//   c) the excepting dimensions are fully supported on all processes; and
	//   d) the excepting dimensions are the fastest index and have the same ordering in the origin and
	//      the destination tensors.

	auto v0 = v.reshape_dimensions({{"Xx", "Xx"}}, {{'X', 2}}).reorder("Xxyzt%", '%');
	auto r = v0.make_compatible();
	for (int oddity = 0; oddity < 2; ++oddity)
	{
	  auto nat_mask = getXOddityMask<N>(oddity, v0, NaturalLayout);
	  auto eo_mask = getXOddityMask<N>(oddity, r, XEvenOddLayout);
	  v0.copyToWithMask(r, nat_mask, eo_mask);
	}
	return r;
      }

      /// Return a copy of the given tensor in even-odd ordering into a natural ordering.
      ///
      /// \param v: origin tensor

      template <std::size_t N, typename T>
      Tensor<N, T> toNaturalOrdering(const Tensor<N, T>& v)
      {
	// If the tensor is already in natural ordering, return it
	auto vdim = v.kvdim();
	if (vdim.at('X') == 1)
	  return v;

	// All even/odd coordinate x elements cannot be selected with slicing at once for even-odd
	// ordering, so we use arbitrary selection of elements: masks. The approach to convert between
	// orderings is to mask all elements with even/odd x coordinate and copy them to a new tensor
	// with the target layout. The copying with mask superbblas operation wasn't design to support
	// different mask on the origin and destination tensor. But it's going to produce the desired
	// effect if the following properties match:
	//   a) the origin and destination masks are active in all dimensions excepting some dimensions,
	//      only X in this case;
	//   b) for all coordinates only one element is active on the excepting dimensions, the even or the odd
	//      x coordinates in the X dimension in this case;
	//   c) the excepting dimensions are fully supported on all processes; and
	//   d) the excepting dimensions are the fastest index and have the same ordering in the origin and
	//      the destination tensors.

	auto v0 = v.reorder("Xxyzt%", '%');
	auto r = v0.make_compatible();
	for (int oddity = 0; oddity < 2; ++oddity)
	{
	  auto eo_mask = getXOddityMask<N>(oddity, v0, XEvenOddLayout);
	  auto nat_mask = getXOddityMask<N>(oddity, r, NaturalLayout);
	  v0.copyToWithMask(r, eo_mask, nat_mask);
	}
	return r.reshape_dimensions({{"Xx", "Xx"}}, {{'X', 1}, {'x', vdim.at('x') * 2}});
      }

      /// Return a sparse tensor with the content of the given operator
      /// \param op: operator to extract the nonzeros from
      /// \param power: maximum distance to recover the nonzeros:
      ///               0, block diagonal; 1: near-neighbors...
      /// \param coBlk: ordering of the nonzero blocks of the sparse operator
      /// \param useKronFormat: whether to create a Kronecker BSR variant if the given operator is in that format
      /// \return: a pair of a sparse tensor and a remap; the sparse tensor has the same image
      ///          labels as the given operator and domain labels are indicated by the returned remap.
      ///
      /// NOTE: Encoding the Dirac-Wilson with the clover term into the Kronecker format gets convoluted.
      /// We treat differently the block-diagonal (the self direction) from the others (the x,y,z,t directions).
      /// The nonzeros of the latter directions are the addition of two matrices which are the result of
      /// the tensor product of a 4x4 (spin matrix) and a 3x3 (color matrix). One of the spin matrices is
      /// is the identity always and the other is the same for all nonzeros in a direction. The block-diagonal
      /// doesn't follow this pattern but it is block diagonal on the chirality, that is, there are nonzeros only
      /// for the combination of spin i,j such that floor(i/2) == floor(j/2).

      template <std::size_t NOp, typename COMPLEX,
		typename std::enable_if<(NOp >= Nd + 1), bool>::type = true>
      std::pair<SpTensor<NOp, NOp, COMPLEX>, remap>
      cloneUnblockedOperatorToSpTensor(const Operator<NOp, COMPLEX>& op, unsigned int power = 1,
				       ColOrdering coBlk = RowMajor, bool useKronFormat = true,
				       const std::string& prefix = "")
      {
	using value_type = typename detail::base_type<COMPLEX>::type;

	log(1, "starting cloneUnblockedOperatorToSpTensor");

	Tracker _t(std::string("clone unblocked operator ") + prefix);

	// Unsupported explicitly colorized operators
	if (op.d.kvdim().count('X') == 0)
	  throw std::runtime_error(
	    "cloneUnblockedOperatorToSpTensor: unsupported not explicitly colored operators");

	// If the operator is empty, just return itself
	if (op.d.volume() == 0 || op.i.volume() == 0)
	  return {{}, {}};

	// TODO: add optimizations for multiple operators
	if (op.order_t.size() > 0)
	  throw std::runtime_error("Not implemented");

	// The spin label if the spin-color matrices are the tensor product of a spin matrix
	// and a color matrix
	char kronecker_label = op.is_kronecker() && useKronFormat ? 's' : 0;

	// Create the ordering for the domain and the image where the dense dimensions indices run faster than the sparse dimensions.
	// If using Kronecker variant, the Kronecker label (the spin) runs the slowest of the dense labels.
	// NOTE: assuming that x,y,z,t are the only sparse dimensions; X remains sparse
	std::string sparse_labels("xyztX");
	std::string dense_labels = remove_dimensions(op.i.order, sparse_labels);
	if (kronecker_label)
	{
	  dense_labels = remove_dimensions(dense_labels, std::string(1, kronecker_label)) +
			 std::string(1, kronecker_label);
	}
	remap rd = getNewLabels(op.d.order, op.i.order + "u~0123");
	auto i = op.i.reorder(dense_labels + std::string("xyztX"))
		   .like_this(none, {}, OnDefaultDevice, OnEveryone)
		   .make_eg();

	// Get the blocking for the domain and the image
	std::map<char, int> blkd, blki;
	for (const auto& it : i.kvdim())
	  blki[it.first] = (is_in(dense_labels, it.first) ? it.second : 1);
	for (const auto& it : blki)
	  blkd[rd.at(it.first)] = it.second;

	// Check that the Kroneker label is a dense label if given
	if (kronecker_label != 0 && std::find(dense_labels.begin(), dense_labels.end(),
					      kronecker_label) == dense_labels.end())
	  throw std::runtime_error("The Kronecker label should be a blocking label");

	// Construct the probing vectors, which they have as the rows the domain labels and as
	// columns the domain blocking dimensions

	constexpr int Nblk = NOp - Nd - 1;
	std::map<char, int> blki_id;
	for (char c : dense_labels)
	  blki_id[c] = blki[c];
	remap rd_id;
	for (char c : dense_labels)
	  rd_id[c] = rd[c];
	auto t_blk =
	  identity<Nblk * 2, COMPLEX>(blki_id, rd_id).make_sure(none, none, OnEveryoneReplicated);

	// Compute the coloring
	auto t_ = getColors<NOp>(i.kvdim(), op.imgLayout, op.neighbors, power);
	Tensor<NOp, float> colors = t_.first;
	unsigned int num_colors = t_.second;

	// The first half of the colors are for even nodes
	int maxX = op.i.kvdim().at('X');
	int real_maxX = (op.imgLayout == EvensOnlyLayout ? 2 : maxX);

	// Get the neighbors
	unsigned int max_dist_neighbors = getFurthestNeighborDistance(op);
	std::vector<Coor<Nd>> neighbors;
	if (power == 0)
	{
	  neighbors.push_back(Coor<Nd>{{}});
	}
	else if (power == max_dist_neighbors)
	{
	  for (const auto& it : op.neighbors)
	    neighbors.push_back(kvcoors<Nd>("xyzt", it, 0));
	}
	else
	  throw std::runtime_error("Unsupported power");

	// Extend directions in case of using the Kronecker form
	if (kronecker_label != 0 && i.kvdim().at(kronecker_label) != 4)
	  throw std::runtime_error(
	    "Unsupported extraction of the Kronecker format from this operator");
	std::vector<Tensor<2, COMPLEX>> spin_matrix;
	if (kronecker_label != 0)
	{
	  std::vector<Coor<Nd>> new_neighbors;
	  int spin = i.kvdim().at(kronecker_label);
	  for (const auto& dir : neighbors)
	  {
	    if (dir == Coor<Nd>{{}})
	    {
	      // If self direction, create a single matrix on each combination of spins
	      // with the same chirality

	      for (int s = 0; s < spin * spin; ++s)
	      {
		int si = s % spin, sj = s / spin;
		Tensor<2, COMPLEX> mat(std::string(1, kronecker_label) +
					 std::string(1, rd.at(kronecker_label)),
				       {{spin, spin}}, OnHost, OnEveryoneReplicated);
		mat.set_zero();
		mat.set({{si, sj}}, 1);
		new_neighbors.push_back(dir);
		spin_matrix.push_back(mat);
	      }
	    }
	    else
	    {
	      // For the remaining directions, we capture the spin block diagonal on the first term
	      // and put an empty matrix on the second term so that will be guess further down
	      Tensor<2, COMPLEX> mat(std::string(1, kronecker_label) +
				       std::string(1, rd.at(kronecker_label)),
				     {{spin, spin}}, OnHost, OnEveryoneReplicated);
	      mat.set_zero();
	      for (int s = 0; s < spin; ++s)
		mat.set({{s, s}}, 1);
	      new_neighbors.push_back(dir);
	      spin_matrix.push_back(mat);
	      new_neighbors.push_back(dir);
	      spin_matrix.push_back(Tensor<2, COMPLEX>());
	    }
	  }
	  neighbors = new_neighbors;
	}

        // Chose a dense label that is not the spin
        const char color_label = 'c';

        // Extract the kronecker values with probing
	Tensor<3, COMPLEX> kron;
	std::vector<std::map<char, int>> nonzero_spins;
	if (kronecker_label != 0)
	{
	  unsigned int color = 0;

	  // Extracting the proving vector
	  auto t_l = colors.template transformWithCPUFun<COMPLEX>(
	    [&](float site_color) { return site_color == color ? value_type{1} : value_type{0}; });

	  // Skip empty masks
	  // NOTE: the call to split_dimension add a fake dimension that acts as columns
	  if (std::norm(norm<1>(t_l.split_dimension('X', "Xn", maxX), "n").get({{0}})) == 0)
	    throw std::runtime_error("Ups! We should do something more sophisticated here");

	  // Contracting the proving vector with the blocking components
	  auto site_size = blki;
	  for (char c : dense_labels)
	    site_size[rd[c]] = (c == kronecker_label ? blki[c] : 1);

	  // Compute the matvecs
	  auto mv =
	    op(contract<NOp + Nblk>(t_l, t_blk.kvslice_from_size({}, {{rd[color_label], 1}}), ""));

	  // Take a source
          auto source_coor =
              colors.find([&](float site_color) { return site_color == color; })
                  .getSome();
          std::map<char, int> source;
          for (std::size_t i = 0; i < colors.order.size(); ++i)
            if (is_in("xyztX", colors.order[i]))
              source[colors.order[i]] = source_coor[i];

          // Find the spin values for each direction
          std::string kron_order(3, 0);
          kron_order[0] = kronecker_label;
          kron_order[1] = rd[kronecker_label];
          kron_order[2] = 'u';
          kron = Tensor<3, COMPLEX>(kron_order,
                                    Coor<3>{blki[kronecker_label],
                                            blki[kronecker_label],
                                            (int)neighbors.size()},
                                    OnDefaultDevice, OnEveryoneReplicated);
          kron.set_zero();
          for (int mu = 0; mu < neighbors.size(); ++mu) {
	    // site = source + neighbors[mu], where the latter is in natural
	    // coordinates
	    const auto& coor_dir = neighbors[mu];
	    int sumdir = std::accumulate(coor_dir.begin(), coor_dir.end(), int{0});
	    std::map<char, int> site{{'X', source['X'] + sumdir},
				     {'x', (source['x'] * real_maxX + coor_dir[0]) / real_maxX},
				     {'y', source['y'] + coor_dir[1]},
				     {'z', source['z'] + coor_dir[2]},
				     {'t', source['t'] + coor_dir[3]}};
	    auto site_size = blki;
	    for (char c : dense_labels)
	      site_size[rd[c]] = (c == kronecker_label ? blki[c] : 1);

	    auto site_data =
	      mv.kvslice_from_size(site, site_size).make_sure(none, OnHost, OnEveryoneReplicated);

            if (!spin_matrix[mu]) {
              // Search for a nonzero element, we take the largest.
              // NOTE: don't take from spin block diagonal matrix, those
              // nonzeros are captured already
              auto spin_vals =
                  norm<2>(site_data, std::string(1, kronecker_label) +
                                         std::string(1, rd[kronecker_label]));
              int s_ref = 0;
              double val_ref = 0;
              for (int s = 0; s < blki[kronecker_label] * blki[kronecker_label];
                   ++s) {
                if (s % blki[kronecker_label] == s / blki[kronecker_label])
                  continue;
		double val = spin_vals.get(
		  kvcoors<2>(spin_vals.order, {{kronecker_label, s % blki[kronecker_label]},
					       {rd[kronecker_label], s / blki[kronecker_label]}}));
		if (val > val_ref) {
                  s_ref = s;
                  val_ref = val;
                }
              }

              // If the direction is empty, remove it!
              if (val_ref == 0) {
                neighbors.erase(neighbors.begin() + mu);
                spin_matrix.erase(spin_matrix.begin() + mu);
                mu--;
                continue;
              }

              nonzero_spins.push_back(
                  {{kronecker_label, s_ref % blki[kronecker_label]},
                   {rd[kronecker_label], s_ref / blki[kronecker_label]}});

              // Get the values
	      auto val0 = site_data.get(kvcoors<NOp + Nblk>(
		site_data.order, {{kronecker_label, s_ref % blki[kronecker_label]},
				  {rd[kronecker_label], s_ref / blki[kronecker_label]},
				  {color_label, 0},
				  {rd.at(color_label), 0}}));

	      for (int s = 0; s < blki[kronecker_label] * blki[kronecker_label];
                   ++s) {
                if (s % blki[kronecker_label] == s / blki[kronecker_label])
                  continue;
		kron.set(kvcoors<3>(kron.order, {{kronecker_label, s % blki[kronecker_label]},
						 {rd[kronecker_label], s / blki[kronecker_label]},
						 {'u', mu}}),
			 site_data.get(kvcoors<NOp + Nblk>(
			   site_data.order, {{kronecker_label, s % blki[kronecker_label]},
					     {rd[kronecker_label], s / blki[kronecker_label]},
					     {color_label, 0},
					     {rd.at(color_label), 0}})) /
			   val0);
	      }
            } else {
	      if (std::norm(
		    norm<1>(contract<NOp + Nblk + 1>(spin_matrix[mu].template reshape_dimensions<3>(
						       {{"s", "su"}}, {{'u', 1}}),
						     site_data, ""),
			    "u")
		      .get(Coor<1>{0})) == 0)
	      {
		neighbors.erase(neighbors.begin() + mu);
                spin_matrix.erase(spin_matrix.begin() + mu);
                mu--;
                continue;
	      }

	      // Copy the know spin matrix into sop.kron
              spin_matrix[mu].copyTo(
                  kron.kvslice_from_size({{'u', mu}}, {{'u', 1}}));

              // Set as the reference spin, the first nonzero
              for (int s = 0; s < blki[kronecker_label] * blki[kronecker_label];
                   ++s) {
                if (std::norm(spin_matrix[mu].get(
                        {{s % blki[kronecker_label],
                          s / blki[kronecker_label]}})) > 0) {
                  nonzero_spins.push_back(
                      {{kronecker_label, s % blki[kronecker_label]},
                       {rd[kronecker_label], s / blki[kronecker_label]}});
                  break;
                }
              }
            }
	  }
        }

        // Create masks for the elements with even natural x coordinate and with odd natural x coordinate
	auto even_x_mask = getXOddityMask<NOp>(0, i, op.imgLayout);
	auto odd_x_mask = getXOddityMask<NOp>(1, i, op.imgLayout);
	auto ones_blk = t_blk.template like_this<Nblk * 2, float>();
	ones_blk.set(1);

	// Create the sparse tensor
	auto d_sop =
	  (power == 0 ? i
		      : i.extend_support({{'x', (max_dist_neighbors + real_maxX - 1) / real_maxX},
					  {'y', max_dist_neighbors},
					  {'z', max_dist_neighbors},
					  {'t', max_dist_neighbors}}))
	    .rename_dims(rd);
	const unsigned int Nkron = kronecker_label == 0 ? 0u : 1u;
	SpTensor<NOp, NOp, COMPLEX> sop{d_sop,
					i,
					Nblk - Nkron,
					Nblk - Nkron,
					Nkron,
					Nkron,
					(unsigned int)neighbors.size(),
					coBlk == ColumnMajor};

	// Copy the kronecker values
	if (kronecker_label != 0)
	{
	  kron.kvslice_from_size({}, {{'u', neighbors.size()}}).copyTo(sop.kron);
	}

	// Extract the nonzeros with probing
	sop.data.set_zero(); // all values may not be populated when using blocking
	for (unsigned int color = 0; color < num_colors; ++color)
	{
	  // Generate the proving vectors for the given color
	  auto t_l = colors.template transformWithCPUFun<COMPLEX>(
	    [&](float site_color) { return site_color == color ? value_type{1} : value_type{0}; });

	  // Skip empty masks
	  // NOTE: the call to split_dimension add a fake dimension that acts as columns
          if (std::norm(norm<1>(t_l.split_dimension('X', "Xn", maxX), "n")
                            .get({{0}})) == 0)
            continue;

          for (int color_idx = 0; color_idx < blki[color_label]; ++color_idx) {
            std::map<char, int> colorFrom{{rd[color_label], color_idx}};
            std::map<char, int> colorSize{{rd[color_label], 1}};

            // Contracting the proving vector with the blocking components
	    auto probs =
	      contract<NOp + Nblk>(t_l, t_blk.kvslice_from_size(colorFrom, colorSize), "");

	    // Compute the matvecs
            auto mv = op(std::move(probs));

            // Construct an indicator tensor where all blocking dimensions but
            // only the nodes colored `color` are copied
            auto color_mask = t_l.template transformWithCPUFun<float>(
                [](const value_type &t) { return (float)std::real(t); });
            auto sel_x_even = contract<NOp + Nblk>(
                contract<NOp>(color_mask, even_x_mask, ""),
                ones_blk.kvslice_from_size(colorFrom, colorSize), "");
            auto sel_x_odd = contract<NOp + Nblk>(
                contract<NOp>(color_mask, odd_x_mask, ""),
                ones_blk.kvslice_from_size(colorFrom, colorSize), "");

            // Populate the nonzeros by copying pieces from `mv` into sop.data.
            // We want to copy only the nonzeros in `mv`, which are `neighbors`
            // away from the nonzeros of `probs`.
            auto sop_data = sop.data.kvslice_from_size(colorFrom, colorSize);
            if (kronecker_label == 0) {
              latticeCopyToWithMask(mv, sop_data, 'u', neighbors,
                                    {{'X', real_maxX}}, sel_x_even, sel_x_odd);
            } else {
              std::map<char, int> single_spin{{kronecker_label, 1},
                                              {rd[kronecker_label], 1}};
              for (int dir = 0; dir < neighbors.size(); ++dir)
                latticeCopyToWithMask(
                    mv.kvslice_from_size(nonzero_spins[dir], single_spin),
                    sop_data.kvslice_from_size({{'u', dir}}, {{'u', 1}}), 'u',
                    std::vector<Coor<Nd>>(1, neighbors[dir]),
                    {{'X', real_maxX}},
                    sel_x_even.kvslice_from_size(nonzero_spins[dir],
                                                 single_spin),
                    sel_x_odd.kvslice_from_size(nonzero_spins[dir],
                                                single_spin));
            }
          }
        }

        // Populate the coordinate of the columns, that is, to give the domain coordinates of first nonzero in each
	// BSR nonzero block. Assume that we are processing nonzeros block for the image coordinate `c` on the
	// direction `dir`, that is, the domain coordinates will be (cx-dirx,cy-diry,cz-dirz,dt-dirt) in natural
	// coordinates. But we get the image coordinate `c` in even-odd coordinate, (cX,cx,cy,cz,ct), which has the
	// following natural coordinates (cx*2+(cX+cy+cz+ct)%2,cy,cz,ct). After subtracting the direction we get the
	// natural coordinates (cx*2+(cX+cy+cz+ct)%2-dirx,cy-diry,cz-dirz,ct-dirt), which corresponds to the following
	// even-odd coordinates ((cX-dirx-diry-dirz-dirt)%2,(cx*2+(cX+cy+cz+ct)%2-dirx)/2,cy-diry,cz-dirz,ct-dirt).

	Coor<Nd> real_dims = kvcoors<Nd>("xyzt", getNatLatticeDims(i.kvdim(), op.imgLayout));
	int d = op.imgLayout == XEvenOddLayoutZeroOdd ? 1 : 0;
	sop.jj.fillCpuFunCoor([&](const Coor<NOp + 2>& c) {
	  // c has order '~u%xyztX' where xyztX were remapped by ri
	  int domi = c[0];	  // the domain label to evaluate, label ~
	  int mu = c[1];	  // the direction, label u
	  int base = c[domi + 2]; // the image coordinate value for label `domi`

	  // Do nothing for a blocking direction
	  if (domi < Nblk)
	    return 0;

	  const auto& dir = neighbors[mu];

	  // For labels X and x
	  if (domi == Nblk || domi == Nblk + Nd)
	  {
	    int sumdir = std::accumulate(dir.begin(), dir.end(), int{0});
	    if (domi == Nblk + Nd)
	      return (base + sumdir + real_maxX * Nd) % real_maxX;
	    int sumyzt = std::accumulate(c.begin() + 2 + Nblk + 1, c.end() - 1, d);
	    const auto& cX = c[2 + Nblk + Nd];
	    return ((base * real_maxX + (cX + sumyzt) % real_maxX + real_dims[0] - dir[0]) /
		    real_maxX) %
		   (real_dims[0] / real_maxX);
	  }

	  int latd = domi - Nblk;
	  return (base - dir[latd] + real_dims[latd]) % real_dims[latd];
	});

	// Construct the sparse operator
	sop.construct();

	// Return the sparse tensor and the remap from original operator to domain of the sparse tensor
	return {sop, rd};
      }

      /// Return a sparse tensor with the content of the given operator
      /// \param op: operator to extract the nonzeros from
      /// \param power: maximum distance to recover the nonzeros:
      ///               0, block diagonal; 1: near-neighbors...
      /// \param coBlk: ordering of the nonzero blocks of the sparse operator
      /// \param useKronFormat: whether to create a Kronecker BSR variant if the given operator is in that format
      /// \return: a pair of a sparse tensor and a remap; the sparse tensor has the same image
      ///          labels as the given operator and domain labels are indicated by the returned remap.

      template <std::size_t NOp, typename COMPLEX,
		typename std::enable_if<(NOp > 9), bool>::type = true>
      std::pair<SpTensor<NOp, NOp, COMPLEX>, remap>
      cloneOperatorToSpTensor(const Operator<NOp, COMPLEX>& op, unsigned int power,
			      ColOrdering coBlk = RowMajor, bool useKronFormat = true,
			      const std::string& prefix = "")
      {
	Tracker _t(std::string("clone blocked operator ") + prefix);

	// Unblock the given operator, the code of `cloneUnblockedOperatorToSpTensor` is too complex as it is
	auto unblki = op.i
			.template reshape_dimensions<NOp - 4>(
			  {{"0x", "x"}, {"1y", "y"}, {"2z", "z"}, {"3t", "t"}}, {}, true)
			.make_eg();
	auto opdim = op.i.kvdim();
	Operator<NOp - 4, COMPLEX> unblocked_op{
	  [=](const Tensor<NOp - 4 + 1, COMPLEX>& x, Tensor<NOp - 4 + 1, COMPLEX> y) {
	    op(x.template reshape_dimensions<NOp + 1>(
		 {{"x", "0x"}, {"y", "1y"}, {"z", "2z"}, {"t", "3t"}}, opdim, true))
	      .template reshape_dimensions<NOp - 4 + 1>(
		{{"0x", "x"}, {"1y", "y"}, {"2z", "z"}, {"3t", "t"}}, {}, true)
	      .copyTo(y);
	  },
	  unblki,
	  unblki,
	  nullptr,
	  op.order_t,
	  op.domLayout,
	  op.imgLayout,
	  op.neighbors,
	  coBlk,
	  op.is_kronecker()};

	// Get a sparse tensor representation of the operator
	unsigned int op_dist = getFurthestNeighborDistance(op);
	if (op_dist > 1 && power % op_dist != 0)
	  throw std::runtime_error("cloneOperatorToSpTensor: invalid power value, it isn't "
				   "divisible by the furthest neighbor distance");
	auto opdims = op.i.kvdim();
	auto t = cloneUnblockedOperatorToSpTensor(unblocked_op, std::min(power, op_dist), coBlk,
						  useKronFormat, prefix);
	remap rd = t.second;
	for (const auto& it :
	     detail::getNewLabels("0123", op.d.order + op.i.order + "0123" + t.first.d.order))
	  rd[it.first] = it.second;
	int max_op_power = (op_dist == 0 ? 0 : std::max(power / op_dist, 1u) - 1u);
	std::map<char, int> m_power{};
	for (char c : update_order("xyzt", rd))
	  m_power[c] = max_op_power;
	auto sop = t.first.extend_support(m_power)
		     .split_dimension(rd['x'], update_order("0x", rd), opdim.at('0'), 'x', "0x",
				      opdim.at('0'))
		     .split_dimension(rd['y'], update_order("1y", rd), opdim.at('1'), 'y', "1y",
				      opdim.at('1'))
		     .split_dimension(rd['z'], update_order("2z", rd), opdim.at('2'), 'z', "2z",
				      opdim.at('2'))
		     .split_dimension(rd['t'], update_order("3t", rd), opdim.at('3'), 't', "3t",
				      opdim.at('3'))
		     .reorder(std::string("%") + update_order("0123xyztX", rd), "%0123xyztX", '%');

	return {sop, rd};
      }

      template <std::size_t NOp, typename COMPLEX,
		typename std::enable_if<(NOp <= 9), bool>::type = true>
      std::pair<SpTensor<NOp, NOp, COMPLEX>, remap>
      cloneOperatorToSpTensor(const Operator<NOp, COMPLEX>& op, unsigned int power,
			      ColOrdering coBlk = RowMajor, bool = true,
			      const std::string& prefix = "")
      {
	throw std::runtime_error("trying to clone an unblock operator with a blocking function");
      }

      /// Return an efficient operator application
      /// \param op: operator to extract the nonzeros from
      /// \param power: maximum distance to recover the nonzeros:
      ///               0, block diagonal; 1: near-neighbors...
      /// \param co: preferred ordering of dense input and output tensors
      /// \param coBlk: ordering of the nonzero blocks of the sparse operator

      template <std::size_t NOp, typename COMPLEX>
      Operator<NOp, COMPLEX>
      cloneOperator(const Operator<NOp, COMPLEX>& op, unsigned int power, ColOrdering co,
		    ColOrdering coBlk,
		    BlockingAsSparseDimensions blockingAsSparseDimensions = ConsiderBlockingSparse,
		    const std::string& prefix = "")
      {
	// If the operator is empty, just return itself
	if (op.d.volume() == 0 || op.i.volume() == 0)
	  return op;

	// Get a sparse tensor representation of the operator
	unsigned int op_dist = getFurthestNeighborDistance(op);
	if (op_dist > 1 && power % op_dist != 0)
	  throw std::runtime_error("cloneOperator: invalid power value");
	remap rd;
	SpTensor<NOp, NOp, COMPLEX> sop;
	if (blockingAsSparseDimensions == ConsiderBlockingSparse)
	{
	  auto t = cloneOperatorToSpTensor(op, power, coBlk, true /* use Kron format if possible */,
					   prefix);
	  sop = t.first;
	  rd = t.second;
	}
	else
	{
	  auto t = cloneUnblockedOperatorToSpTensor(op, power, coBlk,
						    true /* use Kron format if possible */, prefix);
	  sop = t.first;
	  rd = t.second;
	}

	// Construct the operator to return
	Operator<NOp, COMPLEX> rop{sop,	       rd,	     power,	   sop.i,	 sop.i,
				   op.order_t, op.domLayout, op.imgLayout, op.neighbors, co};

	// Skip tests if power < op_dist
	if (power < op_dist)
	  return rop;

	// Do a test
	Tracker _t(std::string("clone blocked operator (testing) ") + prefix);
	for (const auto& test_order : std::vector<std::string>{"%n", "n%"})
	{
	  auto x = op.d.template like_this<NOp + 1>(test_order, '%', "", {{'n', 2}});
	  auto y_rop = op.d.template like_this<NOp + 1>(test_order, '%', "", {{'n', 2}});
	  urand(x, -1, 1);
	  auto y_op = op(x);
	  for (int nfrom = 0; nfrom < 2; ++nfrom)
	  {
	    for (int nsize = 1; nsize <= 2; ++nsize)
	    {
	      y_rop.set(detail::NaN<COMPLEX>::get());
	      auto x0 = x.kvslice_from_size({{'n', nfrom}, {'n', nsize}});
	      auto y_op0 = y_op.kvslice_from_size({{'n', nfrom}, {'n', nsize}});
	      auto y_rop0 = y_rop.kvslice_from_size({{'n', nfrom}, {'n', nsize}});
	      auto base_norm0 = norm<1>(y_op0, "n");
	      rop(x0, y_rop0); // y_rop0 = rop(x0)
	      y_op0.scale(-1).addTo(y_rop0);
	      auto error = norm<1>(y_rop0, "n");
	      auto eps =
		std::sqrt(std::numeric_limits<typename real_type<COMPLEX>::type>::epsilon());
	      for (int i = 0; i < base_norm0.volume(); ++i)
		if (error.get({{i}}) > eps * base_norm0.get({{i}}))
		  throw std::runtime_error("cloneOperator: too much error on the cloned operator");
	    }
	  }
	}

	// Test for powers
	for (const auto& test_order : std::vector<std::string>{"%n^", "n%^"})
	{
	  const int max_power = 3;
	  auto x = op.d.template like_this<NOp + 2>(test_order, '%', "", {{'n', 2}, {'^', 1}});
	  auto y_op =
	    op.d.template like_this<NOp + 2>(test_order, '%', "", {{'n', 2}, {'^', max_power}});
	  urand(x, -1, 1);
	  op(x).copyTo(y_op.kvslice_from_size({}, {{'^', 1}}));
	  for (unsigned int i = 1; i < max_power; ++i)
	    op(y_op.kvslice_from_size({{'^', i - 1}}, {{'^', 1}}))
	      .copyTo(y_op.kvslice_from_size({{'^', i}}, {{'^', 1}}));
	  auto y_rop = y_op.like_this();
	  for (int nfrom = 0; nfrom < 2; ++nfrom)
	  {
	    for (int nsize = 1; nsize <= 2; ++nsize)
	    {
	      y_rop.set(detail::NaN<COMPLEX>::get());
	      auto x0 = x.kvslice_from_size({{'n', nfrom}, {'n', nsize}});
	      auto y_op0 = y_op.kvslice_from_size({{'n', nfrom}, {'n', nsize}});
	      auto y_rop0 = y_rop.kvslice_from_size({{'n', nfrom}, {'n', nsize}});
	      auto base_norm0 = norm<2>(y_op0, "n^").template collapse_dimensions<1>("n^", 'n');
	      rop(x0, y_rop0, '^'); // y_rop0 = {rop(x0), rop(rop(x0)), ...}
	      y_op0.scale(-1).addTo(y_rop0);
	      auto error = norm<2>(y_rop0, "n^").template collapse_dimensions<1>("n^", 'n');
	      auto eps =
		std::sqrt(std::numeric_limits<typename real_type<COMPLEX>::type>::epsilon());
	      for (int i = 0; i < base_norm0.volume(); ++i)
		if (error.get({{i}}) > eps * base_norm0.get({{i}}))
		  throw std::runtime_error(
		    "cloneOperator: too much error on the cloned operator for the power");
	    }
	  }
	}

	return rop;
      }

      /// Return an efficient operator application
      /// \param op: operator to extract the nonzeros from
      /// \param co: preferred ordering of dense input and output tensors
      /// \param coBlk: ordering of the nonzero blocks of the sparse operator

      template <std::size_t NOp, typename COMPLEX>
      Operator<NOp, COMPLEX>
      cloneOperator(const Operator<NOp, COMPLEX>& op, ColOrdering co, ColOrdering coBlk,
		    BlockingAsSparseDimensions blockingAsSparseDimensions = ConsiderBlockingSparse,
		    const std::string& prefix = "")
      {
	return cloneOperator(op, getFurthestNeighborDistance(op), co, coBlk,
			     blockingAsSparseDimensions, prefix);
      }

    }

    namespace detail
    {
      inline std::mt19937_64& getSeed()
      {
	//  This is quick and dirty and nonreproducible if the lattice is distributed
	//  among the processes is different ways.
	static std::mt19937_64 twister_engine(10 + Layout::nodeNumber());
	return twister_engine;
      }
    }

    /// Modify with complex random uniformly distributed numbers with the real and the imaginary part between [a,b]
    /// \param t: tensor to fill with random numbers
    /// \param a: minimum random value
    /// \param b: maximum random value

    template <std::size_t N, typename T,
	      typename std::enable_if<detail::is_complex<T>::value, bool>::type = true>
    void urand(Tensor<N, T> t, typename T::value_type a = 0, typename T::value_type b = 1)
    {
      std::uniform_real_distribution<typename T::value_type> d(a, b);
      t.fillWithCPUFuncNoArgs(
	[&]() {
	  return T{d(detail::getSeed()), d(detail::getSeed())};
	},
	false);
    }

    /// Modify with random uniformly distributed numbers between [a,b]
    /// \param t: tensor to fill with random numbers
    /// \param a: minimum random value
    /// \param b: maximum random value

    template <std::size_t N, typename T,
	      typename std::enable_if<!detail::is_complex<T>::value, bool>::type = true>
    void urand(Tensor<N, T> t, typename detail::base_type<T>::type a = 0,
	       typename detail::base_type<T>::type b = 1)
    {
      std::uniform_real_distribution<typename detail::base_type<T>::type> d(a, b);
      t.fillWithCPUFuncNoArgs([&]() { return d(detail::getSeed()); }, false);
    }

    /// Modify with complex random normal distributed numbers
    /// \param t: tensor to fill with random numbers

    template <std::size_t N, typename T,
	      typename std::enable_if<detail::is_complex<T>::value, bool>::type = true>
    void nrand(Tensor<N, T> t)
    {
      std::normal_distribution<typename T::value_type> d{};
      t.fillWithCPUFuncNoArgs(
	[&]() {
	  return T{d(detail::getSeed()), d(detail::getSeed())};
	},
	false);
    }

    /// Modify with random normal distributed numbers
    /// \param t: tensor to fill with random numbers

    template <std::size_t N, typename T,
	      typename std::enable_if<!detail::is_complex<T>::value, bool>::type = true>
    void nrand(Tensor<N, T> t)
    {
      std::normal_distribution<typename detail::base_type<T>::type> d{};
      t.fillWithCPUFuncNoArgs([&]() { return d(detail::getSeed()); }, false);
    }

    /// Compute a shift of v onto the direction dir
    /// \param v: tensor to apply the displacement
    /// \param first_tslice: global index in the t direction of the first element
    /// \param len: step of the displacement
    /// \param dir: 0 is x; 1 is y...

    template <typename COMPLEX, std::size_t N>
    Tensor<N, COMPLEX> shift(const Tensor<N, COMPLEX>& v, Index first_tslice, int len, int dir,
			     Maybe<Action> action = none, Tensor<N, COMPLEX> w = {})
    {
      if (dir < 0 || dir >= Nd - 1)
	throw std::runtime_error("Invalid direction");

      if (action.hasSome() != (bool)w)
	throw std::runtime_error("Invalid default value");

      // Address zero length case
      if (len == 0)
      {
	if (!w)
	  return v;
	v.doAction(action.getSome(), w);
	return w;
      }

      // NOTE: chroma uses the reverse convention for direction: shifting FORWARD moves the sites on the negative direction
      len = -len;

      const char dir_label[] = "xyz";
#  if QDP_USE_LEXICO_LAYOUT
      // If we are not using red-black ordering, return a view where the tensor is shifted on the given direction
      v = v.kvslice_from_size({{dir_label[dir], -len}});

      if (!w)
	return v;

      v.doAction(action, w);
      return w;

#  elif QDP_USE_CB2_LAYOUT
      // Assuming that v has support on the origin and destination lattice elements
      int dimX = v.kvdim()['X'];
      if (dimX != 2 && len % 2 != 0)
	throw std::runtime_error("Unsupported shift");

      if (dir != 0)
      {
	if (!w)
	  return v.kvslice_from_size({{'X', -len}, {dir_label[dir], -len}});
	v.doAction(action.getSome(), w.kvslice_from_size({{'X', len}, {dir_label[dir], len}}));
	return w;
      }
      else
      {
	auto dims = v.kvdim();
	int t = dims.at('t');
	if (t > 1 && t % 2 == 1)
	  throw std::runtime_error(
	    "The t dimension should be zero, one, or even when doing shifting on the X dimension");
	int maxX = dims.at('X');
	int maxY = std::min(2, dims.at('y'));
	int maxZ = std::min(2, dims.at('z'));
	int maxT = std::min(2, dims.at('t'));
	auto v_eo = v.split_dimension('y', "Yy", maxY)
		      .split_dimension('z', "Zz", maxZ)
		      .split_dimension('t', "Tt", maxT);
	Tensor<N, COMPLEX> r = w ? w : v.like_this();
	auto r_eo = r.split_dimension('y', "Yy", maxY)
		      .split_dimension('z', "Zz", maxZ)
		      .split_dimension('t', "Tt", maxT);
	//.make_writing_nonatomic();
	while (len < 0)
	  len += dims.at('x') * maxX;
	for (int T = 0; T < maxT; ++T)
	{
	  for (int Z = 0; Z < maxZ; ++Z)
	  {
	    for (int Y = 0; Y < maxY; ++Y)
	    {
	      for (int X = 0; X < maxX; ++X)
	      {
		auto v_eo_slice = v_eo.kvslice_from_size({{'X', X}, {'Y', Y}, {'Z', Z}, {'T', T}},
							 {{'X', 1}, {'Y', 1}, {'Z', 1}, {'T', 1}});
		auto r_eo_slice =
		  r_eo.kvslice_from_size({{'X', X + len},
					  {'x', (len + ((X + Y + Z + T + first_tslice) % 2)) / 2},
					  {'Y', Y},
					  {'Z', Z},
					  {'T', T}},
					 {{'Y', 1}, {'Z', 1}, {'T', 1}});
		v_eo_slice.doAction(action.getSome(CopyTo), r_eo_slice);
	      }
	    }
	  }
	}
	return r;
      }
#  else
      throw std::runtime_error("Unsupported layout");
#  endif
    }

    /// Compute a displacement of v onto the direction dir
    /// \param u: Gauge field
    /// \param v: tensor to apply the displacement
    /// \param first_tslice: global index in the t direction of the first element
    /// \param dir: 0: nothing; 1: forward x; -1: backward x; 2: forward y...

    template <typename COMPLEX, std::size_t N>
    Tensor<N, COMPLEX> displace(const std::vector<Tensor<Nd + 3, COMPLEX>>& u, Tensor<N, COMPLEX> v,
				Index first_tslice, int dir, Maybe<Action> action = none,
				Tensor<N, COMPLEX> w = {})
    {
      if (std::abs(dir) > Nd)
	throw std::runtime_error("Invalid direction");

      if (action.hasSome() != (bool)w)
	throw std::runtime_error("Invalid default value");

      // Address the zero direction case
      if (dir == 0)
      {
	if (!w)
	  return v;
	v.doAction(action.getSome(), w);
	return w;
      }

      int d = std::abs(dir) - 1;    // space lattice direction, 0: x, 1: y, 2: z
      int len = (dir > 0 ? 1 : -1); // displacement unit direction
      assert(d < u.size());

      if (len > 0)
      {
	// Do u[d] * shift(x,d)
	Tensor<N, COMPLEX> r = w ? w : v.like_this();
	v = shift(std::move(v), first_tslice, len, d);
	r.contract(std::move(v), {}, NotConjugate, u[d], {{'j', 'c'}}, NotConjugate, {{'c', 'i'}},
		   action.getSome(CopyTo) == CopyTo ? 0.0 : 1.0);
	return r;
      }
      else
      {
	// Do shift(adj(u[d]) * x,d)
	Tensor<N, COMPLEX> r = v.like_this();
	r.contract(std::move(v), {}, NotConjugate, u[d], {{'i', 'c'}}, Conjugate, {{'c', 'j'}});
	return shift(std::move(r), first_tslice, len, d, action, w);
      }
    }

    /// Apply right nabla onto v on the direction dir
    /// \param u: Gauge field
    /// \param v: tensor to apply the derivative
    /// \param first_tslice: global index in the t direction of the first element
    /// \param dir: 0: nothing; 1: forward x; -1: backward x; 2: forward y...
    ///
    /// NOTE: the code returns U_\mu(x)f(x+\mu) - U_{-\mu}(x)f(x-\mu)

    template <typename COMPLEX, std::size_t N>
    Tensor<N, COMPLEX> rightNabla(const std::vector<Tensor<Nd + 3, COMPLEX>>& u,
				  Tensor<N, COMPLEX> v, Index first_tslice, int dir)
    {
      auto r = displace(u, v, first_tslice, dir);
      displace(u, v, first_tslice, -dir).scale(-1).addTo(r);
      return r;
    }

    /// Compute a displacement of v onto the direction dir
    /// \param u: Gauge field
    /// \param v: tensor to apply the derivative
    /// \param first_tslice: global index in the t direction of the first element
    /// \param dir: 0: nothing; 1: forward x; -1: backward x; 2: forward y...
    /// \param moms: list of input momenta
    /// \param conjUnderAdd: if true, return a version, R(dir), so that
    ////       adj(R(dir)) * D(dir') == D(dir+dir'), where D(dir') is what this function returns
    ////       when conjUnderAdd is false.

    template <typename COMPLEX, std::size_t N>
    Tensor<N, COMPLEX> leftRightNabla(const std::vector<Tensor<Nd + 3, COMPLEX>>& u,
				      Tensor<N, COMPLEX> v, Index first_tslice, int dir,
				      const std::vector<Coor<3>>& moms = {},
				      bool conjUnderAdd = false)
    {
      if (std::abs(dir) > Nd)
	throw std::runtime_error("Invalid direction");

      int d = std::abs(dir) - 1; // space lattice direction, 0: x, 1: y, 2: z

      // conj(phase)*displace(u, v, -dir) - phase*displace(u, v, dir)
      std::vector<COMPLEX> phases(moms.size());
      for (unsigned int i = 0; i < moms.size(); ++i)
      {

	typename COMPLEX::value_type angle = 2 * M_PI * moms[i][d] / Layout::lattSize()[d];
	phases[i] = COMPLEX{1} + COMPLEX{cos(angle), sin(angle)};
	if (conjUnderAdd)
	  phases[i] = std::sqrt(phases[i]);
      }

      // r = conj(phases) * displace(u, v, dir)
      Tensor<N, COMPLEX> r = v.like_this("c%xyzXtm", '%');
      r.contract(displace(u, v, first_tslice, -dir), {}, NotConjugate, asTensorView(phases),
		 {{'i', 'm'}}, Conjugate);

      // r = r - phases * displace(u, v, dir) if !ConjUnderAdd else r + phases * displace(u, v, dir)
      r.contract(displace(u, v, first_tslice, dir).scale(conjUnderAdd ? 1 : -1), {}, NotConjugate,
		 asTensorView(phases), {{'i', 'm'}}, NotConjugate, {}, 1.0);

      return r;
    }

    // template <std::size_t N, typename T>
    // class Transform : public Tensor<N,T> {
    // public:
    //   Transform(Tensor<N, T> t, remap input, remat output, std::string no_contract = std::string(),
    //     	bool conj = false)
    //     : Tensor<N, T>(t), input(input), output(output), no_contract(no_contract), conj(conj)
    //   {
    //   }

    //   Transform<N, T> rename_dims(remap m) const
    //   {
    //     remap new_input = input, new_output = output;
    //     std::string new_no_contract = new_constract;
    //     for (auto& it : new_input)
    //     {
    //       auto j = m.find(it->first);
    //       if (j != m.end())
    //         it->second = j->second;
    //     }
    //   	for (auto& it : new_output)
    //     {
    //       auto j = m.find(it->first);
    //       if (j != m.end())
    //         it->second = j->second;
    //     }
    //     for (auto& it : m) {
    //         auto n = new_no_contract.find(it->first);
    //         if (n != std::string::npos)
    //           new_no_contract[n] = it->second;
    //     }
    //     return Transform<N, T>(*this, new_input, new_output, new_no_contract, conj);
    //   }

    //   const remap input;  ///< rename dimensions before contraction
    //   const remap output; ///< rename dimensions after contraction
    //   const std::string
    //     no_contract; ///< dimension labels that should not be on the other contracted tensor
    //   const bool conj;

    //   virtual Transform<N, T> adj() const
    //   {
    //     return Transform<N, T>{*this, input, output, no_contract, !conj};
    //   }
    // };

    // template <std::size_t Nt>
    // Tensor<Nt, T> contractTo(Tensor<Nt, T> t) const
    // {
    // }

    // template <typename T>
    // class MatrixTransform : Transform<2, T>
    // {
    // public:
    //   MatrixTransform(Transform<2, T> t) : Transform<2, T>(t)
    //   {
    //   }

    //   MatrixTransform<N, T> adj() const override
    //   {
    //     remap m{{order[0], order[1]}, {order[1], order[0]}};
    //     return MatrixTransform<N, T>{
    //       Transform<N, T>{this->Tensor<N, T>::rename_dims(m), input, output, no_contract, !conj}};
    //   }
    // };

    //
    // Get colorvecs
    //

    typedef QDP::MapObjectDiskMultiple<KeyTimeSliceColorVec_t, Tensor<Nd, ComplexF>> MODS_t;
    typedef QDP::MapObjectDisk<KeyTimeSliceColorVec_t, Tensor<Nd, ComplexF>> MOD_t;

    // Represent either FILEDB or S3T handle for file containing distillation vectors

    struct ColorvecsStorage {
      std::shared_ptr<MODS_t> mod;	   // old storage
      StorageTensor<Nd + 2, ComplexD> s3t; // cxyztn
    };

    namespace ns_getColorvecs
    {
      /// Return the permutation from a natural layout to a red-black that is used by `applyPerm`
      /// \param t: index in the t-direction of the input elements
      /// NOTE: assuming the input layout is xyz and the output layout is xyzX for the given input
      ///       time-slice `t`

      inline std::vector<Index> getPermFromNatToRB(Index t)
      {
	if (Layout::nodeNumber() != 0)
	  return {};

	const Index x1 = Layout::lattSize()[0];
	const Index y1 = Layout::lattSize()[1];
	const Index z1 = Layout::lattSize()[2];
	std::vector<Index> perm(x1 * y1 * z1);

#  if QDP_USE_LEXICO_LAYOUT
	unsigned int n = x1 * y1 * z1;
#    ifdef _OPENMP
#      pragma omp parallel for schedule(static)
#    endif
	for (unsigned int i = 0; i < n; ++n)
	  perm[i] = i;

#  elif QDP_USE_CB2_LAYOUT
#    ifdef _OPENMP
#      pragma omp parallel for collapse(3) schedule(static)
#    endif
	for (unsigned int z = 0; z < z1; ++z)
	{
	  for (unsigned int y = 0; y < y1; ++y)
	  {
	    for (unsigned int x = 0; x < x1; ++x)
	    {
	      // index on natural ordering
	      Index i0 = x + y * x1 + z * x1 * y1;
	      // index in red-black
	      Index i1 = x / 2 + y * (x1 / 2) + z * (x1 * y1 / 2) +
			 ((x + y + z + t) % 2) * (x1 * y1 * z1 / 2);
	      perm[i1] = i0;
	    }
	  }
	}

#  else
	throw std::runtime_error("Unsupported layout");
#  endif

	return perm;
      }

      /// Apply a permutation generated by `getPermFromNatToRB`
      /// \param perm: permutation generated with getPermFromNatToRB
      /// \param tnat: input tensor with ordering cxyz
      /// \param trb: output tensor with ordering cxyzX

      template <typename T>
      void toRB(const std::vector<Index>& perm, Tensor<Nd, T> tnat, Tensor<Nd + 1, T> trb)
      {
	assert(tnat.order == "cxyz");
	assert(trb.order == "cxyzX");
	assert(tnat.p->localVolume() == perm.size() * Nc);

	unsigned int i1 = perm.size();
	const T* x = tnat.data();
	T* y = trb.data();

#  ifdef _OPENMP
#    pragma omp parallel for schedule(static)
#  endif
	for (unsigned int i = 0; i < i1; ++i)
	  for (unsigned int c = 0; c < Nc; ++c)
	    y[i * Nc + c] = x[perm[i] * Nc + c];
      }

      /// Apply a permutation generated by `getPermFromNatToRB`
      /// \param perm: permutation generated with getPermFromNatToRB
      /// \param tnat: input tensor with ordering cxyz
      /// \param trb: output tensor with ordering cxyzX

      template <typename T>
      void toNat(const std::vector<Index>& perm, Tensor<Nd + 1, T> trb, Tensor<Nd, T> tnat)
      {
	assert(tnat.order == "cxyz");
	assert(trb.order == "cxyzX");
	assert(tnat.p->localVolume() == perm.size() * Nc);

	unsigned int i1 = perm.size();
	T* x = tnat.data();
	const T* y = trb.data();

#  ifdef _OPENMP
#    pragma omp parallel for schedule(static)
#  endif
	for (unsigned int i = 0; i < i1; ++i)
	  for (unsigned int c = 0; c < Nc; ++c)
	    x[perm[i] * Nc + c] = y[i * Nc + c];
      }

      /// Return a lattice field with value exp(2*pi*(x./dim)'*phase) for each lattice site x
      /// \param phase: integer phase
      /// \param dev: device of the returned tensor

      template <typename T>
      Tensor<Nd + 1, T> getPhase(Coor<Nd - 1> phase, int tfrom, int tsize,
				 DeviceHost dev = OnDefaultDevice)
      {
	// Get spatial dimensions of the current lattice
	Coor<Nd> dim = latticeSize<Nd>("xyzX", {});
	dim[0] *= dim[3];
	return fillLatticeField<5, T>("xyztX", {{'t', tfrom}}, {{'t', tsize}}, {}, dev,
				      [=](Coor<Nd> c) {
					typename T::value_type phase_dot_coor = 0;
					for (int i = 0; i < Nd - 1; ++i)
					  phase_dot_coor += c[i] * 2 * M_PI * phase[i] / dim[i];

					return T{cos(phase_dot_coor), sin(phase_dot_coor)};
				      });
      }

<<<<<<< HEAD
      // NOTE: for now, the GPU version requires MAGMA
=======
>>>>>>> 5d5984c4
#  if defined(BUILD_PRIMME)

      // Apply the laplacian operator on the spatial dimensions
      /// \param u: Gauge fields restricted to the same t-slice as chi and psi
      /// \param first_tslice: global t index of the zero t index
      /// \param chi: output vector
      /// \param psi: input vector

      inline void LaplacianOperator(const std::vector<Tensor<Nd + 3, ComplexD>>& u,
				    Index first_tslice, Tensor<Nd + 3, ComplexD> chi,
				    const Tensor<Nd + 3, ComplexD> psi)
      {
	int N = Nd - 1; // Only the spatial dimensions

	// chi = -2*N*psi
	psi.scale(-2 * N).copyTo(chi);

	for (int mu = 0; mu < N; ++mu)
	{
	  displace(u, psi, first_tslice, mu + 1, Action::AddTo, chi);
	  displace(u, psi, first_tslice, -(mu + 1), Action::AddTo, chi);
	}
      }

      // Auxiliary structure passed to PRIMME's matvec

      struct OperatorAux {
	const Operator<Nd + 2, ComplexD> op; // Operator in cxyztX
	const DeviceHost primme_dev;	     // where primme allocations are
      };

      // Wrapper for PRIMME of `LaplacianOperator`
      /// \param x: pointer to input vector
      /// \param ldx: leading dimension for `x`
      /// \param y: pointer to output vector
      /// \param ldy: leading dimension for `y`
      /// \param blockSize: number of input/output vectors
      /// \param ierr: output error state (zero means ok)

      extern "C" inline void primmeMatvec(void* x, PRIMME_INT* ldx, void* y, PRIMME_INT* ldy,
					  int* blockSize, primme_params* primme, int* ierr)
      {
	*ierr = -1;
	try
	{
	  // The implementation assumes that ldx and ldy is nLocal
	  if (*blockSize > 1 && (*ldx != primme->nLocal || *ldy != primme->nLocal))
	    throw std::runtime_error("We cannot play with the leading dimensions");

	  OperatorAux& opaux = *(OperatorAux*)primme->matrix;
	  const std::string order(opaux.op.d.order + std::string("n"));
	  Coor<Nd + 3> size = latticeSize<Nd + 3>(order, {{'n', *blockSize}, {'t', 1}});
	  Tensor<Nd + 3, ComplexD> tx(order, size, opaux.primme_dev, OnEveryone, (ComplexD*)x);
	  Tensor<Nd + 3, ComplexD> ty(order, size, opaux.primme_dev, OnEveryone, (ComplexD*)y);
	  assert(tx.getLocal().volume() == primme->nLocal * (*blockSize));
	  opaux.op(tx, ty);
	  assert(ty.allocation->pending_operations.size() == 0);
	  *ierr = 0;
	} catch (...)
	{
	}
      }

      /// Wrapper for PRIMME of a global sum for double
      /// \param sendBuf: pointer to input vector
      /// \param recvBuf: pointer to output vector
      /// \param count: number of elements in the input/output vector
      /// \param primme: pointer to the current primme_params
      /// \param ierr: output error state (zero means ok)

      extern "C" inline void primmeGlobalSum(void* sendBuf, void* recvBuf, int* count,
					     primme_params* primme, int* ierr)
      {
	if (sendBuf == recvBuf)
	{
	  *ierr = MPI_Allreduce(MPI_IN_PLACE, recvBuf, *count, MPI_DOUBLE, MPI_SUM,
				MPI_COMM_WORLD) != MPI_SUCCESS;
	}
	else
	{
	  *ierr = MPI_Allreduce(sendBuf, recvBuf, *count, MPI_DOUBLE, MPI_SUM, MPI_COMM_WORLD) !=
		  MPI_SUCCESS;
	}
      }

      /// Compute the eigenpairs of the laplacian operator on the spatial dimensions using PRIMME
      /// \param u: Gauge field
      /// \param from_tslice: index of the first t-slice to compute the eigenvectors from
      /// \param n_tslices: number of tslices to compute
      /// \param n_colorvecs: number of eigenpairs to compute
      /// \param order_: order of the output tensor for the eigenvectors
      /// \return: a pair of the eigenvectors and the eigenvalues

      inline std::pair<Tensor<Nd + 3, ComplexD>, std::vector<std::vector<double>>>
      computeColorvecs(const multi1d<LatticeColorMatrix>& u, int from_tslice, int n_tslices,
		       int n_colorvecs, const Maybe<const std::string>& order_ = none)
      {
	const std::string order = order_.getSome("cxyztXn");
	detail::check_order_contains(order, "cxyztXn");
	Tensor<Nd + 3, ComplexD> all_evecs(
	  order, latticeSize<Nd + 3>(order, {{'n', n_colorvecs}, {'t', n_tslices}}),
	  OnDefaultDevice, OnEveryone);
	std::vector<std::vector<double>> all_evals;

	for (Index t = 0; t < n_tslices; ++t)
	{
	  // Make a copy of the time-slicing of u[d] also supporting left and right
	  std::vector<Tensor<Nd + 3, ComplexD>> ut(Nd);
	  for (unsigned int d = 0; d < Nd - 1; d++)
	  {
	    ut[d] = asTensorView(u[d])
		      .kvslice_from_size({{'t', from_tslice + t}}, {{'t', 1}})
		      .toComplex()
		      .clone()
		      .template make_sure<ComplexD>("ijxyztX");
	  }

	  // If the 3D laplacian operator is big enough, run it on device
	  DeviceHost primme_dev = OnHost;
#    if defined(SUPERBBLAS_USE_CUDA) && defined(BUILD_MAGMA)
	  primme_dev = OnDefaultDevice;
#    endif

	  // Create an efficient representation of the laplacian operator
	  std::string order("cxyztX");
	  auto eg = Tensor<Nd + 2, ComplexD>(order, latticeSize<Nd + 2>(order, {{'t', 1}}),
					     primme_dev, OnEveryone)
		      .make_eg();
	  OperatorLayout op_layout =
	    ((from_tslice + t) % 2 == 0 ? XEvenOddLayout : XEvenOddLayoutZeroOdd);
	  auto laplacianOp = Chroma::SB::detail::cloneOperator(
	    Operator<Nd + 2, ComplexD>{
	      [&](Tensor<Nd + 3, ComplexD> x, Tensor<Nd + 3, ComplexD> y) {
		LaplacianOperator(ut, from_tslice + t, y, x);
	      },
	      eg, eg, nullptr, "", op_layout, op_layout,
	      detail::getNeighbors(eg.kvdim(), 1 /* near-neighbors links only */, op_layout),
	      ColumnMajor, false /* no kronecker op */},
	    ColumnMajor, RowMajor, Chroma::SB::detail::ConsiderBlockingDense, "laplacian");

	  // Create an auxiliary struct for the PRIMME's matvec
	  // NOTE: Please keep 'n' as the slowest index; the rows of vectors taken by PRIMME's matvec has dimensions 'cxyztX',
	  // and 'n' is the dimension for the columns.
	  OperatorAux opaux{laplacianOp, primme_dev};

	  // Make a bigger structure holding
	  primme_params primme;
	  primme_initialize(&primme);

	  // Get the global and local size of evec
	  std::size_t n = eg.volume();
	  std::size_t nLocal = eg.localVolume();

	  if (n_colorvecs > n)
	  {
	    std::cerr << "ERROR: the rank of the distillation basis shouldn't be larger than the "
			 "spatial dimensions"
		      << std::endl;
	    exit(1);
	  }

	  // Primme solver setup
	  primme.numEvals = n_colorvecs;
	  primme.printLevel = 0;
	  primme.n = n;
	  primme.eps = 1e-9;
	  primme.target = primme_largest;

	  // Set parallel settings
	  primme.nLocal = nLocal;
	  primme.numProcs = QDP::Layout::numNodes();
	  primme.procID = QDP::Layout::nodeNumber();
	  primme.globalSumReal = primmeGlobalSum;

	  // No preconditioner for my matrix
	  primme.matrixMatvec = primmeMatvec;
	  primme.matrix = &opaux;

	  // Set block size
	  if (n > 128)
	  {
	    primme.maxBasisSize = 64;
	    primme.maxBlockSize = 4;
	  }
	  primme.ldOPs = primme.nLocal;

	  // Should set lots of defaults
	  if (primme_set_method(PRIMME_DEFAULT_MIN_TIME, &primme) < 0)
	  {
	    QDPIO::cerr << __func__ << ": invalid preset method\n";
	    QDP_abort(1);
	  }

	  // Allocate space for converged Ritz values and residual norms
	  std::vector<double> evals(primme.numEvals);
	  std::vector<double> rnorms(primme.numEvals);
	  const std::string evecs_order(eg.order + std::string("n"));
	  Tensor<Nd + 3, ComplexD> evecs(
<<<<<<< HEAD
	    evecs_order, latticeSize<Nd + 3>(evecs_order, {{'n', primme.numEvals}, {'t', 1}}),
	    primme_dev, OnEveryone);
	  assert(evecs.localVolume() == primme.nLocal * primme.numEvals);
#    if defined(SUPERBBLAS_USE_CUDA) && defined(BUILD_MAGMA)
	  if (primme_dev == OnDefaultDevice)
	    primme.queue = &*detail::getMagmaContext();
#    endif

	  // Call primme
	  int ret;
#    if defined(SUPERBBLAS_USE_CUDA) && defined(BUILD_MAGMA)
	  if (primme_dev == OnDefaultDevice)
	  {
	    ret = magma_zprimme(evals.data(), evecs.data(), rnorms.data(), &primme);
	  }
	  else
=======
	    opaux.order, latticeSize<Nd + 3>(opaux.order, {{'n', primme.numEvals}, {'t', 1}}),
	    OnDefaultDevice, OnEveryone);
#    if defined(SUPERBBLAS_USE_CUDA)
	  primme.queue = &*evecs.ctx->cublasHandle;
#    elif defined(SUPERBBLAS_USE_HIP)
	  primme.queue = &*evecs.ctx->hipblasHandle;
#    endif

	  // Call primme
#    if defined(SUPERBBLAS_USE_GPU)
	  int ret = cublas_zprimme(evals.data(), evecs.data.get(), rnorms.data(), &primme);
#    else
	  int ret = zprimme(evals.data(), evecs.data.get(), rnorms.data(), &primme);
>>>>>>> 5d5984c4
#    endif
	  {
	    ret = zprimme(evals.data(), evecs.data(), rnorms.data(), &primme);
	  }

	  if (primme.procID == 0)
	  {
	    fprintf(stdout, " %d eigenpairs converged for tslice %d\n", primme.initSize,
		    from_tslice + t);
	    fprintf(stdout, "Tolerance : %-22.15E\n", primme.aNorm * primme.eps);
	    fprintf(stdout, "Iterations: %-d\n", (int)primme.stats.numOuterIterations);
	    fprintf(stdout, "Restarts  : %-d\n", (int)primme.stats.numRestarts);
	    fprintf(stdout, "Matvecs   : %-d\n", (int)primme.stats.numMatvecs);
	    fprintf(stdout, "Preconds  : %-d\n", (int)primme.stats.numPreconds);
	    fprintf(stdout, "T. ortho  : %g\n", primme.stats.timeOrtho);
	    fprintf(stdout, "T. matvec : %g\n", primme.stats.timeMatvec);
	    fprintf(stdout, "Total time: %g\n", primme.stats.elapsedTime);
	  }

	  if (ret != 0)
	  {
	    QDPIO::cerr << "Error: primme returned with nonzero exit status\n";
	    QDP_abort(1);
	  }

	  // Cleanup
	  primme_free(&primme);

	  // Check the residuals, |laplacian*v-lambda*v|_2<=|laplacian|*tol
	  if (evals.size() > 0)
	  {
	    auto r = evecs.like_this();
	    LaplacianOperator(ut, from_tslice + t, r, evecs);
	    std::vector<std::complex<double>> evals_cmpl(evals.begin(), evals.end());
	    contract<Nd + 3, Nd + 3, 1, ComplexD>(
	      evecs, asTensorView(evals_cmpl).rename_dims({{'i', 'n'}}).scale(-1), "", AddTo, r);
	    auto rnorm = norm<1>(r, "n");
	    for (int i = 0, vol = rnorm.volume(); i < vol; ++i)
	    {
	      if (rnorm.get({{i}}) > primme.stats.estimateLargestSVal * primme.eps * 10)
	      {
		QDPIO::cerr << "Error: primme returned eigenpairs with too much error\n";
		QDP_abort(1);
	      }
	    }
	  }

	  // Copy evecs into all_evecs
	  evecs.copyTo(all_evecs.kvslice_from_size({{'t', t}}, {{'t', 1}}));
	  all_evals.push_back(evals);
	}

	return {all_evecs, all_evals};
      }
#  else	 // BUILD_PRIMME
      inline std::pair<Tensor<Nd + 3, ComplexD>, std::vector<std::vector<double>>>
      computeColorvecs(const multi1d<LatticeColorMatrix>& u, int from_tslice, int n_tslices,
		       int n_colorvecs, const Maybe<const std::string>& order_ = none)
      {
	(void)u;
	(void)from_tslice;
	(void)n_tslices;
	(void)n_colorvecs;
	(void)order_;
	throw std::runtime_error("Functionality isn't available without compiling with PRIMME");
      }
#  endif // BUILD_PRIMME

      /// Read colorvecs from a FILEDB
      /// \param eigen_source: database handle
      /// \param decay_dir: something we assume is always three
      /// \param from_tslice: first tslice to read
      /// \param n_tslices: number of tslices to read
      /// \param n_colorvecs: number of eigenpairs to read
      /// \param order_: order of the output tensor for the eigenvectors
      /// \return: a tensor containing the eigenvectors

      template <typename COMPLEX = ComplexF>
      Tensor<Nd + 3, COMPLEX> getColorvecs(MODS_t& eigen_source, int decay_dir, int from_tslice,
					   int n_tslices, int n_colorvecs,
					   const Maybe<const std::string>& order_ = none,
					   DeviceHost dev = OnDefaultDevice)
      {
	const std::string order = order_.getSome("cxyztXn");
	detail::check_order_contains(order, "cxyztXn");

	from_tslice = normalize_coor(from_tslice, Layout::lattSize()[decay_dir]);

	// Allocate tensor to return
	Tensor<Nd + 3, COMPLEX> r(
	  order, latticeSize<Nd + 3>(order, {{'t', n_tslices}, {'n', n_colorvecs}}), dev);

	// Allocate a single time slice colorvec in natural ordering, as colorvec are stored
	Tensor<Nd, ComplexF> tnat("cxyz", latticeSize<Nd>("cxyz", {{'x', Layout::lattSize()[0]}}),
				  OnHost, OnMaster);

	// Allocate a single time slice colorvec in case of using RB ordering
	Tensor<Nd + 1, ComplexF> trb("cxyzX", latticeSize<Nd + 1>("cxyzX"), OnHost, OnMaster);

	// Allocate all colorvecs for the same time-slice
	Tensor<Nd + 2, ComplexF> t("cxyzXn", latticeSize<Nd + 2>("cxyzXn", {{'n', n_colorvecs}}),
				   OnHost, OnMaster);

	const int Nt = Layout::lattSize()[decay_dir];
	for (int t_slice = from_tslice, i_slice = 0; i_slice < n_tslices;
	     ++i_slice, t_slice = (t_slice + 1) % Nt)
	{
	  // Compute the permutation from natural ordering to red-black
	  std::vector<Index> perm = ns_getColorvecs::getPermFromNatToRB(t_slice);

	  for (int colorvec = 0; colorvec < n_colorvecs; ++colorvec)
	  {
	    // Read a single time-slice and colorvec
	    KeyTimeSliceColorVec_t key(t_slice, colorvec);
	    if (!eigen_source.exist(key))
	      throw std::runtime_error(
		"no colorvec exists with key t_slice= " + std::to_string(t_slice) +
		" colorvec= " + std::to_string(colorvec));
	    eigen_source.get(key, tnat);

	    // Correct ordering
	    ns_getColorvecs::toRB(perm, tnat, trb);

	    // t[n=colorvec] = trb
	    trb.copyTo(t.kvslice_from_size({{'n', colorvec}}, {{'n', 1}}));
	  }

	  // r[t=i_slice] = t, distribute the tensor from master to the rest of the nodes
	  t.copyTo(r.kvslice_from_size({{'t', i_slice}}));
	}

	return r;
      }

      /// Read colorvecs from a S3T file
      /// \param s3t: database handle
      /// \param u: gauge field
      /// \param decay_dir: something we assume is always three
      /// \param from_tslice: first tslice to read
      /// \param n_tslices: number of tslices to read
      /// \param n_colorvecs: number of eigenpairs to read
      /// \param order_: order of the output tensor for the eigenvectors
      /// \return: a tensor containing the eigenvectors

      template <typename COMPLEX = ComplexF>
      Tensor<Nd + 3, COMPLEX>
      getColorvecs(StorageTensor<Nd + 2, ComplexD> s3t, const multi1d<LatticeColorMatrix>& u,
		   int decay_dir, int from_tslice, int n_tslices, int n_colorvecs,
		   const Maybe<const std::string>& order_ = none, DeviceHost dev = OnDefaultDevice)
      {
	const std::string order = order_.getSome("cxyztXn");
	detail::check_order_contains(order, "cxyztXn");

	from_tslice = normalize_coor(from_tslice, Layout::lattSize()[decay_dir]);

	// Read the metadata and check that the file stores colorvecs and from a lattice of the same size
	std::istringstream is(s3t.metadata);
	XMLReader xml_buf(is);
	bool write_fingerprint = false;
	read(xml_buf, "/MODMetaData/fingerprint", write_fingerprint);
	GroupXML_t link_smear =
	  readXMLGroup(xml_buf, "/MODMetaData/LinkSmearing", "LinkSmearingType");

	// Smear the gauge field if needed
	multi1d<LatticeColorMatrix> u_smr = u;
	try
	{
	  std::istringstream xml_l(link_smear.xml);
	  XMLReader linktop(xml_l);
	  Handle<LinkSmearing> linkSmearing(TheLinkSmearingFactory::Instance().createObject(
	    link_smear.id, linktop, "/LinkSmearing"));
	  (*linkSmearing)(u_smr);
	} catch (const std::string& e)
	{
	  QDPIO::cerr << ": Caught Exception link smearing: " << e << std::endl;
	  QDP_abort(1);
	} catch (...)
	{
	  QDPIO::cerr << ": Caught unexpected exception" << std::endl;
	  QDP_abort(1);
	}

	// Allocate tensor with the content of s3t
	Tensor<Nd + 3, ComplexD> colorvecs_s3t(
	  order, latticeSize<Nd + 3>(order, {{'t', n_tslices}, {'n', n_colorvecs}}), dev);

	// Allocate a single time slice colorvec in natural ordering, as colorvec are stored
	Tensor<Nd, ComplexD> tnat("cxyz", latticeSize<Nd>("cxyz", {{'x', Layout::lattSize()[0]}}),
				  OnHost, OnMaster);

	// Allocate a single time slice colorvec in case of using RB ordering
	Tensor<Nd + 1, ComplexD> trb("cxyzX", latticeSize<Nd + 1>("cxyzX"), OnHost, OnMaster);

	const int Nt = Layout::lattSize()[decay_dir];
	for (int t_slice = from_tslice, i_slice = 0; i_slice < n_tslices;
	     ++i_slice, t_slice = (t_slice + 1) % Nt)
	{
	  // Compute the permutation from natural ordering to red-black
	  std::vector<Index> perm = ns_getColorvecs::getPermFromNatToRB(t_slice);

	  for (int colorvec = 0; colorvec < n_colorvecs; ++colorvec)
	  {
	    // Read a single time-slice and colorvec
	    tnat.set_zero();
	    s3t.kvslice_from_size({{'t', t_slice}, {'n', colorvec}}, {{'t', 1}, {'n', 1}})
	      .copyTo(tnat);

	    // Correct ordering
	    ns_getColorvecs::toRB(perm, tnat, trb);

	    // colorvecs_s3t[t=i_slice,n=colorvec] = trb
	    trb.copyTo(colorvecs_s3t.kvslice_from_size({{'t', i_slice}, {'n', colorvec}}));
	  }
	}

	// Compute the 2-norm of colorvecs_s3t and check that no vector is null
	auto colorvecs_s3t_norms = norm<2>(colorvecs_s3t, "nt");
	for (int t = 0; t < n_tslices; ++t)
	  for (int n = 0; n < n_colorvecs; ++n)
	    if (colorvecs_s3t_norms.get({n, t}) == 0)
	      throw std::runtime_error(
		"no colorvec exists with key t_slice= " + std::to_string(t + from_tslice) +
		" colorvec= " + std::to_string(n));

	if (write_fingerprint)
	{
	  // Compute the colorvecs
	  auto colorvecs =
	    ns_getColorvecs::computeColorvecs(u_smr, from_tslice, n_tslices, n_colorvecs, order_)
	      .first;

	  // We need to phase the individual eigenvectors so that the have the same phase as the
	  // s3t's colorvecs. That is, we need to apply a phase phi[i] to each eigenvector so that
	  //
	  //    colorvecs_s3t[i] = colorvecs[i] * phi[i].
	  //
	  // We have a subset of the s3t's colorvecs, so we restrict the above equation to that:
	  //
	  //    colorvecs_s3t[i]^\dagger * colorvecs_s3t[i] = colorvecs_s3t[i]^\dagger * colorvecs[i] * phi[i].
	  //
	  // Therefore, phi[i] = (colorvecs_s3t[i]^\dagger * colorvecs_s3t[i]) / (colorvecs_s3t[i]^\dagger * colorvecs[i])

	  auto ip = contract<2>(colorvecs_s3t.conj(), colorvecs,
				detail::remove_dimensions(colorvecs.order, "nt"), OnHost,
				OnEveryoneReplicated)
		      .reorder("nt");

	  auto phi = ip.like_this();
	  for (int t = 0; t < n_tslices; ++t)
	  {
	    for (int n = 0; n < n_colorvecs; ++n)
	    {
	      auto cv_norm = colorvecs_s3t_norms.get({n, t});
	      auto phi_i = cv_norm * cv_norm / ip.get({n, t});
	      if (std::fabs(std::fabs(phi_i) - 1) > 1e-4)
		throw std::runtime_error(
		  "The colorvec fingerprint does not correspond to current gates field");
	      phi.set({n, t}, phi_i);
	    }
	  }

	  // Apply the phase of the colorvecs in s3t to the computed colorvecs
	  colorvecs_s3t.contract(colorvecs, {}, NotConjugate, phi, {}, NotConjugate);
	}

	return colorvecs_s3t.make_sure<COMPLEX>();
      }
    }

    /// Read colorvecs from either a FILEDB or S3T file
    /// \param colorvec_files: filenames
    /// \return: a handle

    inline ColorvecsStorage openColorvecStorage(const std::vector<std::string>& colorvec_files)
    {
      ColorvecsStorage sto{}; // returned object

      std::string metadata; // the metadata content of the file

      // Try to open the file as a s3t database
      try
      {
	if (colorvec_files.size() == 1)
	  sto.s3t = StorageTensor<Nd + 2, ComplexD>(colorvec_files[0], true, "/MODMetaData/order");
	metadata = sto.s3t.metadata;
      } catch (...)
      {
      }

      // Try to open the files as a MOD database
      if (!sto.s3t)
      {
	sto.mod = std::make_shared<MODS_t>();
	sto.mod->setDebug(0);

	try
	{
	  // Open
	  sto.mod->open(colorvec_files);
	  sto.mod->getUserdata(metadata);
	} catch (std::bad_cast)
	{
	  QDPIO::cerr << ": caught dynamic cast error" << std::endl;
	  QDP_abort(1);
	} catch (const std::string& e)
	{
	  QDPIO::cerr << ": error extracting source_header: " << e << std::endl;
	  QDP_abort(1);
	} catch (const char* e)
	{
	  QDPIO::cerr << ": Caught some char* exception:" << std::endl;
	  QDPIO::cerr << e << std::endl;
	  QDP_abort(1);
	}
      }

      // Check that the file stores colorvecs and is from a lattice of the same size

      std::istringstream is(metadata);
      XMLReader xml_buf(is);

      std::string id;
      read(xml_buf, "/MODMetaData/id", id);
      if (id != "eigenVecsTimeSlice")
      {
	std::stringstream ss;
	ss << "The file `" << colorvec_files[0] << "' does not contain colorvecs";
	throw std::runtime_error(ss.str());
      }

      multi1d<int> spatialLayout(3);
      read(xml_buf, "/MODMetaData/lattSize", spatialLayout);
      if (spatialLayout[0] != Layout::lattSize()[0] || spatialLayout[1] != Layout::lattSize()[1] ||
	  spatialLayout[2] != Layout::lattSize()[2])
      {
	std::stringstream ss;
	ss << "The spatial dimensions of the colorvecs in `" << colorvec_files[0]
	   << "' do not much the current lattice";
	throw std::runtime_error(ss.str());
      }

      return sto;
    }

    /// Close a colorvec storage
    /// \param sto: colorvec storage handle

    inline void closeColorvecStorage(ColorvecsStorage& sto)
    {
      if (!sto.s3t)
      {
	sto.s3t.release();
      }
      else if (sto.mod)
      {
	sto.mod->close();
	sto.mod.reset();
      }
    }

    /// Phase colorvecs
    /// \param colorvecs: tensor with the colorvecs
    /// \param from_tslice: first tslice of the tensor
    /// \param phase: apply a phase to the eigenvectors
    /// \return: a tensor containing the eigenvectors phased

    template <typename COMPLEX>
    Tensor<Nd + 3, COMPLEX> phaseColorvecs(Tensor<Nd + 3, COMPLEX> colorvecs, int from_tslice,
					   Coor<Nd - 1> phase = {{}})
    {
      // Phase colorvecs if phase != (0,0,0)
      if (phase == Coor<Nd - 1>{{}})
	return colorvecs;

      Tensor<Nd + 1, COMPLEX> tphase = ns_getColorvecs::getPhase<COMPLEX>(
	phase, from_tslice, colorvecs.kvdim()['t'], colorvecs.getDev());
      Tensor<Nd + 3, COMPLEX> r = colorvecs.like_this();
      r.contract(colorvecs, {}, NotConjugate, tphase, {}, NotConjugate);
      return r;
    }

    /// Read colorvecs from a handle returned by `openColorvecStorage`
    /// \param sto: database handle
    /// \param u: gauge field
    /// \param decay_dir: something we assume is always three
    /// \param from_tslice: first tslice to read
    /// \param n_tslices: number of tslices to read
    /// \param n_colorvecs: number of eigenpairs to read
    /// \param order: order of the output tensor for the eigenvectors
    /// \param phase: apply a phase to the eigenvectors
    /// \return: a tensor containing the eigenvectors

    template <typename COMPLEX = ComplexF>
    Tensor<Nd + 3, COMPLEX>
    getColorvecs(const ColorvecsStorage& sto, const multi1d<LatticeColorMatrix>& u, int decay_dir,
		 int from_tslice, int n_tslices, int n_colorvecs,
		 const Maybe<const std::string>& order = none, Coor<Nd - 1> phase = {{}},
		 DeviceHost dev = OnDefaultDevice)
    {
      StopWatch sw;
      sw.reset();
      sw.start();

      if (decay_dir != 3)
	throw std::runtime_error("Only support for decay_dir being the temporal dimension");

      // Read the colorvecs with the proper function
      Tensor<Nd + 3, COMPLEX> r;
      if (sto.s3t)
	r = ns_getColorvecs::getColorvecs<COMPLEX>(sto.s3t, u, decay_dir, from_tslice, n_tslices,
						   n_colorvecs, order, dev);
      else if (sto.mod)
	r = ns_getColorvecs::getColorvecs<COMPLEX>(*sto.mod, decay_dir, from_tslice, n_tslices,
						   n_colorvecs, order, dev);

      // Phase colorvecs
      r = phaseColorvecs(r, from_tslice, phase);

      sw.stop();
      QDPIO::cout << "Time to read " << n_colorvecs << " colorvecs from " << n_tslices
		  << " time slices: " << sw.getTimeInSeconds() << " secs" << std::endl;

      return r;
    }

    /// Compute and store colorvecs
    /// \param colorvec_file: file to store the colorvecs
    /// \param link_smear: smearing gauge field options before building the laplacian
    /// \param u: gauge field
    /// \param from_tslice: first tslice to read
    /// \param n_tslices: number of tslices to read
    /// \param n_colorvecs: number of eigenpairs to read
    /// \param use_s3t_storage: if true S3T is used, otherwise FILEDB
    /// \param fingerprint: whether to store only a few sites of each colorvecs
    /// \param phase: apply a phase to the eigenvectors
    /// \param colorvec_file_src: if given, read the colorvecs from that file and if they
    ///        match the computed ones, they are the ones stored; this guarantee that the
    ///        that given smearing options were used to generate the colorvecs in `colorvec_file_src`

    inline void
    createColorvecStorage(const std::string& colorvec_file, GroupXML_t link_smear,
			  const multi1d<LatticeColorMatrix>& u, int from_tslice, int n_tslices,
			  int n_colorvecs, bool use_s3t_storage = false, bool fingerprint = false,
			  Coor<Nd - 1> phase = {{}},
			  const Maybe<std::vector<std::string>>& colorvec_file_src = none)
    {
      // Check input
      const int Nt = Layout::lattSize()[3];
      if (from_tslice < 0)
	throw std::runtime_error("The first t-slice to compute colorvecs is negative!");
      if (n_tslices < 0 || n_tslices > Nt)
	throw std::runtime_error(" The number of t-slices to compute colorvecs is negative or "
				 "greater than the t dimension of the lattice");

      // Smear the gauge field if needed
      multi1d<LatticeColorMatrix> u_smr = u;
      try
      {
	std::istringstream xml_l(link_smear.xml);
	XMLReader linktop(xml_l);
	Handle<LinkSmearing> linkSmearing(
	  TheLinkSmearingFactory::Instance().createObject(link_smear.id, linktop, link_smear.path));
	(*linkSmearing)(u_smr);
      } catch (const std::string& e)
      {
	QDPIO::cerr << ": Caught Exception link smearing: " << e << std::endl;
	QDP_abort(1);
      } catch (...)
      {
	QDPIO::cerr << ": Caught unexpected exception" << std::endl;
	QDP_abort(1);
      }

      // Some tasks read the eigenvalues from metadata but they not used; so we are going to give fake values
      multi1d<multi1d<double>> evals(n_colorvecs);
      for (int i = 0; i < n_colorvecs; ++i)
      {
	evals[i].resize(n_tslices);
	for (int t = 0; t < n_tslices; ++t)
	  evals[i][t] = 0;
      }

      // Open the DB and write metada
      MOD_t mod;
      StorageTensor<Nd + 2, ComplexD> sto;
      Coor<3> fingerprint_dim{{}};

      if (!use_s3t_storage)
      {
	XMLBufferWriter file_xml;

	push(file_xml, "MODMetaData");
	write(file_xml, "id", "eigenVecsTimeSlice");
	multi1d<int> spatialLayout(3);
	spatialLayout[0] = Layout::lattSize()[0];
	spatialLayout[1] = Layout::lattSize()[1];
	spatialLayout[2] = Layout::lattSize()[2];
	write(file_xml, "lattSize", spatialLayout);
	write(file_xml, "decay_dir", 3);
	write(file_xml, "num_vecs", n_colorvecs);
	write(file_xml, "Weights", evals);
	file_xml << link_smear.xml;
	pop(file_xml);

	mod.setDebug(0);

	mod.insertUserdata(file_xml.str());
	mod.open(colorvec_file, std::ios_base::in | std::ios_base::out | std::ios_base::trunc);
      }
      else
      {
	std::string sto_order = "cxyztn"; // order for storing the colorvecs

	// If fingerprint, we store only the support of the colorvecs on a subset of the lattice;
	// compute the size of that subset
	for (int i = 0; i < 3; ++i)
	  fingerprint_dim[i] = std::min(4, Layout::lattSize()[i]);

	// Prepare metadata
	XMLBufferWriter file_xml;

	push(file_xml, "MODMetaData");
	write(file_xml, "id", "eigenVecsTimeSlice");
	multi1d<int> spatialLayout(3);
	spatialLayout[0] = Layout::lattSize()[0];
	spatialLayout[1] = Layout::lattSize()[1];
	spatialLayout[2] = Layout::lattSize()[2];
	write(file_xml, "lattSize", spatialLayout);
	write(file_xml, "decay_dir", 3);
	write(file_xml, "num_vecs", n_colorvecs);
	write(file_xml, "Weights", evals);
	write(file_xml, "order", sto_order);
	write(file_xml, "fingerprint", fingerprint);
	if (fingerprint)
	{
	  spatialLayout[0] = fingerprint_dim[0];
	  spatialLayout[1] = fingerprint_dim[1];
	  spatialLayout[2] = fingerprint_dim[2];
	  write(file_xml, "fingerprint_lattice", spatialLayout);
	}
	file_xml << link_smear.xml;
	pop(file_xml);

	// NOTE: file_xml has nonzero value only at the master node; so do a broadcast

	sto = StorageTensor<Nd + 2, ComplexD>(
	  colorvec_file, broadcast(file_xml.str()), sto_order,
	  latticeSize<Nd + 2>(sto_order, {{'n', n_colorvecs}, {'x', Layout::lattSize()[0]}}),
	  Sparse, superbblas::BlockChecksum);
      }

      // Open colorvec_file_src
      ColorvecsStorage colorvecsSto;
      if (colorvec_file_src.getSome({}).size() > 0)
	colorvecsSto = openColorvecStorage(colorvec_file_src.getSome());

      for (int i_tslice = 0; i_tslice < n_tslices; ++i_tslice, from_tslice = (from_tslice + 1) % Nt)
      {
	// Compute colorvecs
	std::string order = "cxyzXtn";
	auto colorvecs_and_evals =
	  ns_getColorvecs::computeColorvecs(u_smr, from_tslice, 1, n_colorvecs, order);
	auto colorvecs = colorvecs_and_evals.first;

	// Read the eigenvectors from another source if indicated
	if (colorvec_file_src.getSome({}).size() > 0)
	{
	  auto colorvecs_src =
	    getColorvecs<ComplexD>(colorvecsSto, u, 3, from_tslice, 1, n_colorvecs);

	  Tensor<2, ComplexD> ip("nt", Coor<2>{n_colorvecs, 1}, OnHost, OnEveryoneReplicated);
	  ip.contract(colorvecs, {}, Conjugate, colorvecs_src, {}, NotConjugate);
	  for (int n = 0; n < n_colorvecs; ++n)
	    if (std::fabs(std::fabs(ip.get({n, 0})) - 1) > 1e-4)
	      throw std::runtime_error(
		"The given colorvec does not correspond to current gates field and smearing");
	  colorvecs = colorvecs_src;
	}

	// Phase colorvecs
	colorvecs = phaseColorvecs(colorvecs, from_tslice, phase);

	// Compute the permutation from natural ordering to red-black
	std::vector<Index> perm = ns_getColorvecs::getPermFromNatToRB(from_tslice);

	// Store the colorvecs in natural order (not in red-black ordering)
	if (!use_s3t_storage)
	{
	  // Allocate a single time slice colorvec in natural ordering, as colorvec are stored
	  Tensor<Nd, ComplexF> tnat("cxyz", latticeSize<Nd>("cxyz", {{'x', Layout::lattSize()[0]}}),
				    OnHost, OnMaster);

	  // Allocate a single time slice colorvec in case of using RB ordering
	  Tensor<Nd + 1, ComplexF> trb("cxyzX", latticeSize<Nd + 1>("cxyzX"), OnHost, OnMaster);

	  for (int n = 0; n < n_colorvecs; ++n)
	  {
	    KeyTimeSliceColorVec_t time_key;
	    time_key.t_slice = from_tslice;
	    time_key.colorvec = n;
	    colorvecs.kvslice_from_size({{'t', 0}, {'n', n}}, {{'t', 1}, {'n', 1}}).copyTo(trb);
	    ns_getColorvecs::toNat(perm, trb, tnat);
	    mod.insert(time_key, tnat);
	  }
	}
	else
	{
	  // Allocate a single time slice colorvec in natural ordering, as colorvec are stored
	  Tensor<Nd, ComplexD> tnat("cxyz", latticeSize<Nd>("cxyz", {{'x', Layout::lattSize()[0]}}),
				    OnHost, OnMaster);

	  // Allocate a single time slice colorvec in case of using RB ordering
	  Tensor<Nd + 1, ComplexD> trb("cxyzX", latticeSize<Nd + 1>("cxyzX"), OnHost, OnMaster);

	  std::map<char, int> colorvec_size{};
	  if (fingerprint)
	    colorvec_size = std::map<char, int>{
	      {'x', fingerprint_dim[0]}, {'y', fingerprint_dim[1]}, {'z', fingerprint_dim[2]}};

	  for (int n = 0; n < n_colorvecs; ++n)
	  {
	    colorvecs.kvslice_from_size({{'t', 0}, {'n', n}}, {{'t', 1}, {'n', 1}}).copyTo(trb);
	    ns_getColorvecs::toNat(perm, trb, tnat);
	    sto.kvslice_from_size({{'t', from_tslice}, {'n', n}}, {{'t', 1}, {'n', 1}})
	      .copyFrom(tnat.kvslice_from_size({}, colorvec_size));
	  }
	}
      }

      if (!use_s3t_storage)
	mod.close();
    }

    //
    // High-level chroma operations
    //

    namespace detail
    {
      /// Path Node
      struct PathNode {
	std::map<int, PathNode> p; ///< following nodes
	int disp_index;		   ///< if >= 0, the index in the displacement list
      };

      /// Return the directions that are going to be use and the maximum number of displacements keep in memory
      inline void get_tree_mem_stats(const PathNode& disps, std::array<bool, Nd>& dirs,
				     unsigned int& max_rhs)
      {
	unsigned int max_rhs_sub = 0;
	for (const auto it : disps.p)
	{
	  unsigned int max_rhs_sub_it = 0;
	  get_tree_mem_stats(it.second, dirs, max_rhs_sub_it);
	  max_rhs_sub = std::max(max_rhs_sub, max_rhs_sub_it);

	  if (std::abs(it.first) <= Nd)
	    dirs[std::abs(it.first) - 1] = true;
	}

	if (disps.p.size() == 0)
	{
	  max_rhs = 0;
	}
	else if (disps.p.size() == 1)
	{
	  max_rhs = std::max(1u, max_rhs_sub);
	}
	else
	{
	  max_rhs = 1 + max_rhs_sub;
	}
      }

      const int path_separator = Nd + 1;

      /// Return the tree representing all paths
      /// \param paths: list of displacements
      /// \param allow_separator: allow a special direction Nd+1

      inline PathNode get_tree(const std::vector<std::vector<int>>& paths,
			       bool allow_separator = false)
      {
	PathNode r{{}, -1};
	int path_index = 0;
	for (const std::vector<int>& path : paths)
	{
	  PathNode* n = &r;
	  for (int d : path)
	  {
	    if (d == 0 || (std::abs(d) > Nd && (!allow_separator || d != path_separator)))
	      throw std::runtime_error("Invalid direction: " + std::to_string(d));

	    auto it = n->p.find(d);
	    if (it != n->p.end())
	      n = &it->second;
	    else
	    {
	      n->p[d] = PathNode{{}, -1};
	      n = &n->p[d];
	    }
	  }
	  if (n->disp_index < 0)
	    n->disp_index = path_index++;
	}
	return r;
      }

    }

    namespace ns_doMomGammaDisp_contractions
    {
      using namespace detail;

      /// Contract two LatticeFermion with different momenta, gammas, and displacements.
      /// \param leftconj: left lattice fermion tensor, cSxyzXN
      /// \param right: right lattice fermion tensor, csxyzXn
      /// \param disps: tree of displacements/derivatives
      /// \param deriv: if true, do left-right nabla derivatives
      /// \param gammas: tensor with spins, QSg
      /// \param moms: list of momenta
      /// \param max_rhs: maximum number of vectors hold in memory
      /// \param r tensor holding the contractions, sqnNmgd where
      ///        q and N (s and n) are the spin and vector from left (right) vectors, m is the momentum
      ///        index, g is the gamma index, and d is the displacement index
      /// \param: disp_indices: dictionary that map each `d` index in r displacement index.

      template <typename COMPLEX, std::size_t Nleft, std::size_t Nright, std::size_t Nout>
      void doMomGammaDisp_contractions(const std::vector<Tensor<Nd + 3, Complex>>& u,
				       const Tensor<Nleft, COMPLEX> leftconj,
				       Tensor<Nright, COMPLEX> right, Index first_tslice,
				       const PathNode& disps, bool deriv, Tensor<3, COMPLEX> gammas,
				       const std::vector<Coor<Nd - 1>>& moms, int max_rhs,
				       Tensor<Nout, COMPLEX> r, std::vector<int>& disp_indices)
      {
	max_rhs = std::max(1, max_rhs);

	if (disps.disp_index >= 0)
	{
	  detail::log(1, "contracting for disp_index=" + std::to_string(disps.disp_index));
	  // Contract the spatial components and the color of the leftconj and right tensors
	  Tensor<Nout, COMPLEX> aux =
	    r.template like_this<Nout, COMPLEX>("mNQqnSst%", '%', "gd", {{'S', Ns}, {'Q', Ns}});
	  aux.contract(leftconj, {}, Conjugate, right, {}, NotConjugate, {});

	  // Contract the spin components S and Q with the gammas, and put the result on r[d=disp_indices.size()]
	  Tensor<Nout - 1, COMPLEX> aux0 =
	    r.template like_this<Nout - 1, COMPLEX>("gmNqnst%", '%', "d");
	  aux0.contract(gammas, {}, NotConjugate, aux, {}, NotConjugate);
	  aux0.copyTo(r.kvslice_from_size({{'d', disp_indices.size()}}, {{'d', 1}}));

	  // Annotate on disp_indices the displacement being computed for the current `d`
	  disp_indices.push_back(disps.disp_index);
	}

	// Apply displacements on the right and call recursively
	const int num_vecs = right.kvdim()['n'];
	unsigned int node_disp = 0;
	for (const auto it : disps.p)
	{
	  detail::log(1, "push on direction " + std::to_string(it.first));
	  // Apply displacement on the right vectors
	  // NOTE: avoid that the memory requirements grow linearly with the number of displacements
	  //       by killing the reference to `right` as soon as possible
	  Tensor<Nright, COMPLEX> right_disp =
	    !deriv ? displace(u, right, first_tslice, it.first)
		   : leftRightNabla(u, right, first_tslice, it.first, moms);
	  if (node_disp == disps.p.size() - 1)
	    right.release();
	  doMomGammaDisp_contractions(u, leftconj, std::move(right_disp), first_tslice, it.second,
				      deriv, gammas, moms, max_rhs - num_vecs, r, disp_indices);
	  node_disp++;
	  detail::log(1, "pop direction");
	}
      }
    }

    using CoorMoms = std::vector<Coor<3>>;

    template <typename COMPLEX = Complex>
    using Moms = std::pair<Tensor<Nd + 2, COMPLEX>, std::vector<Coor<3>>>;

    /// Contract two LatticeFermion with different momenta, gammas, and displacements.
    /// \param leftconj: left lattice fermion tensor, cxyzXNQqt
    /// \param right: right lattice fermion tensor, cxyzXnSst
    /// \param first_tslice: first time-slice in leftconj and right
    /// \param moms: momenta to apply
    /// \param moms_first: index of the first momenta to apply
    /// \param num_moms: number of momenta to apply (if none, apply all of them)
    /// \param gammas: list of gamma matrices to apply
    /// \param disps: list of displacements/derivatives
    /// \param deriv: if true, do left-right nabla derivatives
    /// \param max_rhs: maximum number of vectors hold in memory
    /// \param order_out: coordinate order of the output tensor, a permutation of nNSQmgd where
    ///        q and N (s and n) are the spin and vector from left (right) vectors, m is the momentum
    ///        index, g is the gamma index, and d is the displacement index
    /// \return: a pair made of a tensor sqnNmgd and a vector that is a dictionary that map each `d`
    ///        index in the tensor with an input displacement index.

    template <std::size_t Nout, std::size_t Nleft, std::size_t Nright, typename COMPLEX>
    std::pair<Tensor<Nout, COMPLEX>, std::vector<int>> doMomGammaDisp_contractions(
      const multi1d<LatticeColorMatrix>& u, Tensor<Nleft, COMPLEX> leftconj,
      Tensor<Nright, COMPLEX> right, Index first_tslice, const CoorMoms& moms, int first_mom,
      Maybe<int> num_moms, const std::vector<Tensor<2, COMPLEX>>& gammas,
      const std::vector<std::vector<int>>& disps, bool deriv,
      const std::string& order_out = "gmNndsqt", Maybe<int> max_active_tslices = none,
      DeviceHost dev = OnDefaultDevice)
    {
      detail::check_order_contains(order_out, "gmNndsqt");
      detail::check_order_contains(leftconj.order, "cxyzXNQqt");
      detail::check_order_contains(right.order, "cxyzXnSst");

      if (right.kvdim()['t'] != leftconj.kvdim()['t'])
	throw std::runtime_error("The t component of `right' and `left' does not match");
      int Nt = right.kvdim()['t'];

      int max_t = max_active_tslices.getSome(Nt);
      if (max_t <= 0)
	max_t = Nt;

      // Form a tree with the displacement paths
      detail::PathNode tree_disps = ns_doMomGammaDisp_contractions::get_tree(disps);

      // Get what directions are going to be used and the maximum number of displacements in memory
      std::array<bool, Nd> active_dirs{{}};
      unsigned int max_active_disps = 0;
      detail::get_tree_mem_stats(tree_disps, active_dirs, max_active_disps);

      // Number of moments to apply
      int numMom = num_moms.getSome(moms.size());
      if (first_mom + numMom > moms.size())
	throw std::runtime_error("Invalid range of momenta");

      // Allocate output tensor
      std::map<char, int> r_size = {{'t', Nt},
				    {'n', right.kvdim()['n']},
				    {'s', right.kvdim()['s']},
				    {'N', leftconj.kvdim()['N']},
				    {'q', leftconj.kvdim()['q']},
				    {'m', numMom},
				    {'g', gammas.size()},
				    {'d', disps.size()}};
      for (char c : detail::remove_dimensions(order_out, "gmNndsqt"))
	r_size[c] = leftconj.kvdim()[c];
      Tensor<Nout, COMPLEX> r(order_out, kvcoors<Nout>(order_out, r_size));

      // Create mom_list
      std::vector<Coor<Nd - 1>> mom_list(moms.begin() + first_mom,
					 moms.begin() + first_mom + numMom);

      // Copy all gammas into a single tensor
      Tensor<3, COMPLEX> gammast("gQS", {(Index)gammas.size(), Ns, Ns}, dev, OnEveryoneReplicated);
      for (unsigned int g = 0; g < gammas.size(); g++)
      {
	gammas[g]
	  .rename_dims({{'i', 'Q'}, {'j', 'S'}})
	  .copyTo(gammast.kvslice_from_size({{'g', g}}, {{'g', 1}}));
      }

      // Iterate over time-slices
      std::vector<int> disp_indices;

      for (int tfrom = 0, tsize = std::min(max_t, Nt); tfrom < Nt;
	   tfrom += tsize, tsize = std::min(max_t, Nt - tfrom))
      {
	// Make tsize one or even
	if (tsize > 1 && tsize % 2 != 0)
	  --tsize;

	detail::log(1, "contracting " + std::to_string(tsize) +
			 " tslices from tslice= " + std::to_string(tfrom));

	disp_indices.resize(0);

	// Copy moms into a single tensor
	std::string momst_order = "mxyzXt";
	Tensor<Nd + 2, COMPLEX> momst(
	  momst_order, latticeSize<Nd + 2>(momst_order, {{'t', tsize}, {'m', numMom}}), dev);
	for (int m = 0; m < numMom; ++m)
	{
	  ns_getColorvecs::getPhase<COMPLEX>(moms[first_mom + m], first_tslice + tfrom, tsize,
					     momst.getDev())
	    .copyTo(momst.kvslice_from_size({{'m', m}}, {{'m', 1}}));
	}

	// Apply momenta conjugated to the left tensor and rename the spin components s and Q to q and Q,
	// and the colorvector component n to N
	Tensor<Nleft + 1, COMPLEX> moms_left = leftconj.template like_this<Nleft + 1>(
	  "mQNqc%xyzXt", '%', "", {{'m', numMom}, {'t', tsize}});
	moms_left.contract(std::move(momst), {}, Conjugate,
			   leftconj.kvslice_from_size({{'t', tfrom}}, {{'t', tsize}}), {},
			   NotConjugate);
	if (tfrom + tsize >= Nt)
	  leftconj.release();

	// Make a copy of the time-slicing of u[d] also supporting left and right
	std::vector<Tensor<Nd + 3, Complex>> ut(Nd);
	for (unsigned int d = 0; d < Nd - 1; d++)
	{
	  if (!active_dirs[d])
	    continue;

	  // NOTE: This is going to create a tensor with the same distribution of the t-dimension as leftconj and right
	  ut[d] = asTensorView(u[d])
		    .kvslice_from_size({{'t', first_tslice + tfrom}}, {{'t', tsize}})
		    .toComplex()
		    .make_sure(none, dev);
	}

	// Do the thing
	auto this_right = right.kvslice_from_size({{'t', tfrom}}, {{'t', tsize}});
	if (tfrom + tsize >= Nt)
	  right.release();
	auto this_r = r.kvslice_from_size({{'t', tfrom}}, {{'t', tsize}});
	if (!deriv)
	{
	  ns_doMomGammaDisp_contractions::doMomGammaDisp_contractions(
	    ut, std::move(moms_left), std::move(this_right), first_tslice + tfrom, tree_disps,
	    deriv, gammast, mom_list, 0, this_r, disp_indices);
	}
	else
	{
	  throw std::runtime_error("Derivatives are not implemented! Sorry!");
	  // std::vector<COMPLEX> ones(moms.numMom(), COMPLEX(1));
	  // std::string right_moms_order = std::string(right.order.begin(), right.order.size()) + "m";
	  // Tensor<Nright + 1, COMPLEX> right_moms =
	  //   right.like_this<Nright + 1>(right_moms_order.c_str());
	  // right_moms.contract(asTensorView(ones), {{'i', 'm'}}, NotConjugate, std::move(right), {},
	  // 		    NotConjugate);
	  // doMomGammaDisp_contractions(u, gammast_moms_left, right_moms, tree_disps, deriv, mom_list,
	  // 			    max_rhs, r, disp_indices);
	}
      }

      return {r, disp_indices};
    }

    /// Callback function for each displacement/derivate, and chunk of time-slices and momenta
    /// Arguments of the callback:
    /// \param tensor: output tensor with order ijkmt
    /// \param disp: index of the displacement/derivative
    /// \param first_timeslice: index of the first time-slice in the tensor
    /// \param first_mom: index of the first momentum in the tensor

    template <typename COMPLEX = Complex>
    using ColorContractionFn = std::function<void(Tensor<5, COMPLEX>, int, int, int)>;

    namespace ns_doMomDisp_colorContractions
    {
      using namespace detail;

      /// Return the tree representing all paths
      inline PathNode get_tree(const std::vector<std::array<std::vector<int>, 3>>& paths)
      {
	// Concatenate the three paths in each displacement
	std::vector<std::vector<int>> paths_out;
	for (const std::array<std::vector<int>, 3>& tripletpath : paths)
	{
	  std::vector<int> p;
	  for (int i = 0; i < 3; ++i)
	  {
	    p.insert(p.end(), tripletpath[i].begin(), tripletpath[i].end());
	    if (i < 2)
	      p.push_back(path_separator);
	  }
	  paths_out.push_back(p);
	}
	return detail::get_tree(paths_out, true);
      }

      /// Contract three LatticeColorvec with different momenta and displacements.
      /// Auxiliary function traversing the tree for disps2.
      /// \param colorvecs: lattice color tensor on several t_slices, ctxyzXn
      /// \param disps: tree of displacements/derivatives for colorvecs
      /// \param deriv: if true, do right nabla derivatives
      /// \param moms: momenta tensor on several t_slices, mtxyzX
      /// \param first_mom: index of the first momentum being computed
      /// \param max_cols: maximum number from colorvecs[0] to be contracted at once
      /// \param order_out: coordinate order of the output tensor, a permutation of ijkmt
      /// \param call: function to call for each combination of disps0, disps1,
      ///        and disps2.

      template <typename COMPLEX, std::size_t Nin>
      void doMomDisp_colorContractions(const std::vector<Tensor<Nd + 3, COMPLEX>>& u,
				       std::array<Tensor<Nin, COMPLEX>, 3> colorvecs,
				       Index first_tslice, const PathNode& disps, bool deriv,
				       int current_colorvec, const Moms<COMPLEX> moms,
				       int first_mom, int max_cols, const std::string& order_out,
				       DeviceHost dev, Distribution dist,
				       const ColorContractionFn<COMPLEX>& call)
      {
	if (disps.disp_index >= 0)
	{
	  detail::log(1, "contracting for disp_index=" + std::to_string(disps.disp_index));

	  // Create the output tensor
	  Tensor<5, COMPLEX> colorvec012m =
	    colorvecs[0].template like_this<5, COMPLEX>(order_out,
							{{'i', colorvecs[0].kvdim()['n']},
							 {'j', colorvecs[1].kvdim()['n']},
							 {'k', colorvecs[2].kvdim()['n']},
							 {'m', moms.first.kvdim()['m']}},
							dev, dist);

	  // Contract colorvec2 and moms
	  Tensor<Nd + 4, COMPLEX> colorvec2m =
	    colorvecs[2]
	      .template like_this<Nd + 4, COMPLEX>("ncm%xyzXt", '%', "",
						   {{'m', moms.first.kvdim()['m']}})
	      .rename_dims({{'n', 'k'}});
	  colorvec2m.contract(colorvecs[2].rename_dims({{'n', 'k'}}), {}, NotConjugate, moms.first,
			      {}, NotConjugate);

	  int imax = max_cols;
	  if (imax <= 0)
	    imax = colorvecs[0].kvdim()['n'];

	  for (int i0 = 0, i1 = colorvecs[0].kvdim()['n'], isize = std::min(imax, i1); i0 < i1;
	       i0 += isize, isize = std::min(imax, i1 - i0))
	  {
	    // Color-contract colorvec0 and colorvec1
	    Tensor<Nin + 1, COMPLEX> colorvec01 =
	      colorvecs[0]
		.template like_this<Nin + 1, COMPLEX>(
		  "njcxyzXt%", '%', "", {{'n', isize}, {'j', colorvecs[1].kvdim()['n']}})
		.rename_dims({{'n', 'i'}});
	    auto colorvec0 =
	      colorvecs[0].rename_dims({{'n', 'i'}}).kvslice_from_size({{'i', i0}}, {{'i', isize}});
	    auto colorvec1 = colorvecs[1].rename_dims({{'n', 'j'}});
	    colorvec01.contract(colorvec0.kvslice_from_size({{'c', 2}}), {}, NotConjugate,
				colorvec1.kvslice_from_size({{'c', 1}}), {}, NotConjugate);
	    colorvec01.contract(colorvec0.kvslice_from_size({{'c', 1}}), {}, NotConjugate,
				colorvec1.kvslice_from_size({{'c', 2}}), {}, NotConjugate, {}, -1);
	    colorvec0.release();
	    colorvec1.release();

	    // Contract colorvec01 and colorvec2m
	    colorvec012m.kvslice_from_size({{'i', i0}}, {{'i', isize}})
	      .contract(std::move(colorvec01), {}, NotConjugate, colorvec2m, {}, NotConjugate);
	  }

	  // Do whatever
	  call(std::move(colorvec012m), disps.disp_index, first_tslice, first_mom);
	}

	// Apply displacements on colorvec2 and call recursively
	unsigned int node_disp = 0;
	for (const auto it : disps.p)
	{
	  detail::log(1, "for disps, push on direction " + std::to_string(it.first));
	  // Apply displacement on the current colorvec
	  // NOTE: avoid that the memory requirements grow linearly with the number of displacements
	  //       by killing the reference to `colorvec2` as soon as possible
	  std::array<Tensor<Nin, COMPLEX>, 3> colorvecs_disp = colorvecs;
	  int this_current_colorvec = current_colorvec;
	  if (abs(it.first) <= Nd)
	    colorvecs_disp[current_colorvec] =
	      !deriv ? displace(u, colorvecs[current_colorvec], first_tslice, it.first)
		     : rightNabla(u, colorvecs[current_colorvec], first_tslice, it.first);
	  else if (it.first == path_separator)
	    ++this_current_colorvec;
	  else
	    throw std::runtime_error("Invalid direction");
	  if (node_disp == disps.p.size() - 1)
	    for (auto& i : colorvecs)
	      i.release();
	  doMomDisp_colorContractions(u, std::move(colorvecs_disp), first_tslice, it.second, deriv,
				      this_current_colorvec, moms, first_mom, max_cols, order_out,
				      dev, dist, call);
	  node_disp++;
	  detail::log(1, "for disps, pop direction");
	}
      }
    }

    /// Contract three LatticeColorvec with different momenta and displacements.
    /// \param colorvecs: lattice color tensor on several t_slices, ctxyzXn
    /// \param moms: momenta tensor on several t_slices, mtxyzX
    /// \param disps: list of displacements/derivatives
    /// \param deriv: if true, do right nabla derivatives
    /// \param call: function to call for each combination of disps0, disps1, and disps2
    /// \param order_out: coordinate order of the output tensor, a permutation of ijkmt where
    ///        i, j, and k are the n index in colorvecs; and m is the momentum index

    template <std::size_t Nin, typename COMPLEX>
    void doMomDisp_colorContractions(
      const multi1d<LatticeColorMatrix>& u, Tensor<Nin, COMPLEX> colorvec, const CoorMoms& moms,
      Index first_tslice, const std::vector<std::array<std::vector<int>, 3>>& disps, bool deriv,
      const ColorContractionFn<COMPLEX>& call, Maybe<int> max_active_tslices = none,
      Maybe<int> max_active_momenta = none, Maybe<int> max_cols = none,
      const Maybe<std::string>& order_out = none, Maybe<DeviceHost> dev = none,
      Maybe<Distribution> dist = none)
    {
      const std::string order_out_str = order_out.getSome("ijkmt");
      detail::check_order_contains(order_out_str, "ijkmt");
      detail::check_order_contains(colorvec.order, "cxyzXtn");

      // Form a tree with the displacement paths
      detail::PathNode tree_disps = ns_doMomDisp_colorContractions::get_tree(disps);

      // Get what directions are going to be used and the maximum number of displacements in memory
      std::array<bool, Nd> active_dirs{{}};
      unsigned int max_active_disps = 0;
      detail::get_tree_mem_stats(tree_disps, active_dirs, max_active_disps);

      // Check that all tensors have the same number of time
      int Nt = colorvec.kvdim()['t'];

      int max_t = max_active_tslices.getSome(Nt);
      if (max_t <= 0)
	max_t = Nt;

      int Nmom = moms.size();
      int max_active_moms = max_active_momenta.getSome(Nmom);
      if (max_active_moms <= 0)
	max_active_moms = Nmom;

      // Iterate over time-slices
      for (int tfrom = 0, tsize = std::min(max_t, Nt); tfrom < Nt;
	   tfrom += tsize, tsize = std::min(max_t, Nt - tfrom))
      {
	detail::log(1, "color contracting " + std::to_string(tsize) +
			 " tslices from tslice= " + std::to_string(first_tslice + tfrom));

	// Make a copy of the time-slicing of u[d] also supporting left and right
	std::vector<Tensor<Nd + 3, COMPLEX>> ut(Nd);
	for (unsigned int d = 0; d < Nd - 1; d++)
	{
	  if (!active_dirs[d])
	    continue;

	  // NOTE: This is going to create a tensor with the same distribution of the t-dimension as colorvec and moms
	  ut[d] = asTensorView(u[d])
		    .kvslice_from_size({{'t', first_tslice + tfrom}}, {{'t', tsize}})
		    .toComplex();
	}

	// Get the time-slice for colorvec
	auto this_colorvec = colorvec.kvslice_from_size({{'t', tfrom}}, {{'t', tsize}});

	// Loop over the momenta
	for (int mfrom = 0, msize = std::min(max_active_moms, Nmom); mfrom < Nmom;
	     mfrom += msize, msize = std::min(max_active_moms, Nmom - mfrom))
	{
	  auto this_moms =
	    this_colorvec.template like_this<Nd + 2, COMPLEX>("xyzXtm", {{'m', msize}});
	  for (int m = 0; m < msize; ++m)
	    ns_getColorvecs::getPhase<COMPLEX>(moms[mfrom + m], first_tslice + tfrom, tsize,
					       this_moms.getDev())
	      .copyTo(this_moms.kvslice_from_size({{'m', m}}, {{'m', 1}}));

	  if (tfrom + tsize >= Nt && mfrom + msize >= Nmom)
	  {
	    colorvec.release();
	  }
	  std::vector<Coor<3>> moms_list(moms.begin() + mfrom, moms.begin() + mfrom + msize);
	  if (!deriv)
	  {
	    ns_doMomDisp_colorContractions::doMomDisp_colorContractions<COMPLEX, Nin>(
	      ut, {this_colorvec, this_colorvec, this_colorvec}, first_tslice + tfrom, tree_disps,
	      deriv, 0, {this_moms, moms_list}, mfrom, max_cols.getSome(0), order_out_str,
	      dev.getSome(OnDefaultDevice), dist.getSome(OnEveryoneReplicated), call);
	  }
	  else
	  {
	    // When using derivatives, each momenta has a different effect
	    std::vector<COMPLEX> ones(msize, COMPLEX(1));
	    Tensor<Nin + 1, COMPLEX> this_colorvec_m =
	      this_colorvec.template like_this<Nin + 1>("%m", '%', "", {{'m', msize}});
	    this_colorvec_m.contract(this_colorvec, {}, NotConjugate, asTensorView(ones),
				     {{'i', 'm'}}, NotConjugate);
	    ns_doMomDisp_colorContractions::doMomDisp_colorContractions<COMPLEX, Nin + 1>(
	      ut, {this_colorvec_m, this_colorvec_m, this_colorvec_m}, first_tslice + tfrom,
	      tree_disps, deriv, 0, {this_moms, moms_list}, mfrom, max_cols.getSome(0),
	      order_out_str, dev.getSome(OnDefaultDevice), dist.getSome(OnEveryoneReplicated),
	      call);
	  }
	}
      }
    }

    /// Callback function for each displacement/derivate, and chunk of time-slices and momenta
    /// Arguments of the callback:
    /// \param tensor: output tensor with order ijmt, where i and j are the right and left colorvec indices,
    ///        m is the momentum index, and t is the t-slice
    /// \param disp: index of the displacement/derivative
    /// \param first_timeslice: index of the first time-slice in the tensor
    /// \param first_mom: index of the first momentum in the tensor

    template <typename COMPLEX = Complex>
    using ContractionFn = std::function<void(Tensor<4, COMPLEX>, int, int, int)>;

    namespace ns_doMomDisp_contractions
    {
      using namespace detail;

      /// Contract two LatticeColorvec with different momenta and displacements.
      /// Auxiliary function traversing the tree for disps2.
      /// \param colorvecs: lattice color tensor on several t_slices, ctxyzXn
      /// \param disps: tree of displacements/derivatives for colorvecs
      /// \param moms: momenta tensor on several t_slices, mtxyzX
      /// \param first_mom: index of the first momentum being computed
      /// \param order_out: coordinate order of the output tensor, a permutation of ijkmt
      /// \param call: function to call for each combination of displacement, t-slice, and momentum

      template <typename COMPLEX, std::size_t Nleft, std::size_t Nright>
      void doMomDisp_contractions(const std::vector<Tensor<Nd + 3, COMPLEX>>& u,
				  Tensor<Nleft, COMPLEX> left, Tensor<Nright, COMPLEX> right,
				  Index first_tslice, const PathNode& disps, bool deriv,
				  const std::vector<Coor<Nd - 1>>& moms, int first_mom,
				  const std::string& order_out, DeviceHost dev, Distribution dist,
				  const ContractionFn<COMPLEX>& call)
      {
	if (disps.disp_index >= 0)
	{
	  detail::log(1, "contracting for disp_index=" + std::to_string(disps.disp_index));

	  // Contract left and right
	  auto this_right = right.rename_dims({{'n', 'i'}});
	  auto this_left = left.rename_dims({{'n', 'j'}});
	  Tensor<4, COMPLEX> r = this_left.template like_this<4, COMPLEX>(
	    "jimt", {{'i', this_right.kvdim()['i']}}, dev, dist);
	  r.contract(std::move(this_left), {}, Conjugate, std::move(this_right), {}, NotConjugate);

	  // Do whatever
	  call(std::move(r), disps.disp_index, first_tslice, first_mom);
	}

	// Apply displacements on right and call recursively
	unsigned int node_disp = 0;
	for (const auto it : disps.p)
	{
	  detail::log(1, "for disps, push on direction " + std::to_string(it.first));
	  // Apply displacement on the right colorvec
	  // NOTE: avoid that the memory requirements grow linearly with the number of displacements
	  //       by killing the reference to `right` as soon as possible
	  Tensor<Nright, COMPLEX> right_disp =
	    !deriv ? displace(u, right, first_tslice, it.first)
		   : leftRightNabla(u, right, first_tslice, it.first, moms);
	  if (node_disp == disps.p.size() - 1)
	    right.release();
	  doMomDisp_contractions(u, left, std::move(right_disp), first_tslice, it.second, deriv,
				 moms, first_mom, order_out, dev, dist, call);
	  node_disp++;
	  detail::log(1, "for disps, pop direction");
	}
      }
    }

    /// Contract three LatticeColorvec with different momenta and displacements.
    /// It computes
    ///    \eta_j^\dagger exp(- i left_phase \cdot x) \Gamma \eta_k exp(i right_phase \cdot x)
    /// where \eta_i is the ith colorvec, x is a lattice site, and \Gamma is a combination of
    /// derivatives and momenta.
    /// \param colorvecs: lattice color tensor on several t_slices, ctxyzXn
    /// \param left_phase: phase to the left colorvecs
    /// \param right_phase: phase to the right colorvecs
    /// \param moms: momenta tensor on several t_slices, mtxyzX
    /// \param disps: list of displacements/derivatives
    /// \param deriv: if true, do left-right nabla derivatives
    /// \param call: function to call for each combination of disps0, disps1, and disps2
    /// \param order_out: coordinate order of the output tensor, a permutation of ijmt where
    ///        i and j are the n index in the right and left colorvec respectively; and
    ///        m is the momentum index

    template <std::size_t Nin, typename COMPLEX>
    void doMomDisp_contractions(const multi1d<LatticeColorMatrix>& u, Tensor<Nin, COMPLEX> colorvec,
				Coor<3> left_phase, Coor<3> right_phase, const CoorMoms& moms,
				Index first_tslice, const std::vector<std::vector<int>>& disps,
				bool deriv, const ContractionFn<COMPLEX>& call,
				const Maybe<std::string>& order_out = none,
				Maybe<DeviceHost> dev = none, Maybe<Distribution> dist = none,
				int max_tslices_in_contraction = 0, int max_moms_in_contraction = 0)
    {
      const std::string order_out_str = order_out.getSome("ijmt");
      detail::check_order_contains(order_out_str, "ijmt");
      detail::check_order_contains(colorvec.order, "cxyzXtn");

      // Form a tree with the displacement paths
      detail::PathNode tree_disps = detail::get_tree(disps);

      // Get what directions are going to be used and the maximum number of displacements in memory
      std::array<bool, Nd> active_dirs{{}};
      unsigned int max_active_disps = 0;
      detail::get_tree_mem_stats(tree_disps, active_dirs, max_active_disps);

      // Check that all tensors have the same number of time
      int Nt = colorvec.kvdim()['t'];

      if (max_tslices_in_contraction <= 0)
	max_tslices_in_contraction = Nt;
      int Nmom = moms.size();
      if (max_moms_in_contraction <= 0)
	max_moms_in_contraction = Nmom;

      // Iterate over time-slices
      for (int tfrom = 0, tsize = std::min(Nt, max_tslices_in_contraction); tfrom < Nt;
	   tfrom += tsize, tsize = std::min(max_tslices_in_contraction, Nt - tfrom))
      {
	// Make tsize one or even
	if (tsize > 1 && tsize % 2 != 0)
	  --tsize;

	detail::log(1, "contracting " + std::to_string(tsize) +
			 " tslices from tslice= " + std::to_string(tfrom));

	// Make a copy of the time-slicing of u[d] also supporting left and right
	std::vector<Tensor<Nd + 3, COMPLEX>> ut(Nd);
	for (unsigned int d = 0; d < Nd - 1; d++)
	{
	  if (!active_dirs[d])
	    continue;

	  // NOTE: This is going to create a tensor with the same distribution of the t-dimension as colorvec and moms
	  ut[d] = asTensorView(u[d])
		    .kvslice_from_size({{'t', first_tslice + tfrom}}, {{'t', tsize}})
		    .toComplex();
	}

	// Get the time-slice for colorvec
	auto this_colorvec = colorvec.kvslice_from_size({{'t', tfrom}}, {{'t', tsize}});

	// Apply the phases
	auto this_colorvec_phase_right =
	  phaseColorvecs(this_colorvec, first_tslice + tfrom, right_phase);
	auto this_colorvec_phase_left =
	  phaseColorvecs(this_colorvec, first_tslice + tfrom, left_phase);

	// Loop over the momenta
	for (int mfrom = 0, msize = std::min(max_moms_in_contraction, Nmom); mfrom < Nmom;
	     mfrom += msize, msize = std::min(max_moms_in_contraction, Nmom - mfrom))
	{

	  auto this_moms =
	    this_colorvec_phase_left.template like_this<Nd + 2, COMPLEX>("xyzXtm", {{'m', msize}});
	  for (int m = 0; m < msize; ++m)
	    ns_getColorvecs::getPhase<COMPLEX>(moms[mfrom + m], first_tslice + tfrom, tsize,
					       this_moms.getDev())
	      .copyTo(this_moms.kvslice_from_size({{'m', m}}, {{'m', 1}}));

	  // Apply left phase and momenta conjugated to the left tensor
	  // NOTE: look for the minus sign on left_phase in the doc of this function
	  Tensor<Nin + 1, COMPLEX> moms_left =
	    this_colorvec.template like_this<Nin + 1>("mc%xyzXt", '%', "", {{'m', msize}});
	  moms_left.contract(std::move(this_moms), {}, Conjugate, this_colorvec_phase_left, {},
			     NotConjugate);

	  if (tfrom + tsize >= Nt && mfrom + msize >= Nmom)
	  {
	    colorvec.release();
	  }

	  auto this_moms_coors =
	    std::vector<Coor<Nd - 1>>(moms.begin() + mfrom, moms.begin() + mfrom + msize);
	  if (!deriv)
	  {
	    ns_doMomDisp_contractions::doMomDisp_contractions<COMPLEX>(
	      ut, std::move(moms_left), this_colorvec_phase_right, first_tslice + tfrom, tree_disps,
	      deriv, this_moms_coors, mfrom, order_out_str, dev.getSome(OnDefaultDevice),
	      dist.getSome(OnEveryoneReplicated), call);
	  }
	  else
	  {
	    // When using derivatives, each momenta has a different effect
	    std::vector<COMPLEX> ones(msize, COMPLEX(1));
	    Tensor<Nin + 1, COMPLEX> this_colorvec_m =
	      this_colorvec.template like_this<Nin + 1>("%m", '%', "", {{'m', msize}});
	    this_colorvec_m.contract(this_colorvec_phase_right, {}, NotConjugate,
				     asTensorView(ones), {{'i', 'm'}}, NotConjugate);
	    ns_doMomDisp_contractions::doMomDisp_contractions<COMPLEX>(
	      ut, std::move(moms_left), std::move(this_colorvec_m), first_tslice + tfrom,
	      tree_disps, deriv, this_moms_coors, mfrom, order_out_str,
	      dev.getSome(OnDefaultDevice), dist.getSome(OnEveryoneReplicated), call);
	  }
	}
      }
    }

    /// Call the destroy list and clean superbblas cache

    inline void finish()
    {
      // Show performance reports
      // NOTE: QDPIO::cout doesn't support iomanip format declarations, so use std::cout on master node instead
      if (Layout::nodeNumber() == 0)
      {
	superbblas::reportTimings(std::cout);
	superbblas::reportCacheUsage(std::cout);
      }

      // Clear internal superbblas caches
      superbblas::clearCaches();

      // Call the destroy list
      for (const auto& f : detail::getDestroyList())
	f();
      detail::getDestroyList().clear();
    }

    /// Return the smallest interval containing the union of two intervals
    /// \param from0: first element of the first interval
    /// \param size0: length of the first interval
    /// \param from1: first element of the second interval
    /// \param size1: length of the second interval
    /// \param dim: dimension length
    /// \param fromr: (output) first element of the union of the two intervals
    /// \param sizer: (output) length of the union of the two intervals

    inline void union_interval(Index from0, Index size0, Index from1, Index size1, Index dim,
			       Index& fromr, Index& sizer)
    {
      // Check inputs
      if (size0 > dim || size1 > dim)
	throw std::runtime_error(
	  "Invalid interval to union! Some of input intervals exceeds the lattice dimension");

      // Normalize from and take as from0 the leftmost interval of the two input intervals
      from0 = normalize_coor(from0, dim);
      from1 = normalize_coor(from1, dim);
      if (from0 > from1)
      {
	std::swap(from0, from1);
	std::swap(size0, size1);
      }

      // If some interval is empty, return the other
      if (size0 == 0)
      {
	fromr = from1;
	sizer = size1;
      }
      else if (size1 == 0)
      {
	fromr = from0;
	sizer = size0;
      }
      else
      {
	// Return the shortest interval resulting from the leftmost point of the
	// first interval and the rightmost point of both intervals, and the
	// leftmost point of the second interval and the rightmost point of both
	// intervals

	Index fromra = from0;
	Index sizera = std::max(from0 + size0, from1 + size1) - from0;
	Index fromrb = from1;
	Index sizerb = std::max(from0 + dim + size0, from1 + size1) - from1;
	fromr = (sizera <= sizerb ? fromra : fromrb);
	sizer = (sizera <= sizerb ? sizera : sizerb);
      }

      // Normalize the output if the resulting interval is the whole dimension
      if (sizer >= dim)
      {
	fromr = 0;
	sizer = dim;
      }
    }

    /// Return a multi1d from std::vector
    /// \param v: vector to convert

    template <typename T>
    multi1d<T> tomulti1d(const std::vector<T>& v)
    {
      multi1d<T> r(v.size());
      for (int i = 0; i < v.size(); ++i)
	r[i] = v[i];
      return r;
    }

    /// Return a multi1d from std::array
    /// \param v: array to convert

    template <typename T, std::size_t N>
    multi1d<T> tomulti1d(const std::array<T, N>& v)
    {
      multi1d<T> r(v.size());
      for (int i = 0; i < v.size(); ++i)
	r[i] = v[i];
      return r;
    }

    /// Return all momenta with magnitude squared within a range
    /// \param min_mom2: all returned momenta should have this magnitude squared at least
    /// \param max_mom2: all returned momenta should have up to this magnitude squared

    inline CoorMoms getMomenta(int min_mom2, int max_mom2)
    {
      static_assert(Nd == 4);
      int max_component = (int)std::sqrt((float)max_mom2) + 1;
      CoorMoms r;
      for (int i = -max_component; i <= max_component; ++i)
      {
	for (int j = -max_component; j <= max_component; ++j)
	{
	  for (int k = -max_component; k <= max_component; ++k)
	  {
	    int mom_magnitude2 = i * i + j * j + k * k;
	    if (min_mom2 <= mom_magnitude2 && mom_magnitude2 <= max_mom2)
	      r.push_back(Coor<3>{i, j, k});
	  }
	}
      }
      return r;
    }

    /// Return a list of momenta as std::vector<Coor<3>> from std::vector<std::vector<int>>
    /// \param v: list of momenta to transform

    inline CoorMoms getMomenta(const std::vector<std::vector<int>>& v)
    {
      static_assert(Nd == 4);
      CoorMoms r;
      for (const auto vi : v)
      {
	Coor<3> c;
	std::copy_n(vi.begin(), 3, c.begin());
	r.push_back(c);
      }
      return r;
    }

  }
}

namespace QDP
{
  //! Binary input
  template <std::size_t N, typename T>
  void read(BinaryReader& bin, Chroma::SB::Tensor<N, T> t)
  {
    t.binaryRead(bin);
  }

  //! Binary output
  template <std::size_t N, typename T>
  inline void write(BinaryWriter& bin, const Chroma::SB::Tensor<N, T> t)
  {
    t.binaryWrite(bin);
  }
}

#endif // BUILD_SB
#endif // __INCLUDE_SUPERB_CONTRACTIONS__<|MERGE_RESOLUTION|>--- conflicted
+++ resolved
@@ -48,13 +48,6 @@
 #    include <primme.h>
 #  endif
 
-<<<<<<< HEAD
-#  if defined(BUILD_MAGMA)
-#    include "magma_v2.h"
-#  endif
-
-=======
->>>>>>> 5d5984c4
 namespace Chroma
 {
 
@@ -535,7 +528,6 @@
 	return v;
       }
 
-<<<<<<< HEAD
       /// Return a character not given
       /// \param used_labels: labels not to use
 
@@ -812,43 +804,8 @@
 	return list;
       }
 
-#  if defined(BUILD_MAGMA)
-      // Return a MAGMA context
-      inline std::shared_ptr<magma_queue_t>& getMagmaContext(Maybe<int> device = none)
-      {
-	static std::shared_ptr<magma_queue_t> queue;
-	if (!queue)
-	{
-	  // Start MAGMA and create a queue
-	  int dev = device.getSome(-1);
-	  if (dev < 0)
-	  {
-#    ifdef SUPERBBLAS_USE_CUDA
-	    superbblas::detail::gpuCheck(cudaGetDevice(&dev));
-#    elif defined(SUPERBBLAS_USE_HIP)
-	    superbblas::detail::gpuCheck(hipGetDevice(&dev));
-#    else
-#      error superbblas was not build with support for GPUs
-#    endif
-	  }
-	  magma_init();
-	  queue = std::shared_ptr<magma_queue_t>(new magma_queue_t, [](magma_queue_t* p) {
-	    magma_queue_destroy(*p);
-	    delete p;
-	  });
-	  magma_queue_create(dev, &*queue);
-	  getDestroyList().push_back([] { getMagmaContext().reset(); });
-	}
-	return queue;
-      }
-#  endif
-
       // Get the cpu context
       inline std::shared_ptr<superbblas::Context>& getCpuContext()
-=======
-      // Return a context on either the host or the device
-      inline std::shared_ptr<superbblas::Context> getContext(DeviceHost dev)
->>>>>>> 5d5984c4
       {
 	static std::shared_ptr<superbblas::Context> cpuctx;
 	if (!cpuctx)
@@ -880,7 +837,6 @@
 #	error unsupported GPU platform
 #      endif
 #    else
-<<<<<<< HEAD
 	  // When not using QDP-JIT, select the GPU device based on either the local
 	  // MPI rank or the global MPI rank and assuming that consecutive MPI ranks
 	  // tends to be on the same node.
@@ -893,13 +849,6 @@
 	  {
 	    const char* l = std::getenv("SLURM_LOCALID");
 	    if (l)
-=======
-#      error superbblas was not build with support for GPUs
-#    endif
-
-	    // Workaround on a potential issue in qdp-jit: avoid passing through the pool allocator
-	    if (jit_config_get_max_allocation() == 0)
->>>>>>> 5d5984c4
 	    {
 	      dev = std::atoi(l);
 	    }
@@ -909,11 +858,6 @@
 	      QDP_abort(1);
 	    }
 	  }
-#    endif
-
-#    if defined(BUILD_MAGMA)
-	  // Force the creation of the queue before creating a superbblas context (otherwise cublas complains)
-	  getMagmaContext();
 #    endif
 
 	  // Workaround on a potential issue in qdp-jit: avoid passing through the pool allocator
@@ -3358,12 +3302,13 @@
 		typename std::enable_if<
 		  detail::is_complex<T>::value != detail::is_complex<Tw>::value, bool>::type = true>
       void doAction(Action action, Tensor<Nw, Tw> w, Tensor<Nm, Tm> m = {},
-		    Tensor<Nwm, Twm> wm = {}, const std::string& uneven_mask_labels = "") const
+		    Tensor<Nwm, Twm> wm = {}, const std::string& uneven_mask_labels = "",
+		    CopyingTrash copying_trash = dontCopyingTrash) const
       {
 	if (m || wm)
 	  throw std::runtime_error(
 	    "doAction: unsupported mixing real and complex types with masks");
-	toFakeReal().doAction(action, w.toFakeReal());
+	toFakeReal().doAction(action, w.toFakeReal(), {}, {}, uneven_mask_labels, dontCopyingTrash);
       }
 
       /// Return the local support of this tensor
@@ -4203,11 +4148,7 @@
       DeviceHost getDev() const
       {
 #  ifdef SUPERBBLAS_USE_GPU
-<<<<<<< HEAD
 	return (ctx().plat != superbblas::CPU ? OnDefaultDevice : OnHost);
-=======
-	return (ctx->plat != superbblas::CPU ? OnDefaultDevice : OnHost);
->>>>>>> 5d5984c4
 #  else
 	return OnDefaultDevice;
 #  endif
@@ -8462,10 +8403,6 @@
 				      });
       }
 
-<<<<<<< HEAD
-      // NOTE: for now, the GPU version requires MAGMA
-=======
->>>>>>> 5d5984c4
 #  if defined(BUILD_PRIMME)
 
       // Apply the laplacian operator on the spatial dimensions
@@ -8523,6 +8460,9 @@
 	  assert(tx.getLocal().volume() == primme->nLocal * (*blockSize));
 	  opaux.op(tx, ty);
 	  assert(ty.allocation->pending_operations.size() == 0);
+	  // Make sure cublas/hipblas handle operates on legacy stream for primme
+	  superbblas::detail::gpuBlasCheck(SUPERBBLAS_GPUBLAS_SYMBOL(SetStream)(
+	    *(superbblas::detail::GpuBlasHandle*)primme->queue, 0));
 	  *ierr = 0;
 	} catch (...)
 	{
@@ -8585,7 +8525,7 @@
 
 	  // If the 3D laplacian operator is big enough, run it on device
 	  DeviceHost primme_dev = OnHost;
-#    if defined(SUPERBBLAS_USE_CUDA) && defined(BUILD_MAGMA)
+#    if defined(SUPERBBLAS_USE_GPU)
 	  primme_dev = OnDefaultDevice;
 #    endif
 
@@ -8664,38 +8604,26 @@
 	  std::vector<double> rnorms(primme.numEvals);
 	  const std::string evecs_order(eg.order + std::string("n"));
 	  Tensor<Nd + 3, ComplexD> evecs(
-<<<<<<< HEAD
 	    evecs_order, latticeSize<Nd + 3>(evecs_order, {{'n', primme.numEvals}, {'t', 1}}),
 	    primme_dev, OnEveryone);
 	  assert(evecs.localVolume() == primme.nLocal * primme.numEvals);
-#    if defined(SUPERBBLAS_USE_CUDA) && defined(BUILD_MAGMA)
-	  if (primme_dev == OnDefaultDevice)
-	    primme.queue = &*detail::getMagmaContext();
+#    if defined(SUPERBBLAS_USE_GPU)
+	  superbblas::detail::GpuBlasHandle gpublas_handle =
+	    superbblas::detail::getGpuBlasHandle(evecs.ctx().toGpu(0));
+	  primme.queue = &gpublas_handle;
+	  // Make sure cublas/hipblas handle operates on legacy stream for primme
+	  superbblas::detail::gpuBlasCheck(SUPERBBLAS_GPUBLAS_SYMBOL(SetStream)(gpublas_handle, 0));
 #    endif
+
 
 	  // Call primme
 	  int ret;
-#    if defined(SUPERBBLAS_USE_CUDA) && defined(BUILD_MAGMA)
+#    if defined(SUPERBBLAS_USE_GPU)
 	  if (primme_dev == OnDefaultDevice)
 	  {
-	    ret = magma_zprimme(evals.data(), evecs.data(), rnorms.data(), &primme);
+	    ret = cublas_zprimme(evals.data(), evecs.data(), rnorms.data(), &primme);
 	  }
 	  else
-=======
-	    opaux.order, latticeSize<Nd + 3>(opaux.order, {{'n', primme.numEvals}, {'t', 1}}),
-	    OnDefaultDevice, OnEveryone);
-#    if defined(SUPERBBLAS_USE_CUDA)
-	  primme.queue = &*evecs.ctx->cublasHandle;
-#    elif defined(SUPERBBLAS_USE_HIP)
-	  primme.queue = &*evecs.ctx->hipblasHandle;
-#    endif
-
-	  // Call primme
-#    if defined(SUPERBBLAS_USE_GPU)
-	  int ret = cublas_zprimme(evals.data(), evecs.data.get(), rnorms.data(), &primme);
-#    else
-	  int ret = zprimme(evals.data(), evecs.data.get(), rnorms.data(), &primme);
->>>>>>> 5d5984c4
 #    endif
 	  {
 	    ret = zprimme(evals.data(), evecs.data(), rnorms.data(), &primme);
