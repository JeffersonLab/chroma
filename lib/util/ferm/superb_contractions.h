// -*- C++ -*-
/*! \file                                                                    
 * \brief Copy, permuting, contracting tensors with superbblas
 *                                                                             
 * Hadron spectrum calculations utilities
 */

#ifndef __INCLUDE_SUPERB_CONTRACTIONS__
#define __INCLUDE_SUPERB_CONTRACTIONS__

#include "chromabase.h"

#ifdef BUILD_SB

// Activate the MPI support in Superbblas
#  define SUPERBBLAS_USE_MPI
//#  define SUPERBBLAS_USE_MPIIO

#  include "actions/ferm/fermacts/fermact_factory_w.h"
#  include "actions/ferm/fermacts/fermacts_aggregate_w.h"
#  include "meas/smear/link_smearing_factory.h"
#  include "qdp.h"
#  include "qdp_map_obj_disk_multiple.h"
#  include "superbblas.h"
#  include "util/ferm/key_timeslice_colorvec.h"
#  include "util/ft/sftmom.h"
#  include <algorithm>
#  include <array>
#  include <chrono>
#  include <cmath>
#  include <cstring>
#  include <iomanip>
#  include <map>
#  include <memory>
#  include <random>
#  include <set>
#  include <sstream>
#  include <stdexcept>
#  include <string>
#  include <type_traits>

#  ifndef M_PI
#    define M_PI                                                                                   \
      3.141592653589793238462643383279502884197169399375105820974944592307816406286208998628034825342117068L
#  endif

#  ifdef BUILD_PRIMME
#    include <primme.h>
#  endif

#  if defined(BUILD_MAGMA)
#    include "magma_v2.h"
#  endif

namespace Chroma
{

  namespace SB
  {

    using Index = superbblas::IndexType;
    using Complex = std::complex<REAL>;
    using ComplexD = std::complex<REAL64>;
    using ComplexF = std::complex<REAL32>;
    template <std::size_t N>
    using Coor = superbblas::Coor<N>;
    using checksum_type = superbblas::checksum_type;

    /// Where to store the tensor (see class Tensor)
    enum DeviceHost {
      OnHost,	      ///< on cpu memory
      OnDefaultDevice ///< on GPU memory if possible
    };

    /// How to distribute the tensor (see class Tensor)
    enum Distribution {
      OnMaster,		    ///< Fully supported on node with index zero
      OnEveryone,	    ///< Distribute the lattice dimensions (x, y, z, t) as chroma does
      OnEveryoneReplicated, ///< All nodes have a copy of the tensor
      Local		    ///< Non-collective
    };

    /// Whether complex conjugate the elements before contraction (see Tensor::contract)
    enum Conjugation { NotConjugate, Conjugate };

    /// Whether the tensor is dense or sparse (see StorageTensor)
    enum Sparsity { Dense, Sparse };

    /// Whether to copy or add the values into the destination tensor (see Tensor::doAction)
    enum Action { CopyTo, AddTo };

    /// Auxiliary class for initialize Maybe<T> with no value
    struct None {
    };

    /// Class for optional values
    template <typename T>
    struct Maybe {
      /// opt_val.first is whether a value was set, and opt_val.second has the value if that's the case
      std::pair<bool, T> opt_val;

      /// Constructor without a value
      Maybe() : opt_val{false, {}}
      {
      }

      /// Constructor without a value
      Maybe(None) : Maybe()
      {
      }

      /// Constructor with a value
      template <typename Q,
		typename std::enable_if<std::is_convertible<Q, T>::value, bool>::type = true>
      Maybe(const Q& t) : opt_val{true, T(t)}
      {
      }

      /// Return whether it has been initialized with a value
      bool hasSome() const
      {
	return opt_val.first;
      }

      /// Return whether it has been initialized with a value
      explicit operator bool() const noexcept
      {
	return hasSome();
      }

      /// Return the value if it has been initialized with some
      T getSome() const
      {
	if (opt_val.first)
	  return opt_val.second;
	throw std::runtime_error("W!");
      }

      /// Return the value if it has been initialized with some; otherwise return `def`
      T getSome(T def) const
      {
	if (opt_val.first)
	  return opt_val.second;
	else
	  return def;
      }
    };

    /// Initialize Maybe<T> without value
    constexpr None none = None{};

    /// Return the number of seconds from some start
    inline double w_time()
    {
      return std::chrono::duration<double>(std::chrono::system_clock::now().time_since_epoch())
	.count();
    }

    /// Wrapper around superbblas time tracking
    struct Tracker : public superbblas::detail::tracker<superbblas::detail::Cpu> {
      Tracker(const std::string& funcName)
	: superbblas::detail::tracker<superbblas::detail::Cpu>(funcName, superbblas::detail::Cpu{})
      {
      }
    };

    namespace detail
    {
      /// Throw an error if it is not a valid order, that is, if some label is repeated
      template <std::size_t N>
      void check_order(const std::string& order)
      {
	if (order.size() != N)
	{
	  std::stringstream ss;
	  ss << "The length of the dimension labels `" << order
	     << "` should match the template argument N `" << N << "`";
	  throw std::runtime_error(ss.str());
	}

	char s[256];
	for (unsigned int i = 0; i < 256; ++i)
	  s[i] = 0;
	for (unsigned int i = 0; i < N; ++i)
	{
	  if (s[order[i]] != 0)
	  {
	    std::stringstream ss;
	    ss << "Invalid order: some label names are repeated `" << order << "`";
	    throw std::runtime_error(ss.str());
	  }
	  s[order[i]] = 1;
	}
      }
    }

    enum Throw_kvcoors { NoThrow, ThrowOnUnmatchLabel, ThrowOnMissing };

    template <std::size_t N, typename INT = int>
    Coor<N> kvcoors(const std::string& order, const std::map<char, INT>& m, Index missing = 0,
		    Throw_kvcoors t = ThrowOnUnmatchLabel)
    {
      detail::check_order<N>(order);

      Coor<N> r;
      unsigned int found = 0;
      for (std::size_t i = 0; i < N; ++i)
      {
	auto it = m.find(order[i]);
	if (it != m.end())
	{
	  r[i] = it->second;
	  ++found;
	}
	else if (t == ThrowOnMissing)
	{
	  std::stringstream ss;
	  ss << "kvcoors: Missing value for label `" << order[i] << "` on dimension labels `"
	     << order << "`";
	  throw std::runtime_error(ss.str());
	}
	else
	{
	  r[i] = missing;
	}
      }

      if (found != m.size() && t == ThrowOnUnmatchLabel)
      {
	std::stringstream ss;
	ss << "kvcoors: Some dimension label on the given map m does not correspond to a dimension "
	      "label `"
	   << order << "`.";
	throw std::runtime_error(ss.str());
      }

      return r;
    }

    template <std::size_t N>
    Coor<N> latticeSize(const std::string& order, const std::map<char, int>& m = {})
    {
#  if QDP_USE_LEXICO_LAYOUT
      // No red-black ordering
      std::map<char, int> m0 = {{'x', Layout::lattSize()[0]},
				{'y', Layout::lattSize()[1]},
				{'z', Layout::lattSize()[2]},
				{'t', Layout::lattSize()[3]},
				{'X', 1},
				{'s', Ns},
				{'c', Nc},
				{'.', 2}};
#  elif QDP_USE_CB2_LAYOUT
      // Red-black ordering
      assert(Layout::lattSize()[0] % 2 == 0);
      std::map<char, int> m0 = {{'x', Layout::lattSize()[0] / 2},
				{'y', Layout::lattSize()[1]},
				{'z', Layout::lattSize()[2]},
				{'t', Layout::lattSize()[3]},
				{'X', 2},
				{'s', Ns},
				{'c', Nc},
				{'.', 2}};
#  else
      throw std::runtime_error("Unsupported layout");
#  endif
      for (const auto& it : m)
	m0[it.first] = it.second;
      return kvcoors<N>(order, m0, 0, NoThrow);
    }

    // Replace a label by another label
    using remap = std::map<char, char>;

    // Return the equivalent value of the coordinate `v` in the interval [0, dim[ for a periodic
    // dimension with length `dim`.

    inline int normalize_coor(int v, int dim)
    {
      return (v + dim * (v < 0 ? -v / dim + 1 : 0)) % dim;
    }

    // Return the equivalent value of the coordinate `v` in the interval [0, dim[ for a periodic
    // dimension with length `dim`.

    template <std::size_t N>
    Coor<N> normalize_coor(Coor<N> v, Coor<N> dim)
    {
      Coor<N> r;
      for (std::size_t i = 0; i < N; ++i)
	r[i] = normalize_coor(v[i], dim[i]);
      return r;
    }

    namespace detail
    {
      using namespace superbblas::detail;

      /// Return whether a character is in a string
      /// \param s: the string
      /// \param c: the character

      inline bool is_in(const std::string& s, char c)
      {
	return std::find(s.begin(), s.end(), c) != s.end();
      }

      // Throw an error if `order` does not contain a label in `should_contain`
      inline void check_order_contains(const std::string& order, const std::string& should_contain)
      {
	for (char c : should_contain)
	{
	  if (order.find(c) == std::string::npos)
	  {
	    std::stringstream ss;
	    ss << "The input order `" << order << "` is missing the label `" << c << "`";
	    throw std::runtime_error(ss.str());
	  }
	}
      }

      /// Concatenate the two given orders without repeating characters and removing some other characters
      /// \param order0: input string
      /// \param order1: input string
      /// \param remove_dims: remove these characters

      inline std::string union_dimensions(const std::string& order0, const std::string& order1,
					  const std::string& remove_dims = "")
      {
	std::string out;
	out.reserve(order0.size() + order1.size());
	for (char c : order0)
	  if (out.find(c) == std::string::npos && remove_dims.find(c) == std::string::npos)
	    out.push_back(c);
	for (char c : order1)
	  if (out.find(c) == std::string::npos && remove_dims.find(c) == std::string::npos)
	    out.push_back(c);
	return out;
      }

      /// Remove some characters from a given string
      /// \param order: input string
      /// \param remove_dims: remove these characters from `order`

      inline std::string remove_dimensions(const std::string& order, const std::string& remove_dims)
<<<<<<< HEAD
=======
      {
	return union_dimensions(order, "", remove_dims);
      }

      template <std::size_t N>
      std::string update_order(std::string order, const remap& m)
>>>>>>> 3bf4d068
      {
	return union_dimensions(order, "", remove_dims);
      }

      inline std::string update_order(std::string order, const remap& m)
      {
	for (std::size_t i = 0; i < order.size(); ++i)
	{
	  auto it = m.find(order[i]);
	  if (it != m.end())
	    order[i] = it->second;
	}
	return order;
      }

      template <std::size_t N>
      std::string update_order_and_check(std::string order, const remap& m)
      {
	std::string new_order = update_order(order, m);
	check_order<N>(new_order);
	return new_order;
      }

      template <std::size_t N>
      Coor<N - 1> remove_coor(Coor<N> v, std::size_t pos)
      {
	assert(pos < N);
	Coor<N - 1> r;
	for (std::size_t i = 0, j = 0; i < N; ++i)
	  if (i != pos)
	    r[j++] = v[i];
	return r;
      }

      inline std::string remove_coor(const std::string& v, std::size_t pos)
      {
	std::string r = v;
	r.erase(pos, 1);
	return r;
      }

      template <std::size_t N>
      Coor<N + 1> insert_coor(Coor<N> v, std::size_t pos, Index value)
      {
	assert(pos <= N);
	Coor<N + 1> r;
	for (std::size_t i = 0, j = 0; j < N + 1; ++j)
	{
	  if (j != pos)
	    r[j] = v[i++];
	  else
	    r[j] = value;
	}
	return r;
      }

      template <std::size_t N>
      Coor<N> replace_coor(Coor<N> v, std::size_t pos, Index value)
      {
	assert(pos <= N);
	v[pos] = value;
	return v;
      }

      inline std::string insert_coor(std::string v, std::size_t pos, char value)
      {
	assert(pos <= v.size());
	v.insert(pos, 1, value);
	return v;
      }

      inline std::string replace_coor(std::string v, std::size_t pos, char value)
      {
	assert(pos <= v.size());
	v[pos] = value;
	return v;
      }

      /// Return a character not given
      /// \param used_labels: labels not to use

      inline char get_free_label(const std::string& used_labels)
      {
	for (char c = '0'; true; ++c)
	{
	  if (used_labels.find(c) == std::string::npos)
	    return c;
	  if (c == std::numeric_limits<char>::max())
	    break;
	}
	throw std::runtime_error("get_free_labels: out of labels");
      }

      /// Return a string version of the number in scientific notation
      /// \param v: number to convert
      /// \param prec: number of digits to print

      inline std::string tostr(double v, unsigned int prec = 2)
      {
	std::stringstream ss;
	ss << std::scientific << std::setprecision(prec) << v;
	return ss.str();
      }

      /// Return a map to transform given labels into another ones
      /// \param labels: labels to remap
      /// \param used_labels: labels not to use, besides `labels`

      inline remap getNewLabels(const std::string& labels, std::string used_labels)
      {
	remap r;
	used_labels += labels;
	for (unsigned int i = 0; i < labels.size(); ++i)
	{
	  char c = get_free_label(used_labels);
	  r[labels[i]] = c;
	  used_labels.push_back(c);
	}
	return r;
      }

      // Return an array with an order, used by superbblas

      template <std::size_t N>
      std::array<char, N> to_sb_order(const std::string& order)
      {
	if (order.size() != N)
	  throw std::runtime_error(
	    "to_sb_order: the given string doesn't match the template parameter");
	std::array<char, N> c;
	std::copy_n(order.begin(), N, c.begin());
	return c;
      }

      /// Return the volume associated to an order
      /// \param m: size of each dimension
      /// \param labels: labels to consider

      inline std::size_t volume(const std::map<char, int>& m, const std::string& labels)
      {
	if (labels.size() == 0)
	  return 0;
	std::size_t vol = 1;
	for (char c : labels)
	  vol *= (std::size_t)m.at(c);
	return vol;
      }

      enum CoorType { From, Size };

      /// Return whether two from-size ranges are compatible on common dimensions
      /// \param o0: order for the first coordinates
      /// \param from0: first coordinate on the first range
      /// \param size0: range size on the first range
      /// \param o0: order for the second coordinates
      /// \param from1: first coordinate on the second range
      /// \param size1: range size on the second range
      /// \param labelsToCompare: labels to compare

      template <std::size_t N0, std::size_t N1>
      bool compatibleRanges(const std::string& o0, const Coor<N0>& from0, const Coor<N0>& size0,
			    const std::string& o1, const Coor<N1>& from1, const Coor<N1>& size1,
			    const std::string& labelsToCompare)
      {
	if (o0.size() != N0 || o1.size() != N1)
	  throw std::runtime_error("compatibleRanges: invalid size of input ordering");
	std::map<char, std::array<int, 2>> mfs0;
	for (unsigned int i = 0; i < N0; ++i)
	  if (std::find(labelsToCompare.begin(), labelsToCompare.end(), o0[i]) !=
	      labelsToCompare.end())
	    mfs0[o0[i]] = {{from0[i], size0[i]}};
	for (unsigned int i = 0; i < N1; ++i)
	{
	  if (mfs0.count(o1[i]) == 0)
	    continue;
	  auto fs0 = mfs0.at(o1[i]);
	  if (fs0[0] != from1[i] || fs0[1] != size1[i])
	    return false;
	}
	return true;
      }

      /// Coarse a range given a blocking
      /// \param fs: range to block
      /// \param blocking: blocking on each coordinate

      template <std::size_t N>
      std::array<Coor<N>, 2> coarse_range(const std::array<Coor<N>, 2>& fs, const Coor<N>& blocking)
      {
	std::array<Coor<N>,2> r;
	for (unsigned int i = 0; i < N; ++i)
	{
	  r[0][i] = fs[0][i] / blocking[i] * blocking[i];
	  r[1][i] = (fs[0][i] + fs[1][i] + blocking[i] - 1) / blocking[i] * blocking[i] - r[0][i];
	}
	return r;
      }

      /// Split a dimension into another dimensions
      /// \param pos: dimension to split
      /// \param c: coordinate to transform
      /// \param new_dim: dimensions of the new tensor
      /// \param t: either `From` (first element) or `Size` (number of elements in each dimension)

      template <std::size_t Nout, std::size_t N>
      Coor<Nout> split_dimension(std::size_t pos, const Coor<N>& c, const Coor<Nout>& new_dim,
				 CoorType t)
      {
	constexpr std::size_t Nnew = Nout + 1 - N;
	Coor<Nout> r;
	std::copy_n(c.begin(), pos, r.begin());
	Index stride = 1;
	for (unsigned int k = 0; k < Nnew; ++k)
	{
	  if (!(t == From || c[pos] < stride || c[pos] % stride == 0))
	    throw std::runtime_error("split_dimension: Not supporting for this partition");
	  if (t == From)
	    r[pos + k] = (c[pos] / stride) % new_dim[pos + k];
	  else
	    r[pos + k] = std::min((c[pos] + stride - 1) / stride, new_dim[pos + k]);
	  stride *= new_dim[pos + k];
	}
	if (t == Size && new_dim[pos + Nnew - 1] != std::numeric_limits<int>::max() &&
	    c[pos] > stride)
	  throw std::runtime_error("split_dimension: dimension shorter than it should be");
	std::copy_n(c.begin() + pos + 1, N - pos - 1, r.begin() + pos + Nnew);
	return r;
      }

      /// Collapse several dimensions into another dimension
      /// \param pos: first dimension to collapse
      /// \param c: coordinate to transform
      /// \param old_dim: dimensions of the old tensor
      /// \param t: either `From` (first element) or `Size` (number of elements in each dimension)

      template <std::size_t Nout, std::size_t N>
      Coor<Nout> collapse_dimensions(std::size_t pos, const Coor<N>& c, const Coor<N>& old_dim,
				     CoorType t)
      {
	constexpr std::size_t Ncol = N + 1 - Nout; // number of dimensions to collapse
	Coor<Nout> r;
	std::copy_n(c.begin(), pos, r.begin());
	Index stride = 1, i = (t == From ? 0 : 1);
	bool odd_dim_watched = false;
	for (unsigned int k = 0; k < Ncol; ++k)
	{
	  if (t == Size && c[pos + k] > 0 && c[pos + k] != old_dim[pos + k])
	  {
	    if (odd_dim_watched)
	      throw std::runtime_error(
		"collapse_dimensions: unsupported to collapse a range with holes");
	    odd_dim_watched = true;
	  }
	  if (t == From)
	    i += c[pos + k] * stride;
	  else
	    i *= c[pos + k];
	  stride *= old_dim[pos + k];
	}
	r[pos] = i;
	std::copy_n(c.begin() + pos + Ncol, N - pos - Ncol, r.begin() + pos + 1);
	return r;
      }

      /// Reshape several dimensions into another dimension
      /// \param ncollapse: number of dimensions to collapse starting from each old dimension
      /// \param nsplit: number of dimensions to split starting from each old dimension
      /// \param old_dim: dimensions of the old tensor
      /// \param new_dim: maximum dimension size for the new tensor
      /// \param t: either `From` (first element) or `Size` (number of elements in each dimension)
      /// \param c: coordinate to transform

      template <std::size_t Nout, std::size_t N>
      Coor<Nout> reshape_dimensions(const Coor<N>& ncollapse, const Coor<N>& nsplit,
				    const Coor<N>& old_dim, const Coor<Nout>& new_dim, CoorType t,
				    const Coor<N>& c)
      {
	Coor<Nout> r;
	unsigned int ri = 0;
	for (unsigned int ci = 0; ci < N; ++ci)
	{
	  if (ncollapse[ci] == 1 && nsplit[ci] == 1) {
		r[ri++] = c[ci];
	  }
	  else
	  {
	    // Collapse the dimensions from it[0] up to it[0]+it[1]-1
	    Index idx = 0;
	    {
	      Index stride = 1;
	      idx = (t == From ? 0 : 1);
	      bool odd_dim_watched = false;
	      for (unsigned int k = 0; k < ncollapse[ci]; ++k)
	      {
		if (t == Size && c[ci + k] > 0 && c[ci + k] != old_dim[ci + k])
		{
		  if (odd_dim_watched)
		    throw std::runtime_error(
		      "reshape_dimensions: unsupported to collapse a range with holes");
		  odd_dim_watched = true;
		}
		if (t == From)
		  idx += c[ci + k] * stride;
		else
		  idx *= c[ci + k];
		stride *= old_dim[ci + k];
	      }
	    }

	    // Split the new dimension into it[2] new dimensions
	    {
	      Index stride = 1;
	      for (unsigned int k = 0; k < nsplit[ci]; ++k)
	      {
		if (!(t == From || idx < stride || idx % stride == 0))
		  throw std::runtime_error("reshape_dimension: Not supporting for this partition");
		if (t == From)
		  r[ri + k] = (idx / stride) % new_dim[ri + k];
		else
		  r[ri + k] = std::min((idx + stride - 1) / stride, new_dim[ri + k]);
		stride *= new_dim[ri + k];
	      }
	      if (t == Size && new_dim[ri + nsplit[ci] - 1] != std::numeric_limits<int>::max() &&
		  idx > stride)
		throw std::runtime_error("reshape_dimension: dimension shorter than it should be");
	    }

	    ri += nsplit[ci];
	    ci += ncollapse[ci] - 1;
	  }
	}

	// Return the new coordinates
	return r;
      }


#  if defined(BUILD_MAGMA)
      // Return a MAGMA context
      inline std::shared_ptr<magma_queue_t> getMagmaContext(Maybe<int> device = none)
      {
	static std::shared_ptr<magma_queue_t> queue;
	if (!queue)
	{
	  // Start MAGMA and create a queue
	  int dev = device.getSome(-1);
	  if (dev < 0)
	  {
#    ifdef SUPERBBLAS_USE_CUDA
	    superbblas::detail::cudaCheck(cudaGetDevice(&dev));
#    elif defined(SUPERBBLAS_USE_HIP)
	    superbblas::detail::hipCheck(hipGetDevice(&dev));
#    else
#      error superbblas was not build with support for GPUs
#    endif
	  }
	  magma_init();
	  magma_queue_t q;
	  magma_queue_create(dev, &q);
	  queue = std::make_shared<magma_queue_t>(q);
	}
	return queue;
      }
#  endif

      // Return a context on either the host or the device
      inline std::shared_ptr<superbblas::Context> getContext(DeviceHost dev)
      {
	// Creating GPU context can be expensive; so do it once
	static std::shared_ptr<superbblas::Context> cudactx;
	static std::shared_ptr<superbblas::Context> cpuctx;
	if (!cpuctx)
	  cpuctx = std::make_shared<superbblas::Context>(superbblas::createCpuContext());

	switch (dev)
	{
	case OnHost: return cpuctx;
	case OnDefaultDevice:
#  ifdef SUPERBBLAS_USE_GPU
	  if (!cudactx)
	  {

	    int dev = -1;
#    ifdef SUPERBBLAS_USE_CUDA
	    superbblas::detail::cudaCheck(cudaGetDevice(&dev));
#    elif defined(SUPERBBLAS_USE_HIP)
	    superbblas::detail::hipCheck(hipGetDevice(&dev));
#    else
#      error unsupported GPU platform
#    endif

#    if defined(BUILD_MAGMA)
	    // Force the creation of the queue before creating a superbblas context (otherwise cublas complains)
	    getMagmaContext();
#    endif

	    // Workaround on a potential issue in qdp-jit: avoid passing through the pool allocator
#    if defined(QDP_IS_QDPJIT)
	    if (jit_config_get_max_allocation() != 0)
	    {
	      cudactx = std::make_shared<superbblas::Context>(superbblas::createGpuContext(
		dev,

		// Make superbblas use the same memory allocator for gpu as any other qdp-jit lattice object
		[](std::size_t size, superbblas::platform plat) -> void* {
		  if (size == 0)
		    return nullptr;
		  if (plat == superbblas::CPU)
		    return malloc(size);
		  void* ptr = nullptr;
		  QDP_get_global_cache().addDeviceStatic(&ptr, size, true);
		  assert(superbblas::detail::getPtrDevice(ptr) >= 0);
		  return ptr;
		},

		// The corresponding deallocator
		[](void* ptr, superbblas::platform plat) {
		  if (ptr == nullptr)
		    return;
		  if (plat == superbblas::CPU)
		    free(ptr);
		  else
		    QDP_get_global_cache().signoffViaPtr(ptr);
		}));
	    }
	    else
#    endif // defined(QDP_IS_QDPJIT)
	    {
	      cudactx = std::make_shared<superbblas::Context>(superbblas::createGpuContext(dev));
	    }
	  }
	  return cudactx;
#  else	 // SUPERBBLAS_USE_GPU
	  return cpuctx;
#  endif // SUPERBBLAS_USE_GPU
	}
	throw std::runtime_error("Unsupported `DeviceHost`");
      }

      /// Return if two devices are the same

      inline bool is_same(DeviceHost a, DeviceHost b)
      {
#  ifdef SUPERBBLAS_USE_GPU
	return a == b;
#  else
	// Without gpus, OnHost and OnDefaultDevice means on cpu.
	return true;
#  endif
      }

      /// Return x if conjugate is false and conj(x) otherwise
      /// \param x: value to conjugate

      template <typename T, typename std::enable_if<is_complex<T>::value, bool>::type = true>
      T cond_conj(bool conjugate, const T& x)
      {
	return (conjugate ? std::conj(x) : x);
      }

      template <typename T, typename std::enable_if<!is_complex<T>::value, bool>::type = true>
      T cond_conj(bool, const T& x)
      {
	return x;
      }

      /// Return an ordering with labels 0, 1, ...
      inline std::string getTrivialOrder(std::size_t N)
      {
	std::string r(N, 0);
	for (std::size_t i = 0; i < N; ++i)
	  r[i] = (i + 1) % 128;
	return r;
      }

      /// Stores the subtensor supported on each node (used by class Tensor)
      template <std::size_t N>
      struct TensorPartition {
      public:
	using PartitionStored = std::vector<superbblas::PartitionItem<N>>;
	Coor<N> dim;	   ///< Dimensions of the tensor
	PartitionStored p; ///< p[i] = {first coordinate, size} of tensor on i-th node
	bool isLocal;	   ///< Whether the partition is non-collective

	/// Constructor
	/// \param order: dimension labels (use x, y, z, t for lattice dimensions)
	/// \param dim: dimension size for the tensor
	/// \param dist: how to distribute the tensor among the nodes

	TensorPartition(const std::string& order, Coor<N> dim, Distribution dist) : dim(dim)
	{
	  detail::check_order<N>(order);
	  isLocal = false;
	  switch (dist)
	  {
	  case OnMaster: p = all_tensor_on_master(dim); break;
	  case OnEveryone: p = partitioning_chroma_compatible(order, dim); break;
	  case OnEveryoneReplicated: p = all_tensor_replicated(dim); break;
	  case Local:
	    p = local(dim);
	    isLocal = true;
	    break;
	  default:
	    throw std::runtime_error("TensorPartition: unsupported distribution type");
	    break;
	  }
	}

	/// Constructor for `insert_dimension`
	/// \param dim: dimension size for the tensor
	/// \param p: partition
	/// \praam isLocal: whether the tensor is local

	TensorPartition(Coor<N> dim, const PartitionStored& p, bool isLocal)
	  : dim(dim), p(p), isLocal(isLocal)
	{
	}

	/// Return the volume of the tensor supported on this node
	std::size_t localVolume() const
	{
	  return superbblas::detail::volume(p[MpiProcRank()][1]);
	}

	/// Return the first coordinate store locally
	Coor<N> localFrom() const
	{
	  return p[MpiProcRank()][0];
	}

	/// Return the number of elements store locally in each dimension
	Coor<N> localSize() const
	{
	  return p[MpiProcRank()][1];
	}

	/// Return how many processes have support on this tensor
	/// Note that it may differ from MPI's numProcs if the tensor does not have support on all processes.

	unsigned int numProcs() const
	{
	  unsigned int numprocs = 0;
	  for (const auto& i : p)
	    if (superbblas::detail::volume(i[1]) > 0)
	      numprocs++;
	  return numprocs;
	}

	/// Return the process rank on this tensor or -1 if this process does not have support on the tensor
	/// Note that it may differ from MPI's rank if the tensor does not have support on all processes.

	int procRank() const
	{
	  // Return -1 if this process does not have support on the tensor
	  int mpi_rank = MpiProcRank();
	  if (superbblas::detail::volume(p[mpi_rank][1]) == 0)
	    return -1;

	  // Return as rank how many processes with MPI rank smaller than this process have support
	  int this_rank = 0;
	  for (int i = 0; i < mpi_rank; ++i)
	    if (superbblas::detail::volume(p[i][1]) > 0)
	      this_rank++;
	  return this_rank;
	}

	/// Return the MPI process rank
	int MpiProcRank() const
	{
	  return (isLocal ? 0 : Layout::nodeNumber());
	}

	/// Return whether other partition is compatible with this one

	template <std::size_t N0>
	bool is_compatible(const std::string& o0, const TensorPartition<N0>& t,
			   const std::string& o1, const std::string& labelToCompare) const
	{
	  if (t.p.size() != p.size())
	    return false;
	  for (unsigned int i = 0; i < p.size(); ++i)
	    if (!compatibleRanges(o0, p[i][0], p[i][1], o1, t.p[i][0], t.p[i][1], labelToCompare))
	      return false;

	  return true;
	}

	/// Make a partition compatible with a given one

	template <std::size_t N1>
	TensorPartition<N> make_compatible(const std::string& o0, const TensorPartition<N1>& t,
			   const std::string& o1, const std::string& labelsToCompare) const
	{
	  if (t.p.size() != p.size())
	    throw std::runtime_error(
	      "make_compatible: the given partition should have the same number of elemens");

	  if (o0.size() != N || o1.size() != N1)
	    throw std::runtime_error(
	      "make_compatible: one the given orders does not match the expected length");

	  typename TensorPartition<N>::PartitionStored r = p;
	  for (unsigned int i = 0; i < p.size(); ++i)
	  {
	    std::map<char, std::array<int, 2>> mfs1;
	    for (unsigned int j = 0; j < N1; ++j)
	      if (std::find(labelsToCompare.begin(), labelsToCompare.end(), o1[j]) !=
		  labelsToCompare.end())
		mfs1[o1[j]] = {{t.p[i][0][j], t.p[i][1][j]}};
	    for (unsigned int j = 0; j < N; ++j)
	    {
	      if (mfs1.count(o0[j]) == 0)
		continue;
	      auto fs1 = mfs1.at(o0[j]);
	      r[i][0][j] = fs1[0];
	      r[i][1][j] = fs1[1];
	    }
	    if (superbblas::detail::volume(r[i][1]) == 0)
	      r[i] = std::array<Coor<N>, 2>{Coor<N>{{}}, Coor<N>{{}}};
	  }

	  return TensorPartition<N>{dim, r, isLocal};
	}

	/// Insert a new non-distributed dimension

	TensorPartition<N + 1> insert_dimension(std::size_t pos, std::size_t dim_size) const
	{
	  typename TensorPartition<N + 1>::PartitionStored r;
	  r.reserve(p.size());
	  for (const auto& i : p)
	    r.push_back({insert_coor(i[0], pos, 0), insert_coor(i[1], pos, dim_size)});
	  return TensorPartition<N + 1>{insert_coor(dim, pos, dim_size), r, isLocal};
	}

	/// Remove a non-distributed dimension

	TensorPartition<N - 1> remove_dimension(std::size_t pos) const
	{
	  typename TensorPartition<N - 1>::PartitionStored r;
	  r.reserve(p.size());
	  for (const auto& i : p)
	    r.push_back({remove_coor(i[0], pos), remove_coor(i[1], pos)});
	  return TensorPartition<N - 1>{remove_coor(dim, pos), r, isLocal};
	}

	/// Split a dimension into a non-distributed dimension and another dimension

	template <std::size_t Nout, typename std::enable_if<(N > 0), bool>::type = true>
	TensorPartition<Nout> split_dimension(std::size_t pos, const Coor<Nout>& new_dim) const
	{
	  typename TensorPartition<Nout>::PartitionStored r;
	  r.reserve(p.size());
	  for (const auto& i : p)
	    r.push_back({detail::split_dimension(pos, i[0], new_dim, From),
			 detail::split_dimension(pos, i[1], new_dim, Size)});
	  return TensorPartition<Nout>{detail::split_dimension(pos, dim, new_dim, Size), r,
				       isLocal};
	}

        /// Coarse the ranges on each process

        template <typename std::enable_if<(N > 0), bool>::type = true>
        TensorPartition<N> coarse_support(const Coor<N>& blocking) const
        {
          typename TensorPartition<N>::PartitionStored r;
          r.reserve(p.size());
          for (const auto& i : p)
            r.push_back(detail::coarse_range(i, blocking));
          return TensorPartition<N>{dim, r, isLocal};
        }

	/// Collapse several dimensions into another dimension

	template <std::size_t Nout, typename std::enable_if<(Nout > 0), bool>::type = true>
	TensorPartition<Nout> collapse_dimensions(std::size_t pos) const
	{
	  typename TensorPartition<Nout>::PartitionStored r;
	  r.reserve(p.size());
	  for (const auto& i : p)
	    r.push_back({detail::collapse_dimensions<Nout>(pos, i[0], dim, From),
			 detail::collapse_dimensions<Nout>(pos, i[1], dim, Size)});
	  return TensorPartition<Nout>{detail::collapse_dimensions<Nout>(pos, dim, dim, Size), r,
				       isLocal};
	}

	/// Reshape several dimensions into another dimension
	/// \param ncollapse: number of dimensions to collapse starting from each old dimension
	/// \param nsplit: number of dimensions to split starting from each old dimension
	/// \param new_dim: maximum dimension size for the new tensor

	template <std::size_t Nout, typename std::enable_if<(N > 0 && Nout > 0), bool>::type = true>
	TensorPartition<Nout> reshape_dimensions(const Coor<N>& ncollapse, const Coor<N>& nsplit,
						 const Coor<Nout>& new_dim) const
	{
	  typename TensorPartition<Nout>::PartitionStored r;
	  r.reserve(p.size());
	  for (const auto& i : p)
	    r.push_back(
	      {detail::reshape_dimensions<Nout>(ncollapse, nsplit, dim, new_dim, From, i[0]),
	       detail::reshape_dimensions<Nout>(ncollapse, nsplit, dim, new_dim, Size, i[1])});
	  return TensorPartition<Nout>{
	    detail::reshape_dimensions<Nout>(ncollapse, nsplit, dim, new_dim, Size, dim), r,
	    isLocal};
	}

	/// Extend the support of distributed dimensions by one step in each direction

	TensorPartition<N> extend_support(Coor<N> m) const
	{
	  typename TensorPartition<N>::PartitionStored r;
	  r.reserve(p.size());
	  for (const auto& i : p)
	  {
	    superbblas::PartitionItem<N> fs;
	    for (unsigned int j = 0; j < N; ++j)
	    {
	      fs[1][j] = std::min(i[1][j] + 2 * m[j], dim[j]);
	      fs[0][j] = (fs[1][j] < dim[j] ? (i[0][j] - m[j] + dim[j]) % dim[j] : 0);
	    }
	    r.push_back(fs);
	  }
	  return TensorPartition<N>{dim, r, isLocal};
	}

	/// Return a subpartition given a range

	TensorPartition<N> get_subpartition(const Coor<N>& from, const Coor<N>& size) const
	{
	  typename TensorPartition<N>::PartitionStored r;
	  r.reserve(p.size());
	  for (const auto& i : p)
	  {
	    Coor<N> lfrom, lsize;
	    superbblas::detail::intersection(i[0], i[1], from, size, dim, lfrom, lsize);
	    r.push_back(superbblas::detail::volume(lsize) == 0
			  ? std::array<Coor<N>, 2>{Coor<N>{{}}, Coor<N>{{}}}
			  : std::array<Coor<N>, 2>{normalize_coor(lfrom - from, size), lsize});
	  }
	  return TensorPartition<N>{size, r, isLocal};
	}

	/// Return a partition with the local portion of the tensor

	TensorPartition<N> get_local_partition() const
	{
	  return TensorPartition<N>{
	    localSize(), PartitionStored(1, superbblas::PartitionItem<N>{{{}, localSize()}}), true};
	}

	/// Return a copy of this tensor with a compatible distribution to be contracted with the given tensor
	/// \param order: labels for this distribution
	/// \param t: given tensor distribution
	/// \param ordert: labels for the given distribution

	template <std::size_t Nt>
	TensorPartition<N> make_suitable_for_contraction(const std::string& order,
							 const TensorPartition<Nt>& t,
							 const std::string& ordert) const
	{
	  PartitionStored r(p.size());
	  std::map<char, Index> mf, ms;
	  for (std::size_t i = 0; i < N; ++i)
	    mf[order[i]] = 0;
	  for (std::size_t i = 0; i < N; ++i)
	    ms[order[i]] = dim[i];
	  for (std::size_t pi = 0; pi < p.size(); ++pi)
	  {
	    std::map<char, Index> mfrom = mf;
	    for (std::size_t i = 0; i < Nt; ++i)
	      mfrom[ordert[i]] = t.p[pi][0][i];
	    for (std::size_t i = 0; i < N; ++i)
	      r[pi][0][i] = mfrom[order[i]];

	    std::map<char, Index> msize = ms;
	    for (std::size_t i = 0; i < Nt; ++i)
	      msize[ordert[i]] = t.p[pi][1][i];
	    for (std::size_t i = 0; i < N; ++i)
	      r[pi][1][i] = msize[order[i]];

	    if (superbblas::detail::volume(r[pi][1]) == 0)
	      r[pi] = std::array<Coor<N>, 2>{Coor<N>{{}}, Coor<N>{{}}};
	  }
	  return TensorPartition<N>{dim, r, isLocal};
	}

      private:
	/// Return a partitioning for a non-collective tensor
	/// \param dim: dimension size for the tensor

	static PartitionStored local(Coor<N> dim)
	{
	  return PartitionStored(1, superbblas::PartitionItem<N>{{{}, dim}});
	}

	/// Return a partitioning where the root node has support for the whole tensor
	/// \param dim: dimension size for the tensor

	static PartitionStored all_tensor_on_master(Coor<N> dim)
	{
	  int nprocs = Layout::numNodes();
	  // Set the first coordinate and size of tensor supported on each proc to zero excepting
	  // on proc 0, where the size is set to dim
	  PartitionStored fs(nprocs);
	  if (1 <= nprocs)
	    fs[0][1] = dim;
	  return fs;
	}

	/// Return a partitioning where all nodes have support for the whole tensor
	/// \param dim: dimension size for the tensor

	static PartitionStored all_tensor_replicated(Coor<N> dim)
	{
	  int nprocs = Layout::numNodes();
	  // Set the first coordinate of the tensor supported on each prop to zero and the size
	  // to dim
	  PartitionStored fs(nprocs);
	  for (auto& it : fs)
	    it[1] = dim;
	  return fs;
	}

	/// Return a partitioning for a tensor of `dim` dimension onto a grid of processes
	/// \param order: dimension labels (use x, y, z, t for lattice dimensions)
	/// \param dim: dimension size for the tensor

	static PartitionStored partitioning_chroma_compatible(const std::string& order, Coor<N> dim)
	{
	  // Find a dimension label in `order` that is going to be distributed
	  const char dist_labels[] = "xyzt"; // distributed dimensions
	  int first_dist_label = -1;
	  for (unsigned int i = 0; i < std::strlen(dist_labels); ++i)
	  {
	    const auto& it = std::find(order.begin(), order.end(), dist_labels[i]);
	    if (it != order.end())
	    {
	      first_dist_label = it - order.begin();
	      break;
	    }
	  }

	  // If no dimension is going to be distributed, the whole tensor will have support only on node zero
	  if (first_dist_label < 0)
	    return all_tensor_on_master(dim);

	  // Get the number of procs use in each dimension; for know we put as many as chroma
	  // put onto the lattice dimensions
	  multi1d<int> procs_ = Layout::logicalSize();
	  Coor<N> procs = kvcoors<N>(
	    order, {{'x', procs_[0]}, {'y', procs_[1]}, {'z', procs_[2]}, {'t', procs_[3]}}, 1,
	    NoThrow);

	  // For each proc, get its coordinate in procs (logical coordinate) and compute the
	  // fair range of the tensor supported on the proc
	  int num_procs = Layout::numNodes();
	  PartitionStored fs(num_procs);
	  for (int rank = 0; rank < num_procs; ++rank)
	  {
	    multi1d<int> cproc_ = Layout::getLogicalCoordFrom(rank);
	    Coor<N> cproc = kvcoors<N>(
	      order, {{'x', cproc_[0]}, {'y', cproc_[1]}, {'z', cproc_[2]}, {'t', cproc_[3]}}, 0,
	      NoThrow);
	    for (unsigned int i = 0; i < N; ++i)
	    {
	      // First coordinate in process with rank 'rank' on dimension 'i'
	      fs[rank][0][i] = dim[i] / procs[i] * cproc[i] + std::min(cproc[i], dim[i] % procs[i]);
	      // Number of elements in process with rank 'cproc[i]' on dimension 'i'
	      fs[rank][1][i] =
		dim[i] / procs[i] + (dim[i] % procs[i] > cproc[i] ? 1 : 0) % procs[i];
	    }

	    // Avoid replicating parts of tensor if some of the lattice dimensions does not participate on this tensor
	    for (unsigned int i = 0; i < std::strlen(dist_labels); ++i)
	    {
	      if (std::find(order.begin(), order.end(), dist_labels[i]) != order.end())
		continue;
	      if (cproc_[i] > 0)
	      {
		fs[rank][1][first_dist_label] = 0;
		break;
	      }
	    }

	    // Normalize
	    if (superbblas::detail::volume(fs[rank][1]) == 0)
	      fs[rank] = std::array<Coor<N>, 2>{Coor<N>{{}}, Coor<N>{{}}};
	  }
	  return fs;
	}
      };

      template <typename T>
      struct WordType {
	using type = T;
      };

      template <typename T>
      struct WordType<std::complex<T>> {
	using type = T;
      };

      /// Return a Nan for float, double, and complex variants
      template <typename T>
      struct NaN;

      /// Specialization for int
      template <>
      struct NaN<int> {
	static int get()
	{
	  return std::numeric_limits<int>::min();
	}
      };

      /// Specialization for float
      template <>
      struct NaN<float> {
	static float get()
	{
	  return std::nanf("");
	}
      };

      /// Specialization for double
      template <>
      struct NaN<double> {
	static double get()
	{
	  return std::nan("");
	}
      };

      /// Specialization for std::complex
      template <typename T>
      struct NaN<std::complex<T>> {
	static std::complex<T> get()
	{
	  return std::complex<T>{NaN<T>::get(), NaN<T>::get()};
	}
      };

      /// Return if a float, double, and std::complex is finite
      template <typename T>
      struct IsFinite {
	static bool get(T v)
	{
	  return std::isfinite(v);
	}
      };

      /// Specialization for std::complex
      template <typename T>
      struct IsFinite<std::complex<T>> {
	static bool get(std::complex<T> v)
	{
	  return std::isfinite(v.real()) && std::isfinite(v.imag());
	}
      };

      namespace repr
      {
	template <typename Ostream, std::size_t N>
	Ostream& operator<<(Ostream& s, Coor<N> o)
	{
	  s << "[";
	  if (N > 0)
	    s << o[0];
	  for (unsigned int i = 1; i < N; ++i)
	    s << "," << o[i];
	  s << "]";
	  return s;
	}

	template <typename Ostream>
	Ostream& operator<<(Ostream& s, Distribution dist)
	{
	  switch (dist)
	  {
	  case OnMaster: s << "OnMaster"; break;
	  case OnEveryone: s << "OnEveryone"; break;
	  case OnEveryoneReplicated: s << "OnEveryoneReplicated"; break;
	  case Local: s << "Local"; break;
	  }
	  return s;
	}

	template <typename Ostream, typename T>
	Ostream& operator<<(Ostream& s, std::complex<T> o)
	{
	  s << std::real(o) << "+" << std::imag(o) << "i";
	  return s;
	}

	template <typename Ostream, typename T,
		  typename std::enable_if<std::is_floating_point<T>::value, bool>::type = true>
	Ostream& operator<<(Ostream& s, T o)
	{
	  s.operator<<(o);
	  return s;
	}

	template <typename Ostream, typename T>
	Ostream& operator<<(Ostream& s, const std::vector<T>& o)
	{
	  s << "{";
	  for (const auto& i : o)
	    s << i;
	  s << "}";
	  return s;
	}

	template <typename Ostream, typename T, std::size_t N>
	Ostream& operator<<(Ostream& s, const std::array<T, N>& o)
	{
	  s << "{";
	  for (const auto& i : o)
	    s << i;
	  s << "}";
	  return s;
	}
      }

      inline void log(int level, const std::string& s)
      {
	static int log_level = []() {
	  const char* l = std::getenv("SB_LOG");
	  if (l)
	    return std::atoi(l);
	  return 0;
	}();
	if (log_level < level)
	  return;
	QDPIO::cout << s << std::endl;
	QDPIO::cout.flush();
      }

      inline void log_mem()
      {
	if (!superbblas::getTrackingMemory())
	  return;
	std::stringstream ss;
	ss << "mem usage, CPU: " << std::fixed << std::setprecision(0)
	   << superbblas::getCpuMemUsed(0) / 1024 / 1024
	   << " MiB   GPU: " << superbblas::getGpuMemUsed(0) / 1024 / 1024 << " MiB";
	log(1, ss.str());
      }

      /// is_complex<T>::value is true if `T` is complex

      template <typename T>
      struct is_complex : std::false_type {
      };

      template <typename T>
      struct is_complex<std::complex<T>> : std::true_type {
      };

      /// real_type<T>::type is T::value_type if T is complex; otherwise it is T

      template <typename T>
      struct real_type {
	using type = T;
      };

      template <typename T>
      struct real_type<std::complex<T>> {
	using type = T;
      };

      template <typename T, typename A, typename B,
		typename std::enable_if<!is_complex<T>::value, bool>::type = true>
      T safe_div(A a, B b)
      {
	if (std::fabs(std::imag(a)) != 0 || std::fabs(std::imag(b)) != 0)
	  throw std::runtime_error("Invalid division");
	return std::real(a) / std::real(b);
      }

      template <typename T, typename A, typename B,
		typename std::enable_if<is_complex<T>::value, bool>::type = true>
      T safe_div(A a, B b)
      {
	return (T)a / (T)b;
      }

      inline bool is_default_device_gpu()
      {
	static bool v = []() {
	  const char* l = std::getenv("SB_DEFAULT_DEVICE_GPU");
	  if (l)
	    return std::atoi(l) != 0;
	  return true;
	}();
	return v;
      }
    }

    /// Class for operating dense tensors

    template <std::size_t N, typename T>
    struct Tensor {
      static_assert(superbblas::supported_type<T>::value, "Not supported type");

    public:
      std::string order;			///< Labels of the tensor dimensions
      Coor<N> dim;				///< Length of the tensor dimensions
      std::shared_ptr<superbblas::Context> ctx; ///< Tensor storage information (device/host)
      std::shared_ptr<T> data;			///< Pointer to the tensor storage
      std::shared_ptr<detail::TensorPartition<N>>
	p;		 ///< Distribution of the tensor among the processes
      Distribution dist; ///< Whether the tensor is stored on the cpu or a device
      Coor<N> from;	 ///< First active coordinate in the tensor
      Coor<N> size;	 ///< Number of active coordinates on each dimension
      Coor<N> strides;	 ///< Displacement for the next element along every direction
      T scalar;		 ///< Scalar factor of the tensor
      bool conjugate;	 ///< Whether the values are implicitly conjugated
<<<<<<< HEAD
      bool eg;		 ///< Whether this tensor is an example
=======
>>>>>>> 3bf4d068

      /// Return a string describing the tensor
      /// \param ptr: pointer to the memory allocation
      /// \return: the string representing the tensor

      std::string repr(T* ptr = nullptr) const
      {
	using namespace detail::repr;
	std::stringstream ss;
	ss << "Tensor{";
	if (ptr)
	  ss << "data:" << ptr << ", ";
	std::size_t sizemb = p->localVolume() * sizeof(T) / 1024 / 1024;
	ss << "order:" << order << ", from:" << from << ", size:" << size << ", dim:" << dim
	   << ", dist:" << dist << ", local_storage:" << sizemb << " MiB}";
	return ss.str();
      }

      /// Constructor
      /// \param order: dimension labels of the tensor
      /// \param dim: size for each dimension
      /// \param dev: where to allocate the content on the GPU if available (`OnDefaultDevice`)
      ///        or on CPU always (`OnHost`)
      /// \param dist: how to distribute the tensor, see `Distribution`

      Tensor(const std::string& order, Coor<N> dim, DeviceHost dev = OnDefaultDevice,
	     Distribution dist = OnEveryone)
	: Tensor(order, dim, dev, dist,
		 std::make_shared<detail::TensorPartition<N>>(
		   detail::TensorPartition<N>(order, dim, dist)))
      {
      }

      /// Empty constructor

      Tensor()
	: order(detail::getTrivialOrder(N)),
	  dim{},
	  ctx(detail::getContext(OnHost)),
	  p(std::make_shared<detail::TensorPartition<N>>(
	    detail::TensorPartition<N>(detail::getTrivialOrder(N), {}, OnEveryoneReplicated))),
	  dist(OnEveryoneReplicated),
	  from{},
	  size{},
	  strides{},
	  scalar{0},
<<<<<<< HEAD
	  conjugate{false},
	  eg{false}
=======
	  conjugate{false}
>>>>>>> 3bf4d068
      {
      }

      /// Constructor for bringing the memory allocation (see `asTensorView`)
      /// \param order: dimension labels of the tensor
      /// \param dim: size for each dimension
      /// \param dev: where to allocate the content on the GPU if available (`OnDefaultDevice`)
      ///        or on CPU always (`OnHost`)
      /// \param dist: how to distribute the tensor, see `Distribution`

      Tensor(const std::string& order, Coor<N> dim, DeviceHost dev, Distribution dist,
	     std::shared_ptr<T> data)
	: order(order),
	  dim(dim),
	  ctx(detail::getContext(dev)),
	  data(data),
	  dist(dist),
	  from{},
	  size(dim),
	  strides(detail::get_strides<N>(dim, superbblas::FastToSlow)),
	  scalar{1},
<<<<<<< HEAD
	  conjugate{false},
	  eg{false}
=======
	  conjugate{false}
>>>>>>> 3bf4d068
      {
	checkOrder();

	// For now, TensorPartition creates the same distribution as chroma for tensor with
	// dimensions divisible by chroma logical dimensions
	p = std::make_shared<detail::TensorPartition<N>>(
	  detail::TensorPartition<N>(order, dim, dist));
      }

      /// Internal constructor, used by `toFakeReal`
      /// \param order: dimension labels of the tensor
      /// \param dim: size for each dimension
      /// \param ctx: superbblas context
      /// \param data: memory allocation
      /// \param p: partition of the tensor among the processes
      /// \param dist: how to distribute the tensor, see `Distribution`
      /// \param from: coordinate of the first element in this view
      /// \param size: elements in each direction in this view
      /// \param scalar: scalar factor of this view
      /// \param conjugate: whether the elements are implicitly conjugated

      Tensor(const std::string& order, Coor<N> dim, std::shared_ptr<superbblas::Context> ctx,
	     std::shared_ptr<T> data, std::shared_ptr<detail::TensorPartition<N>> p,
<<<<<<< HEAD
	     Distribution dist, Coor<N> from, Coor<N> size, T scalar, bool conjugate, bool eg)
=======
	     Distribution dist, Coor<N> from, Coor<N> size, T scalar, bool conjugate)
>>>>>>> 3bf4d068
	: order(order),
	  dim(dim),
	  ctx(ctx),
	  data(data),
	  p(p),
	  dist(dist),
	  from(normalize_coor(from, dim)),
	  size(size),
	  strides(detail::get_strides<N>(dim, superbblas::FastToSlow)),
	  scalar(scalar),
<<<<<<< HEAD
	  conjugate(conjugate),
	  eg(eg)
=======
	  conjugate(conjugate)
>>>>>>> 3bf4d068
      {
	checkOrder();
      }

<<<<<<< HEAD
=======
    protected:
>>>>>>> 3bf4d068
      /// Internal constructor, used by `make_suitable_for_contraction`
      /// \param order: dimension labels of the tensor
      /// \param dim: size for each dimension
      /// \param dist: how to distribute the tensor, see `Distribution`
      /// \param p: partition of the tensor among the processes

      Tensor(const std::string& order, Coor<N> dim, DeviceHost dev, Distribution dist,
	     std::shared_ptr<detail::TensorPartition<N>> p)
	: order(order),
	  dim(dim),
	  ctx(detail::getContext(dev)),
	  p(p),
	  dist(dist),
	  from{},
	  size(dim),
	  strides(detail::get_strides<N>(dim, superbblas::FastToSlow)),
	  scalar{1},
<<<<<<< HEAD
	  conjugate{false},
	  eg{false}
=======
	  conjugate{false}
>>>>>>> 3bf4d068
      {
	checkOrder();
	superbblas::Context ctx0 = *ctx;
	std::string s = repr();
	detail::log(1, "allocating " + s);
	T* ptr = superbblas::allocate<T>(p->localVolume(), *ctx);
	detail::log_mem();
	data = std::shared_ptr<T>(ptr, [=](const T* ptr) {
	  superbblas::deallocate(ptr, ctx0);
	  detail::log(1, "deallocated " + s);
	  detail::log_mem();
	});

	// TEMP!!!
	///set(detail::NaN<T>::get());
      }

<<<<<<< HEAD
    protected:
=======
>>>>>>> 3bf4d068
      /// Internal constructor, used by functions making slices, eg. `kvslice_from_size`
      /// \param order: dimension labels of the tensor
      /// \param from: coordinate of the first element in this view
      /// \param size: elements in each direction in this view

      Tensor(const Tensor& t, const std::string& order, Coor<N> from, Coor<N> size)
	: order(order),
	  dim(t.dim),
	  ctx(t.ctx),
	  data(t.data),
	  p(t.p),
	  dist(t.dist),
	  from(normalize_coor(from, t.dim)),
	  size(size),
	  strides(t.strides),
	  scalar{t.scalar},
<<<<<<< HEAD
	  conjugate{t.conjugate},
	  eg{t.eg}
=======
	  conjugate{t.conjugate}
>>>>>>> 3bf4d068
      {
	checkOrder();
      }

      /// Internal constructor, used by `scale` and `conj`
      /// \param scalar: scalar factor of this view
      /// \param conjugate: whether the elements are implicitly conjugated

      Tensor(const Tensor& t, T scalar, bool conjugate)
	: order(t.order),
	  dim(t.dim),
	  ctx(t.ctx),
	  data(t.data),
	  p(t.p),
	  dist(t.dist),
	  from(t.from),
	  size(t.size),
	  strides(t.strides),
	  scalar{scalar},
<<<<<<< HEAD
	  conjugate{conjugate},
	  eg{false}
=======
	  conjugate{conjugate}
>>>>>>> 3bf4d068
      {
	checkOrder();
      }

    public:
      /// Return whether the tensor is not empty
      ///
      /// Example:
      ///
      ///   Tensor<2,Complex> t("cs", {{Nc,Ns}});
      ///   Tensor<2,Complex> q("cs", {{Nc,0}});
      ///   if (t) std::cout << "t is not empty";  // print this
      ///   if (q) std::cout << "q is not empty";  // doesn't print this

      explicit operator bool() const noexcept
      {
	return volume() > 0;
      }

      /// Return whether the view doesn't start at the origin or doesn't encompass the whole original tensor
      ///
      /// Example:
      ///
      ///   Tensor<2,Complex> t("cs", {{Nc,Ns}});
      ///   t.isSubtensor(); // is false
      ///   t.slice_from_size({{0,1}}).isSubtensor(); // is true
      ///   t.slice_from_size({}, {{0,1}}).isSubtensor(); // is true

      bool isSubtensor() const
      {
	return (from != Coor<N>{} || size != dim);
      }

      /// Return the first coordinate supported by the tensor
      ///
      /// Example:
      ///
      ///   Tensor<2,Complex> t("cs", {{Nc,Ns}});
      ///   t.kvfrom(); // is {{'c',0},{'s',0}}
      ///   t.kvslice_from_size({{'s',1}}).kvfrom(); // is {{'c',0},{'s',1}}

      std::map<char, int> kvfrom() const
      {
	std::map<char, int> d;
	for (unsigned int i = 0; i < N; ++i)
	  d[order[i]] = from[i];
	return d;
      }

      /// Return the dimensions of the tensor
      ///
      /// Example:
      ///
      ///   Tensor<2,Complex> t("cs", {{Nc,Ns}});
      ///   t.kvdim(); // is {{'c',Nc},{'s',Ns}}
      ///   t.kvslice_from_size({}, {{'s',1}}).kvdim(); // is {{'c',Nc},{'s',1}}

      std::map<char, int> kvdim() const
      {
	std::map<char, int> d;
	for (unsigned int i = 0; i < N; ++i)
	  d[order[i]] = size[i];
	return d;
      }

<<<<<<< HEAD
      /// Return the allocated dimensions of the tensor
      ///
      /// Example:
      ///
      ///   Tensor<2,Complex> t("cs", {{Nc,Ns}});
      ///   t.kvslice_from_size({}, {{'s',1}}).kvdim(); // is {{'c',Nc},{'s',1}}
      ///   t.kvslice_from_size({}, {{'s',1}}).alloc_kvdim(); // is {{'c',Nc},{'s',2}}

      std::map<char, int> alloc_kvdim() const
      {
	std::map<char, int> d;
	for (unsigned int i = 0; i < N; ++i)
	  d[order[i]] = dim[i];
	return d;
      }

=======
>>>>>>> 3bf4d068
      /// Return the number of the elements in the tensor
      ///
      /// Example:
      ///
      ///   Tensor<2,Complex> t("cs", {{Nc,Ns}});
      ///   t.volume(); // is Nc*Ns
      ///   t.kvslice_from_size({}, {{'s',1}}).volume(); // is Nc*1

      std::size_t volume() const
      {
	return superbblas::detail::volume(size);
      }

<<<<<<< HEAD
      /// Return the product of the size for each given label
      ///
      /// Example:
      ///
      ///   Tensor<2,Complex> t("cs", {{Nc,Ns}});
      ///   t.volume("c"); // is Nc

      std::size_t volume(const std::string& labels) const
=======
      /// Get an element of the tensor
      /// \param coor: coordinates of the element to get
      /// \return: the value of the element at the coordinate
      ///
      /// NOTE:
      /// - operation allowed only for tensors supported on the CPU and replicated on every process (or local)
      /// - the operation is slow, avoid in critical performance operations
      ///
      /// Example:
      ///
      ///   Tensor<2,Complex> t("cs", {{Nc,Ns}}, OnHost, OnEveryoneReplicated);
      ///   t.set({0,1}, 1.0); // set the element with c=0 and s=1 to 1.0
      ///   t.get({0,1}); // get the element with c=0 and s=1
      ///
      ///   Tensor<5,double> q("xyztX", latticeSize<5>("xyztX"), OnHost);
      ///   q.getLocal().set({0,0,0,0,0}, 1.0); // set the first local element in this process to 1.0
      ///   q.getLocal().get({0,0,0,0,0}); // get the first local element in this process

      T get(Coor<N> coor) const
>>>>>>> 3bf4d068
      {
	const auto d = kvdim();
	std::size_t vol = 1;
	for (char l : labels)
	  vol *= d.at(l);
	return vol;
      }

      /// Return whether the tensor is an example
      ///
      /// Example:
      ///
      ///   Tensor<2,Complex> t("cs", {{Nc,Ns}});
      ///   t.volume(); // is Nc*Ns
      ///   t.kvslice_from_size({}, {{'s',1}}).volume(); // is Nc*1

      bool is_eg() const
      {
	return eg;
      }

      /// Return if the given tensor has the same distribution as this
      /// \param w: tensor to compare with

      template <std::size_t Nw, typename Tw>
      bool isDistributedAs(Tensor<Nw, Tw> w, Maybe<std::string> labels = none) const
      {
	return p->is_compatible(order, *w.p, w.order, labels.getSome(order));
      }

      /// Return if the given tensor the same length for the shared dimensions
      /// \param w: tensor to compare with
      /// \param labels: dimension labels to compare if given; all labels otherwise

      template <std::size_t Nw, typename Tw>
      bool is_compatible(Tensor<Nw, Tw> w, Maybe<std::string> labels = none) const
      {
	std::string labels_to_compare = labels.getSome(order);
	auto dims = kvdim();
	auto wdims = w.kvdim();
	for (char c : labels_to_compare)
	  if (wdims.count(c) == 1 && wdims.at(c) != dims.at(c))
	    return false;
	return true;
      }

      /// Get an element of the tensor
      /// \param coor: coordinates of the element to get
      /// \return: the value of the element at the coordinate
      ///
      /// NOTE:
      /// - operation allowed only for tensors supported on the CPU and replicated on every process (or local)
      /// - the operation is slow, avoid in critical performance operations
      ///
      /// Example:
      ///
      ///   Tensor<2,Complex> t("cs", {{Nc,Ns}}, OnHost, OnEveryoneReplicated);
      ///   t.set({0,1}, 1.0); // set the element with c=0 and s=1 to 1.0
      ///   t.get({0,1}); // get the element with c=0 and s=1
      ///
      ///   Tensor<5,double> q("xyztX", latticeSize<5>("xyztX"), OnHost);
      ///   q.getLocal().set({0,0,0,0,0}, 1.0); // set the first local element in this process to 1.0
      ///   q.getLocal().get({0,0,0,0,0}); // get the first local element in this process

      T get(Coor<N> coor) const
      {
	if (ctx->plat != superbblas::CPU)
	  throw std::runtime_error(
	    "Unsupported to `get` elements from tensors not stored on the host");
	if (dist == OnEveryone)
	  throw std::runtime_error(
	    "Unsupported to `get` elements on a distributed tensor; change the distribution to "
	    "be supported on master, replicated among all nodes, or local");
	if (is_eg())
	  throw std::runtime_error("Invalid operation from an example tensor");

	// coor[i] = coor[i] + from[i]
	for (unsigned int i = 0; i < N; ++i)
	  coor[i] = normalize_coor(normalize_coor(coor[i], size[i]) + from[i], dim[i]);

	return detail::cond_conj(conjugate,
				 data.get()[detail::coor2index<N>(coor, dim, strides)] * scalar);
      }

      /// Set an element of the tensor
      /// \param coor: coordinates of the element to set
      /// \param v: the new value of the element
      ///
      /// NOTE:
      /// - operation allowed only for tensors supported on the CPU and replicated on every process (or local)
      /// - the operation is slow, avoid in critical performance operations
      ///
      /// Example:
      ///
      ///   Tensor<2,Complex> t("cs", {{Nc,Ns}}, OnHost, OnEveryoneReplicated);
      ///   t.set({0,1}, 1.0); // set the element with c=0 and s=1 to 1.0
      ///
      ///   Tensor<5,double> q("xyztX", latticeSize<5>("xyztX"), OnHost);
      ///   q.getLocal().set({0,0,0,0,0}, 1.0); // set the first local element in this process to 1.0

      void set(Coor<N> coor, T v)
      {
	if (ctx->plat != superbblas::CPU)
	  throw std::runtime_error(
	    "Unsupported to `get` elements from tensors not stored on the host");
	if (dist == OnEveryone)
	  throw std::runtime_error(
	    "Unsupported to `set` elements on a distributed tensor; change the distribution to "
	    "be supported on master, replicated among all nodes, or local");
	if (is_eg())
	  throw std::runtime_error("Invalid operation from an example tensor");

	// coor[i] = coor[i] + from[i]
	for (unsigned int i = 0; i < N; ++i)
	  coor[i] = normalize_coor(normalize_coor(coor[i], size[i]) + from[i], dim[i]);

	data.get()[detail::coor2index<N>(coor, dim, strides)] =
	  detail::cond_conj(conjugate, v) / scalar;
      }

<<<<<<< HEAD
      /// Modify the content this tensor with the result of a function on each element
      /// \param func: function () -> COMPLEX
      /// \param threaded: whether to run threaded

      template <typename Func>
      void fillWithCPUFuncNoArgs(Func func, bool threaded = true)
      {
	if (is_eg())
	  throw std::runtime_error("Invalid operation from an example tensor");

	auto t = isSubtensor() ? cloneOn(OnHost) : make_sure(none, OnHost);
	std::size_t vol = t.getLocal().volume();
	T* ptr = t.data.get();

	if (threaded)
	{
#  ifdef _OPENMP
#    pragma omp parallel for schedule(static)
#  endif
	  for (std::size_t i = 0; i < vol; ++i)
	    ptr[i] = func();
	}
	else
	{
	  for (std::size_t i = 0; i < vol; ++i)
	    ptr[i] = func();
	}

	t.copyTo(*this);
      }

      /// Fill the tensor with the value of the function applied to each element
      /// \param func: function (Coor<N>) -> T
      /// \param threaded: whether to run threaded

      template <typename Func>
      void fillCpuFunCoor(Func func, bool threaded = true)
      {
	if (is_eg())
	  throw std::runtime_error("Invalid operation from an example tensor");

	using superbblas::detail::operator+;

	auto t = isSubtensor() ? cloneOn(OnHost) : make_sure(none, OnHost);
	std::size_t vol = t.getLocal().volume();
	T* ptr = t.data.get();
	/// Number of elements in each direction for the local part
	Coor<N> local_size = t.getLocal().size;
	/// Stride for the local volume
	Coor<N> local_stride = superbblas::detail::get_strides(local_size, superbblas::FastToSlow);
	/// Coordinates of first elements stored locally
	Coor<N> local_from = t.p->localFrom();

	if (threaded)
	{
#  ifdef _OPENMP
#    pragma omp parallel for schedule(static)
#  endif
	  for (std::size_t i = 0; i < vol; ++i)
	  {
	    // Get the global coordinates
	    Coor<N> c = normalize_coor(
	      superbblas::detail::index2coor(i, local_size, local_stride) + local_from, t.dim);
	    ptr[i] = func(c);
	  }
	}
	else
	{
	  for (std::size_t i = 0; i < vol; ++i)
	  {
	    Coor<N> c = normalize_coor(
	      superbblas::detail::index2coor(i, local_size, local_stride) + local_from, t.dim);
	    ptr[i] = func(c);
	  }
	}

	t.copyTo(*this);
      }

      /// Return a new tensor with the value of the function applied to each element
      /// \param func: function T -> Tr
      /// \param threaded: whether to run threaded

      template <typename Tr, typename Func>
      Tensor<N, Tr> transformWithCPUFun(Func func, bool threaded = true) const
      {
	if (is_eg())
	  throw std::runtime_error("Invalid operation from an example tensor");

	auto t = isSubtensor() ? cloneOn(OnHost) : make_sure(none, OnHost);
	auto r = t.template make_compatible<N, Tr>();
	assert(!r.isSubtensor() && !t.isSubtensor());
	std::size_t vol = t.getLocal().volume();
	T* tptr = t.data.get();
	Tr* rptr = r.data.get();

	if (threaded)
	{
#  ifdef _OPENMP
#    pragma omp parallel for schedule(static)
#  endif
	  for (std::size_t i = 0; i < vol; ++i)
	    rptr[i] = func(tptr[i]);
	}
	else
	{
	  for (std::size_t i = 0; i < vol; ++i)
	    rptr[i] = func(tptr[i]);
	}

	return r.make_sure(none, getDev());
      }

      /// Return a new tensor with the value of the function applied to each element
      /// \param func: function (Coor<N>, T) -> Tr
      /// \param threaded: whether to run threaded

      template <typename Tr, typename FuncWithCoor>
      Tensor<N, Tr> transformWithCPUFunWithCoor(FuncWithCoor func, bool threaded = true) const
      {
	if (is_eg())
	  throw std::runtime_error("Invalid operation from an example tensor");

	using superbblas::detail::operator+;

	auto t = isSubtensor() ? cloneOn(OnHost) : make_sure(none, OnHost);
	auto r = t.template make_compatible<N, Tr>();
	assert(!r.isSubtensor() && !t.isSubtensor());
	std::size_t vol = t.getLocal().volume();
	T* tptr = t.data.get();
	Tr* rptr = r.data.get();
	/// Number of elements in each direction for the local part
	Coor<N> local_size = t.getLocal().size;
	/// Stride for the local volume
	Coor<N> local_stride = superbblas::detail::get_strides(local_size, superbblas::FastToSlow);
	/// Coordinates of first elements stored locally
	Coor<N> local_from = t.p->localFrom();

	if (threaded)
	{
#  ifdef _OPENMP
#    pragma omp parallel for schedule(static)
#  endif
	  for (std::size_t i = 0; i < vol; ++i)
	  {
	    // Get the global coordinates
	    Coor<N> c = normalize_coor(
	      superbblas::detail::index2coor(i, local_size, local_stride) + local_from, t.dim);
	    rptr[i] = func(c, tptr[i]);
	  }
	}
	else
	{
	  for (std::size_t i = 0; i < vol; ++i)
	  {
	    // Get the global coordinates
	    Coor<N> c = normalize_coor(
	      superbblas::detail::index2coor(i, local_size, local_stride) + local_from, t.dim);
	    rptr[i] = func(c, tptr[i]);
	  }
	}

	return r.make_sure(none, getDev());
      }

      /// Apply the function to each tensor element
      /// \param func: function T -> void
      /// \param threaded: whether to run threaded

      template <typename Func>
      void foreachWithCPUFun(Func func, bool threaded = true) const
      {
	if (is_eg())
	  throw std::runtime_error("Invalid operation from an example tensor");

	auto t = isSubtensor() ? cloneOn(OnHost) : make_sure(none, OnHost);
	assert(!t.isSubtensor());
	std::size_t vol = t.getLocal().volume();
	T* tptr = t.data.get();

	if (threaded)
	{
#  ifdef _OPENMP
#    pragma omp parallel for schedule(static)
#  endif
	  for (std::size_t i = 0; i < vol; ++i)
	    func(tptr[i]);
	}
	else
	{
	  for (std::size_t i = 0; i < vol; ++i)
	    func(tptr[i]);
	}
      }

      /// Set all elements with the given value
      /// \param v: the new value for all the elements
      ///
      /// Example:
      ///
      ///   Tensor<2,Complex> t("cs", {{Nc,Ns}}, OnHost, OnEveryoneReplicated);
      ///   t.set({0,1}, 1.0); // set the element with c=0 and s=1 to 1.0
      ///
      ///   Tensor<5,double> q("xyztX", latticeSize<5>("xyztX"), OnHost);
      ///   q.getLocal().set({0,0,0,0,0}, 1.0); // set the first local element in this process to 1.0

      void set(T v)
      {
	if (std::norm(v) == 0)
	  set_zero();
	else
	  fillWithCPUFuncNoArgs([=]() { return v; });
      }

=======
>>>>>>> 3bf4d068
      /// Return a new tensors with the dimension labels renamed
      /// \param m: dictionary with the dimensions to rename
      /// \return: new view of the tensor with the dimension labels renamed
      ///
      /// Example:
      ///
      ///   Tensor<2,Complex> t("cs", {{Nc,Ns}});
      ///   Tensor<2,Complex> q = t.rename_dims({{'s','S'}});
      ///   q.order; // is "cS"

      Tensor<N, T> rename_dims(const SB::remap& m) const
      {
	return Tensor<N, T>(*this, detail::update_order_and_check<N>(order, m), this->from,
			    this->size);
      }

      /// Return a slice of the tensor starting at coordinate `kvfrom` and taking `kvsize` elements
      /// in each direction. The missing dimensions in `kvfrom` are set to zero and the missing
      /// directions in `kvsize` are set to the size of the tensor.
      ///
      /// \param kvfrom: dictionary with the index of the first element in each direction
      /// \param kvsize: dictionary with the number of elements in each direction
<<<<<<< HEAD
      /// \return: new view of the tensor
=======
      /// \return: new view of the tensor 
>>>>>>> 3bf4d068
      ///
      /// Example:
      ///
      ///   Tensor<2,Complex> t("cs", {{Nc,Ns}});
      ///   t.kvslice_from_size({{'s',1}}); // is a view where the origin element is t(c=0,s=1)
      ///   t.slice_from_size({{0,1}},{{Nc,Ns}}); // equivalent view

      Tensor<N, T> kvslice_from_size(const std::map<char, int>& kvfrom = {},
				     const std::map<char, int>& kvsize = {}) const
      {
	std::map<char, int> updated_kvsize = this->kvdim();
	for (const auto& it : kvsize)
	  updated_kvsize[it.first] = it.second;
	return slice_from_size(kvcoors<N>(order, kvfrom), kvcoors<N>(order, updated_kvsize));
      }

      /// Return a slice of the tensor starting at coordinate `from` and taking `size` elements
      /// in each direction.
      ///
      /// \param from: first coordinate in the view
      /// \param size: number of elements in each direction
      /// \return: new view of the tensor
      ///
      /// Example:
      ///
      ///   Tensor<2,Complex> t("cs", {{Nc,Ns}});
      ///   t.slice_from_size({{0,1}},{{Nc,Ns}}); // view of the tensor starting at element (0,1)
      ///   t.slice_from_size({{0,1}},{{1,1}}); // view of a single element at (0,1)
      ///   t.slice_from_size({{0,1}},{{Nc,1}}); // view of all elements with s=1

      Tensor<N, T> slice_from_size(Coor<N> from, Coor<N> size) const
      {
	for (unsigned int i = 0; i < N; ++i)
	{
	  if (size[i] > this->size[i])
	    throw std::runtime_error(
	      "The size of the slice cannot be larger than the original tensor");
	  if (normalize_coor(from[i], this->size[i]) + size[i] > this->size[i] &&
	      this->size[i] != this->dim[i])
	    throw std::runtime_error(
	      "Unsupported to make a view on a non-contiguous range on the tensor");
	}

	using superbblas::detail::operator+;
	return Tensor<N, T>(*this, order, this->from + from, size);
      }

      /// Return a similar tensor keeping the same distribution
      /// \param new_order: dimension labels of the new tensor
      /// \param kvsize: override the length of the given dimensions
      /// \param new_dev: device
      ///
      /// Example:
      ///
      ///   Tensor<2,Complex> t("cs", {{Nc,Ns}});
      ///   // Create a new tensor as a collection of three `t` tensors
      ///   Tensor<3,Complex> q = t.make_compatible<3>("csn", {{'n',3}});
      ///   // Create a tensor like q but with allocation on host
      ///   Tensor<3,Complex> v = q.make_compatible(none, {}, OnHost);

      template <std::size_t Nn = N, typename Tn = T>
      Tensor<Nn, Tn> make_compatible(const Maybe<std::string>& new_order = none,
				     const std::map<char, int>& kvsize = {},
				     Maybe<DeviceHost> new_dev = none) const
      {
	std::map<char, int> new_kvdim = kvdim();
	for (const auto& it : kvsize)
	  new_kvdim[it.first] = it.second;
	std::string new_order_ = new_order.getSome(order);
	auto new_dim = kvcoors<Nn>(new_order_, new_kvdim, 0, ThrowOnMissing);
	std::string same_dim_labels;
	auto dim_ = kvdim();
	for (char c : new_order_)
	  if (dim_.count(c) == 1 && dim_.at(c) == new_kvdim.at(c))
	    same_dim_labels.push_back(c);
	return Tensor<Nn, Tn>(new_order_, new_dim, new_dev.getSome(getDev()), dist,
			      std::make_shared<detail::TensorPartition<Nn>>(
				detail::TensorPartition<Nn>(new_order_, new_dim, dist)
				  .make_compatible(new_order_, p->get_subpartition(from, size),
						   order, same_dim_labels)));
      }

      /// Return a tensor on the same device and following the same distribution
      /// \param new_order: dimension labels of the new tensor
      /// \param kvsize: override the length of the given dimensions
      /// \param new_dev: device
      /// \param new_dist: distribution
      ///
      /// Example:
      ///
      ///   Tensor<2,Complex> t("cs", {{Nc,Ns}});
      ///   // Create a new tensor as a collection of three `t` tensors
      ///   Tensor<3,Complex> q = t.like_this<3>("csn", {{'n',3}});
      ///   // Create a tensor like q but with allocation on host
      ///   Tensor<3,Complex> v = q.like_this(none, {}, OnHost);

      template <std::size_t Nn = N, typename Tn = T>
      Tensor<Nn, Tn>
      like_this(const Maybe<std::string>& new_order = none, const std::map<char, int>& kvsize = {},
		Maybe<DeviceHost> new_dev = none, Maybe<Distribution> new_dist = none) const
      {
	std::map<char, int> new_kvdim = kvdim();
	for (const auto& it : kvsize)
	  new_kvdim[it.first] = it.second;
	std::string new_order_ = new_order.getSome(order);
	auto new_dim = kvcoors<Nn>(new_order_, new_kvdim, 0, ThrowOnMissing);
	return Tensor<Nn, Tn>(new_order_, new_dim, new_dev.getSome(getDev()),
			      new_dist.getSome(dist));
      }

      /// Return a tensor on the same device and following the same distribution
      /// \param new_order: dimension labels of the new tensor
      /// \param remaining_char: placeholder for the remaining dimensions
      /// \param kvsize: override the length of the given dimensions
      /// \param new_dev: device
      /// \param new_dist: distribution
      ///
      /// Example:
      ///
      ///   Tensor<2,Complex> t("cs", {{Nc,Ns}});
      ///   // Create a new tensor as a collection of three `t` tensors
      ///   Tensor<3,Complex> q = t.like_this<3>("%n", '%', "", {{'n',3}});
      ///   // Create a tensor like q but without the dimension c
      ///   Tensor<2,Complex> v = q.like_this<2>("%", '%', "c");
<<<<<<< HEAD
=======

>>>>>>> 3bf4d068

      template <std::size_t Nn = N, typename Tn = T>
      Tensor<Nn, Tn>
      like_this(const std::string& new_order, char remaining_char,
		const std::string& remove_dims = "", const std::map<char, int>& kvsize = {},
		Maybe<DeviceHost> new_dev = none, Maybe<Distribution> new_dist = none) const
      {
	return like_this<Nn, Tn>(
	  detail::remove_dimensions(get_order_for_reorder(new_order, remaining_char), remove_dims),
	  kvsize, new_dev, new_dist);
      }

      /// Return a copy of this tensor, possibly with a new precision `nT`
      ///
      /// Example:
      ///
      ///   Tensor<2,std::complex<double>> t("cs", {{Nc,Ns}});
      ///   Tensor<2,std::complex<double>> v = t.clone(); // copy of t
      ///   Tensor<2,std::complex<float>> q = t.clone<std::complex<float>>(); // copy of t in single prec.

      template <typename Tn = T>
      Tensor<N, Tn> clone() const
      {
	return cloneOn<Tn>(getDev());
      }

      /// Return a copy of this tensor on device `new_dev`, possibly with a new precision `nT`
      /// \param new_dev: device that will hold the new tensor
      ///
      /// Example:
      ///
      ///   Tensor<2,std::complex<double>> t("cs", {{Nc,Ns}});
      ///   Tensor<2,std::complex<double>> v = t.cloneOn(OnHost); // copy of t on host
      ///   Tensor<2,std::complex<float>> q = t.cloneOn<std::complex<float>>(OnHost); // copy of t in single prec. on host

      template <typename Tn = T>
      Tensor<N, Tn> cloneOn(DeviceHost new_dev) const
      {
	if (is_eg())
	  throw std::runtime_error("Invalid operation from an example tensor");

	Tensor<N, Tn> r = like_this<N, Tn>(none, {}, new_dev);
	r.conjugate = conjugate;
	copyTo(r);
	return r;
      }

      /// Return a template of this tensor
      ///
      /// Example:
      ///
      ///   Tensor<2,std::complex<double>> t("cs", {{Nc,Ns}});
      ///   Tensor<2,std::complex<double>> t_eg = t.make_eg();
      ///   Tensor<2,std::complex<double>> q = t_eg.like_this(); // create a new tensor like t

      Tensor<N, T> make_eg() const
      {
	return Tensor<N, T>(
	  order, size, ctx, std::shared_ptr<T>(),
	  std::make_shared<detail::TensorPartition<N>>(p->get_subpartition(from, size)), dist, {},
	  size, T{1}, false /* not conjugate */, true /* is eg */);
      }

      /// Return the new ordering based on a partial reordering
      /// \param new_order: new dimension labels order
      /// \param remaining_char: if it isn't the null char, placeholder for the dimensions not given
      ///
      /// If the dimension labels order does not match the current order, return a copy of this
      /// tensor with that ordering. If the given order does not contain all dimensions, only the
      /// involved dimensions are permuted.

      std::string get_order_for_reorder(const std::string& new_order, char remaining_char = 0) const
      {
	std::string new_order1;
	if (remaining_char != 0)
	{
	  std::string::size_type rem_pos = new_order.find(remaining_char);
	  if (rem_pos == std::string::npos)
	  {
	    new_order1 = new_order;
	  }
	  else
	  {
	    new_order1 = new_order.substr(0, rem_pos) +
			 detail::remove_dimensions(order, new_order) +
			 new_order.substr(rem_pos + 1, new_order.size() - rem_pos - 1);
	  }
	}
	else
	{
	  new_order1 = order;
	  unsigned int j = 0;
	  for (unsigned int i = 0; i < N; ++i)
	    if (new_order.find(order[i]) != std::string::npos)
	      new_order1[i] = new_order[j++];
	  if (j < new_order.size())
	    throw std::runtime_error("Unknown labels in the given order");
	}

	return new_order1;
      }

      /// Return a copy of this tensor with the given ordering
      /// \param new_order: new dimension labels order
      /// \param remaining_char: if it isn't the null char, placeholder for the dimensions not given
      ///
      /// If the dimension labels order does not match the current order, return a copy of this
      /// tensor with that ordering. If the given order does not contain all dimensions, only the
      /// involved dimensions are permuted.

      Tensor<N, T> reorder(const std::string& new_order, char remaining_char = 0) const
      {
	std::string new_order1 = get_order_for_reorder(new_order, remaining_char);
	if (order == new_order1)
	  return *this;
	Tensor<N, T> r = make_compatible(new_order1);
	if (is_eg())
	  r = r.make_eg();
	else
	  copyTo(r);
	return r;
      }

      /// Return whether the tensor has complex components although being stored with a non-complex type `T`

      bool isFakeReal() const
      {
	return order.find('.') != std::string::npos;
      }

      /// Check that the dimension labels are valid

      void checkOrder() const
      {
	// Check that all labels are different there are N
	detail::check_order<N>(order);

	/// Throw exception if this a fake real tensor but with a complex type `T`
	if (isFakeReal() && detail::is_complex<T>::value)
	  throw std::runtime_error("Invalid tensor: it is fake real and complex!");

	for (auto s : size)
	  if (s < 0)
	    std::runtime_error("Invalid tensor size: it should be positive");
      }

      /// Return a fake real view of this tensor

      template <typename U = T,
		typename std::enable_if<detail::is_complex<U>::value, bool>::type = true>
      Tensor<N + 1, typename U::value_type> toFakeReal() const
      {
	assert(!isFakeReal());

	if (is_eg())
	  throw std::runtime_error("Invalid operation from an example tensor");

	std::string new_order = "." + order;
	Coor<N + 1> new_from = {0};
	std::copy_n(from.begin(), N, new_from.begin() + 1);
	Coor<N + 1> new_size = {2};
	std::copy_n(size.begin(), N, new_size.begin() + 1);
	Coor<N + 1> new_dim = {2};
	std::copy_n(dim.begin(), N, new_dim.begin() + 1);
	if (std::fabs(std::imag(scalar)) != 0)
	  throw std::runtime_error(
	    "Unsupported conversion to fake real tensors with an implicit complex scale");
	using new_T = typename T::value_type;
	new_T new_scalar = std::real(scalar);
	auto this_data = data;
	auto new_data =
	  std::shared_ptr<new_T>((new_T*)data.get(), [=](const new_T* ptr) { (void)this_data; });
	auto new_p = std::make_shared<detail::TensorPartition<N + 1>>(p->insert_dimension(0, 2));

	return Tensor<N + 1, new_T>(new_order, new_dim, ctx, new_data, new_p, dist, new_from,
<<<<<<< HEAD
				    new_size, new_scalar, conjugate, eg);
=======
				    new_size, new_scalar, conjugate);
>>>>>>> 3bf4d068
      }

      template <typename U = T,
		typename std::enable_if<!detail::is_complex<U>::value, bool>::type = true>
      Tensor<N - 1, std::complex<U>> toComplex(bool allow_cloning = true) const
      {
	assert(isFakeReal() && kvdim()['.'] == 2);

	if (is_eg())
	  throw std::runtime_error("Invalid operation from an example tensor");

	std::size_t dot_pos = order.find('.');
	std::string new_order = detail::remove_coor(order, dot_pos);

	if (dot_pos != 0)
	{
	  if (allow_cloning)
	    return reorder("." + new_order).toComplex(false);
	  else
	    throw std::runtime_error("Not allow to create a new tensor in `toComplex`");
	}

	Coor<N - 1> new_from = detail::remove_coor(from, dot_pos);
	Coor<N - 1> new_size = detail::remove_coor(size, dot_pos);
	Coor<N - 1> new_dim = detail::remove_coor(dim, dot_pos);
	using new_T = std::complex<T>;
	new_T new_scalar = new_T{scalar};
	auto this_data = data;
	auto new_data =
	  std::shared_ptr<new_T>((new_T*)data.get(), [=](const new_T* ptr) { (void)this_data; });
	auto new_p = std::make_shared<detail::TensorPartition<N - 1>>(p->remove_dimension(dot_pos));

	return Tensor<N - 1, new_T>(new_order, new_dim, ctx, new_data, new_p, dist, new_from,
<<<<<<< HEAD
				    new_size, new_scalar, conjugate, eg);
=======
				    new_size, new_scalar, conjugate);
>>>>>>> 3bf4d068
      }

      template <typename U = T,
		typename std::enable_if<!detail::is_complex<U>::value, bool>::type = true>
      Tensor<N, U> toFakeReal() const
      {
	assert(isFakeReal());
	return *this;
      }

      template <typename U = T,
		typename std::enable_if<detail::is_complex<U>::value, bool>::type = true>
      Tensor<N, U> toComplex(bool allow_cloning = true) const
      {
	(void)allow_cloning;
	assert(!isFakeReal());
	return *this;
      }

      /// Split a dimension into another dimensions
      /// \param dim_label: dimension to split
      /// \param new_labels: the labels of the new dimensions
      /// \param new_dim: number of elements in each new labels

      template <std::size_t Nout, typename std::enable_if<(N > 0), bool>::type = true>
      Tensor<Nout, T> split_dimension(char dim_label, std::string new_labels,
				      const std::map<char, int>& new_dim) const
      {
	using namespace detail;

	// Find the position of dim_label in order
	std::string::size_type pos = order.find(dim_label);
	if (pos == std::string::npos)
	{
	  std::stringstream ss;
	  ss << "Not found label `" << dim_label << "` in this tensor with dimension labels `"
	     << order;
	  throw std::runtime_error(ss.str());
	}

	// Check the length of the output tensor
	if (N + new_labels.size() - 1 != Nout)
	  throw std::runtime_error(
	    "split_dimension: `new_labels` doesn't match the output tensor dimensions!");

	// Check that the size is divisible by the new partition
	if (new_labels.size() == 0)
	{
	  if (size[pos] != 1)
	    throw std::runtime_error("Invalid operation: removing a dimension that isn't singlet");
	  if (dim[pos] != 1)
	    throw std::runtime_error("Unsupported remove a dimension that isn't singlet; clone "
				     "this object before doing the operator");
	}

	// Set the new characteristics of the tensor
	std::string new_order = std::string(order.begin(), order.begin() + pos) + new_labels +
				std::string(order.begin() + pos + 1, order.end());
	Coor<Nout> d;
	std::copy_n(dim.begin(), pos, d.begin());
	for (unsigned int i = 0; i < new_labels.size(); ++i)
	  d[pos + i] = new_dim.at(new_labels[i]);
	std::copy_n(dim.begin() + pos + 1, N - pos - 1, d.begin() + pos + new_labels.size());

	// Transform the partition
	auto new_p = std::make_shared<detail::TensorPartition<Nout>>(p->split_dimension(pos, d));

	return Tensor<Nout, T>(new_order, new_p->dim, ctx, data, new_p, dist,
			       detail::split_dimension(pos, from, d, From),
			       detail::split_dimension(pos, size, d, Size), scalar, conjugate, eg);
      }

      /// Split a dimension into another dimensions
      /// \param dim_label: dimension to split
      /// \param new_labels: the labels of the new dimensions
      /// \param step: length of the first label in `new_labels`

      Tensor<N + 1, T> split_dimension(char dim_label, const std::string& new_labels,
				       Index step) const
      {
	if (new_labels.size() != 2)
	  throw std::runtime_error(
	    "split_dimension: invalid `new_labels`, it should have size two");
	if (kvdim().at(dim_label) == 1)
	  step = 1;
	if (kvdim().at(dim_label) % step != 0)
	  throw std::runtime_error(
	    "split_dimension: invalid `step`, it should divide the dimension size");
	return split_dimension<N + 1>(
	  dim_label, new_labels,
	  {{new_labels[0], step}, {new_labels[1], kvdim().at(dim_label) / step}});
      }

      /// Collapse several dimensions into a new one
      /// \param dim_label: dimension to split
      /// \param new_labels: the labels of the new dimensions
      /// \param new_dim: number of elements in each new labels

      template <std::size_t Nout, typename std::enable_if<(N > 0), bool>::type = true>
      Tensor<Nout, T> collapse_dimensions(std::string labels, char new_label,
					  bool allow_copy = false) const
      {
	using namespace detail;

	// Check that all `labels` are together in `order`
	auto s_labels = std::search(order.begin(), order.end(), labels.begin(), labels.end());
	if (s_labels == order.end())
	{
	  if (!allow_copy)
	    throw std::runtime_error(
	      "collapse_dimensions: invalid labels to collapse or they are "
	      " not appear together in the same ordering and copying is not allow");

	  // Find the position of the first label
	  std::string new_order;
	  for (char c : order)
	  {
	    if (std::find(labels.begin(), labels.end(), c) != labels.end())
	      break;
	    new_order.push_back(c);
	  }
	  new_order += labels + "%";
	  return reorder(new_order, '%').template collapse_dimensions<Nout>(labels, new_label);
	}

	// Check the length of the output tensor
	if (N - labels.size() + 1 != Nout)
	  throw std::runtime_error(
	    "collapse_dimensions: `labels` doesn't match the output tensor dimensions!");

	// Lets put the new dimension on the first dimension to collapse
	std::size_t pos = s_labels - order.begin();

	// Set the new characteristics of the tensor
	std::string new_order = std::string(order.begin(), order.begin() + pos) +
				std::string(1, new_label) +
				std::string(order.begin() + pos + labels.size(), order.end());

	// Transform the partition
	auto new_p = std::make_shared<detail::TensorPartition<Nout>>(
	  p->template collapse_dimensions<Nout>(pos));

	return Tensor<Nout, T>(new_order, new_p->dim, ctx, data, new_p, dist,
			       detail::collapse_dimensions<Nout>(pos, from, dim, From),
			       detail::collapse_dimensions<Nout>(pos, size, dim, Size), scalar,
			       conjugate, eg);
      }

      /// Rearrange several dimensions into new ones
      /// \param m: maps from suborder of the current tensor to new orders
      /// \param allow_copy: whether to allow to return a reordered copy of the current tensor

      template <std::size_t Nout = N, typename std::enable_if<(N > 0), bool>::type = true>
      Tensor<Nout, T> reshape_dimensions(const std::map<std::string, std::string>& m,
					 const std::map<char, int>& new_dim,
					 bool allow_copy = true) const
      {
	using namespace detail;

	// Check that all suborders in `m` are together in `order`
	std::string old_order = order;
	for (const auto& it : m)
	{
	  if (it.first.size() == 0 || it.second.size() == 0)
	    throw std::runtime_error("reshape_dimensions: invalid map element with empty string");

	  auto s_labels = std::search(order.begin(), order.end(), it.first.begin(), it.first.end());
	  if (s_labels == order.end())
	  {
	    if (!allow_copy)
	      throw std::runtime_error(
		"reshape_dimensions: invalid labels to reshape or they do "
		" not appear together in the same way as in the tensor and copying is not allow");

	    // Find the position of the first label to reshape and enforce the given subordering
	    std::string old_order0;
	    for (char c : old_order)
	    {
	      if (std::find(it.first.begin(), it.first.end(), c) != it.first.end())
		break;
	      old_order0.push_back(c);
	    }
	    old_order = old_order0 + it.first + remove_dimensions(old_order, old_order0 + it.first);
	  }
	}
	if (old_order != order)
	  return reorder(old_order).template reshape_dimensions<Nout>(m, new_dim, false);

	// Check the length of the output tensor
	int nout = N;
	for (const auto& it : m)
	  nout += (int)it.second.size() - (int)it.first.size();
	if (nout != Nout)
	  throw std::runtime_error("reshape_dimensions: the resulting tensor after the changes "
				   "given in `m` doesn't match the output tensor's dimensions!");

	// Compute the new order
	std::string new_order = order;
	for (const auto& it : m)
	{
	  auto s_first = std::find(new_order.begin(), new_order.end(), it.first.front());
	  new_order = std::string(new_order.begin(), s_first) + it.second +
		      std::string(s_first + it.first.size(), new_order.end());
	}

	// Compute the dimensions of the new tensor
	auto new_dim0 = kvdim();
	for (const auto& it : new_dim)
	  new_dim0[it.first] = it.second;

	// The last label on the new subordering is optional
	for (const auto& it : m)
	  if (new_dim.count(it.second.back()) == 0)
	    new_dim0[it.second.back()] = std::numeric_limits<int>::max();

	// Compute the number of dimensions to collapse and to split
	std::map<char, int> m_ncollapse, m_nsplit;
	for (const auto& it : m)
	{
	  m_ncollapse[it.first.front()] = it.first.size();
	  m_nsplit[it.first.front()] = it.second.size();
	}
	Coor<N> ncollapse = kvcoors<N>(order, m_ncollapse, 1);
	Coor<N> nsplit = kvcoors<N>(order, m_nsplit, 1);
	Coor<Nout> d = detail::reshape_dimensions<Nout>(
	  ncollapse, nsplit, dim, kvcoors<Nout>(new_order, new_dim0, 0, ThrowOnMissing), Size, dim);

	// Transform the partition
	auto new_p = std::make_shared<detail::TensorPartition<Nout>>(
	  p->template reshape_dimensions<Nout>(ncollapse, nsplit, d));

	return Tensor<Nout, T>(
	  new_order, new_p->dim, ctx, data, new_p, dist,
	  detail::reshape_dimensions<Nout>(ncollapse, nsplit, dim, d, From, from),
	  detail::reshape_dimensions<Nout>(ncollapse, nsplit, dim, d, Size, size), scalar,
	  conjugate, eg);
      }

      /// Append a dimension with size one
      /// \param new_label: label for the new dimension

      template <typename std::enable_if<(N > 0), bool>::type = true>
      Tensor<N + 1, T> append_dimension(char new_label) const
      {
	std::string last_label{order.back()};
	return reshape_dimensions({{last_label, last_label + std::string(1, new_label)}},
				  {{new_label, 1}}, false);
      }

      /// Coarse the support range of the tensor on each process
      /// \param blocking: blocking for each dimension

<<<<<<< HEAD
      template <typename std::enable_if<(N > 0), bool>::type = true>
      Tensor<N, T> coarse_support(const std::map<char, int>& blocking) const
      {
	// Get the blocking and check that it divides each diension
	auto c_blk = kvcoors<N>(order, blocking, 1);
	for (std::size_t i = 0; i < N; ++i)
	  if (dim[i] % c_blk[i] != 0)
	    throw std::runtime_error(
	      "coarse_support: the given blocking isn't dividing the tensor dimensions");

	// Transform the partition
	auto new_p = std::make_shared<detail::TensorPartition<N>>(p->coarse_support(c_blk));

	// Create output tensor
	Tensor<N, T> r(order, dim, getDev(), dist, new_p);
	r.from = from;
	r.size = size;
	r.conjugate = conjugate;

	// Return it
	if (is_eg())
	  return r.make_eg();
	copyTo(r);
	return r;
=======
	return Tensor<N + 1, T>(new_order, new_dim, ctx, data, new_p, dist, new_from, new_size,
				scalar, conjugate);
>>>>>>> 3bf4d068
      }

      /// Copy/add this tensor into the given one
      /// NOTE: if this tensor or the given tensor is fake real, force both to be fake real

      template <std::size_t Nw, typename Tw,
		typename std::enable_if<
		  detail::is_complex<T>::value != detail::is_complex<Tw>::value, bool>::type = true>
      void doAction(Action action, Tensor<Nw, Tw> w) const
      {
	toFakeReal().doAction(action, w.toFakeReal());
      }

      /// Return the local support of this tensor
      Tensor<N, T> getLocal() const
      {
	// Compute the size of the intersection of the current view and the local support
	Coor<N> lfrom, lsize;
	superbblas::detail::intersection(p->localFrom(), p->localSize(), from, size, dim, lfrom,
					 lsize);

	// If the current process has no support, return the empty tensor
	if (superbblas::detail::volume(lsize) == 0)
	  return Tensor<N, T>{};

	using superbblas::detail::operator-;
	return Tensor<N, T>(order, p->localSize(), ctx, data,
			    std::make_shared<detail::TensorPartition<N>>(p->get_local_partition()),
<<<<<<< HEAD
			    Local, normalize_coor(from - p->localFrom(), dim), lsize, scalar,
			    conjugate, eg);
=======
			    Local, normalize_coor(from - p->localFrom(), dim), lsize, scalar, conjugate);
>>>>>>> 3bf4d068
      }

      /// Set zero
      void set_zero()
      {
	if (is_eg())
	  throw std::runtime_error("Invalid operation from an example tensor");

	T* ptr = this->data.get();
	MPI_Comm comm = (dist == OnMaster || dist == Local ? MPI_COMM_SELF : MPI_COMM_WORLD);
	if (dist != OnMaster || Layout::nodeNumber() == 0)
	  superbblas::copy<N, N>(T{0}, p->p.data(), 1, order.c_str(), from, size, dim,
				 (const T**)&ptr, nullptr, &*ctx, p->p.data(), 1, order.c_str(),
				 from, dim, &ptr, nullptr, &*ctx, comm, superbblas::FastToSlow,
				 superbblas::Copy);
      }

      /// Return whether the given tensor has the same distribution as this one
      template <typename Tv>
      bool is_distributed_like(Tensor<N, Tv> v) const
      {
	return from == v.from && size == v.size && dim == v.dim && p->p == v.p->p;
      }

      /// Return whether the given tensor has the same distribution as this one
      template <std::size_t Nv, typename Tv, typename std::enable_if<N != Nv, bool>::type = true>
      bool is_distributed_like(Tensor<Nv, Tv>) const
      {
	return false;
      }

      /// Return whether the given tensor has the same distribution as this one
      Tensor<N, float> create_mask() const
      {
	Tensor<N, float> m{order, dim, getDev(), dist, p};
	m.set_zero();
	m.from = from;
	m.size = size;
	m.conjugate = conjugate;
	return m;
      }

      /// Copy/Add this tensor into the given one; and copy only where the values of the mask are nonzero if given
      template <std::size_t Nw, typename Tw, std::size_t Nm = N, typename Tm = float,
		std::size_t Nwm = Nw, typename Twm = float,
		typename std::enable_if<
		  detail::is_complex<T>::value == detail::is_complex<Tw>::value, bool>::type = true>
      void doAction(Action action, Tensor<Nw, Tw> w, Maybe<Tensor<Nm, Tm>> m = none,
		    Maybe<Tensor<Nwm, Twm>> wm = none) const
      {
	if (is_eg() || w.is_eg() || (m.hasSome() && m.getSome().is_eg()) ||
	    (wm.hasSome() && wm.getSome().is_eg()))
	  throw std::runtime_error("Invalid operation from an example tensor");

	Coor<N> wsize = kvcoors<N>(order, w.kvdim(), 1, NoThrow);
	for (unsigned int i = 0; i < N; ++i)
	  if (size[i] > wsize[i])
	    throw std::runtime_error("The destination tensor is smaller than the source tensor");

	if (action == AddTo && w.scalar != Tw{1})
	  throw std::runtime_error(
	    "Not allowed to add to a tensor whose implicit scalar factor is not one");

	if (conjugate != w.conjugate)
	  throw std::runtime_error(
	    "Not allowed to copy or add tensor with different implicit conjugacy");

	if (conjugate != w.conjugate)
	  throw std::runtime_error("Not allowed to copy or add tensor with different implicit conjugacy");

	if ((dist == Local && w.dist != Local) || (dist != Local && w.dist == Local))
	{
	  getLocal().doAction(action, w.getLocal(), m);
	  return;
	}

	// Compute masks
	float *m0ptr = nullptr, *m1ptr = nullptr;
	Tensor<N, float> m0;
	Tensor<Nw, float> m1;
	if (m.hasSome() || wm.hasSome())
	{
	  if (m.hasSome())
	  {
	    if (is_distributed_like(m.getSome()))
	    {
	      m0 = m.getSome();
	    }
	    else
	    {
	      m0 = create_mask();
	      m.getSome().copyTo(m0);
	    }
	  }

	  if (wm.hasSome())
	  {
	    if (w.is_distributed_like(wm.getSome()))
	    {
	      m1 = wm.getSome();
	    }
	    else
	    {
	      m1 = w.create_mask();
	      wm.getSome().copyTo(m1);
	    }
	  }

	  if (m.hasSome() && !wm.hasSome())
	    m0.copyTo(m1);
	  if (!m.hasSome() && wm.hasSome())
	    m1.copyTo(m0);

	  m0ptr = m0.data.get();
	  m1ptr = m1.data.get();
	}

	T* ptr = this->data.get();
	Tw* w_ptr = w.data.get();
	MPI_Comm comm =
	  ((dist == OnMaster && w.dist == OnMaster) || dist == Local ? MPI_COMM_SELF
								     : MPI_COMM_WORLD);
	if (dist != OnMaster || w.dist != OnMaster || Layout::nodeNumber() == 0)
	{
	  superbblas::copy<N, Nw>(
	    detail::safe_div<T>(scalar, w.scalar), p->p.data(), 1, order.c_str(), from, size, dim,
	    (const T**)&ptr, (const float**)&m0ptr, &*ctx, w.p->p.data(), 1, w.order.c_str(),
	    w.from, w.dim, &w_ptr, (const float**)&m1ptr, &*w.ctx, comm, superbblas::FastToSlow,
	    action == CopyTo ? superbblas::Copy : superbblas::Add);
	}
      }

      /// Copy this tensor into the given one
      template <std::size_t Nw, typename Tw>
      void copyTo(Tensor<Nw, Tw> w) const
      {
	doAction(CopyTo, w);
      }

      /// Copy this tensor into the given one but only the elements where the mask is nonzero
      template <std::size_t Nw, typename Tw, std::size_t Nm, typename Tm, std::size_t Nwm,
		typename Twm>
      void copyToWithMask(Tensor<Nw, Tw> w, Tensor<Nm, Tm> m, Tensor<Nwm, Twm> wm) const
      {
	doAction<Nw, Tw, Nm, Tm, Nwm, Twm>(CopyTo, w, m, wm);
      }

      // Add `this` tensor into the given one
      template <std::size_t Nw, typename Tw>
      void addTo(Tensor<Nw, Tw> w) const
      {
	doAction(AddTo, w);
      }

      /// Return a copy of this tensor with a compatible distribution to be contracted with the given tensor
      /// \param v: given tensor

      template <std::size_t Nv, typename Tv,
		typename std::enable_if<std::is_same<T, Tv>::value, bool>::type = true>
      Tensor<N, T> make_suitable_for_contraction(Tensor<Nv, Tv> v) const
      {
	if (dist != OnEveryoneReplicated)
	  throw std::runtime_error("Invalid tensor distribution for this function");

	Coor<N> vsize = kvcoors<N>(order, v.kvdim(), 0, NoThrow);
	for (unsigned int i = 0; i < N; ++i)
	  if (vsize[i] != 0 && vsize[i] != size[i])
	    throw std::runtime_error(
	      "Invalid tensor contractions: one of the dimensions does not match");

	auto new_p = std::make_shared<detail::TensorPartition<N>>(
	  p->make_suitable_for_contraction(order, *v.p, v.order));

	Tensor<N, T> r(order, dim, getDev(), OnEveryone, new_p);
	copyTo(r);
	return r;
      }

      // Contract the dimensions with the same label in `v` and `w` than do not appear on `this` tensor.
      template <std::size_t Nv, std::size_t Nw>
      void contract(Tensor<Nv, T> v, const remap& mv, Conjugation conjv, Tensor<Nw, T> w,
		    const remap& mw, Conjugation conjw, const remap& mr = {}, T beta = T{0})
      {
	if (is_eg() || v.is_eg() || w.is_eg())
	  throw std::runtime_error("Invalid operation from an example tensor");

	// If either v or w is on OnDevice, force both to be on device
	if (v.ctx->plat != w.ctx->plat)
	{
	  if (v.getDev() != OnDefaultDevice)
	    v = v.cloneOn(OnDefaultDevice);
	  if (w.getDev() != OnDefaultDevice)
	    w = w.cloneOn(OnDefaultDevice);
	}

	// Superbblas tensor contraction is shit and those not deal with subtensors or contracting a host and
	// device tensor (for now)
	if (v.isSubtensor())
	  v = v.clone();
	if (w.isSubtensor())
	  w = w.clone();
	if (isSubtensor() || getDev() != v.getDev())
	{
	  Tensor<N, T> aux =
	    std::norm(beta) == 0 ? like_this(none, {}, v.getDev()) : cloneOn(v.getDev());
	  aux.contract(v, mv, conjv, w, mw, conjw, mr, beta);
	  aux.copyTo(*this);
	  return;
	}

	if ((v.dist == Local) != (w.dist == Local) || (w.dist == Local) != (dist == Local))
	  throw std::runtime_error(
	    "One of the contracted tensors or the output tensor is local and others are not!");

	if ((v.dist == OnMaster && w.dist == OnEveryone) ||
	    (v.dist == OnEveryone && w.dist == OnMaster))
	  throw std::runtime_error("Incompatible layout for contractions: one of the tensors is on "
				   "the master node and the other is distributed");

	// Avoid replicating the same computation in all nodes
	// TODO: check whether superbblas does this already
	if ((v.dist == OnMaster || v.dist == OnEveryoneReplicated) &&
	    (w.dist == OnMaster || w.dist == OnEveryoneReplicated))
	{
	  v = v.make_sure(none, none, OnMaster);
	  w = w.make_sure(none, none, OnMaster);
	}

	if (v.dist == OnEveryone && w.dist == OnEveryoneReplicated)
	  w = w.make_suitable_for_contraction(v);

	if (v.dist == OnEveryoneReplicated && w.dist == OnEveryone)
	  v = v.make_suitable_for_contraction(w);

	T* v_ptr = v.data.get();
	T* w_ptr = w.data.get();
	T* ptr = this->data.get();
<<<<<<< HEAD
	std::string orderv_ = detail::update_order_and_check<Nv>(v.order, mv);
	std::string orderw_ = detail::update_order_and_check<Nw>(w.order, mw);
	std::string order_ = detail::update_order_and_check<N>(order, mr);
=======
	std::string orderv_ = detail::update_order<Nv>(v.order, mv);
	std::string orderw_ = detail::update_order<Nw>(w.order, mw);
	std::string order_ = detail::update_order<N>(order, mr);
>>>>>>> 3bf4d068
	bool conjv_ = (((conjv == Conjugate) xor v.conjugate) xor conjugate);
	bool conjw_ = (((conjw == Conjugate) xor w.conjugate) xor conjugate);
	superbblas::contraction<Nv, Nw, N>(
	  detail::cond_conj(conjv_, v.scalar) * detail::cond_conj(conjw_, w.scalar) / scalar, //
<<<<<<< HEAD
	  v.p->p.data(), v.dim, 1, orderv_.c_str(), conjv_, (const T**)&v_ptr, &*v.ctx,	      //
	  w.p->p.data(), w.dim, 1, orderw_.c_str(), conjw_, (const T**)&w_ptr, &*w.ctx,	      //
	  detail::cond_conj(conjugate, beta), p->p.data(), dim, 1, order_.c_str(), &ptr, &*ctx,
	  MPI_COMM_WORLD, superbblas::FastToSlow);
      }

      /// Compute the Cholesky factor of `v' and contract its inverse with `w`
      /// \param v: tensor to compute the Cholesky factor
      /// \param order_rows: labels that are rows of the matrices to factor
      /// \param order_cols: labels that are columns of the matrices to factor
      /// \param w: the other tensor to contract

      template <std::size_t Nv, std::size_t Nw>
      void cholInv(Tensor<Nv, T> v, const std::string& order_rows, const std::string& order_cols,
		   Tensor<Nw, T> w)
      {
	if (is_eg() || v.is_eg() || w.is_eg())
	  throw std::runtime_error("Invalid operation from an example tensor");

	// Conjugacy isn't supported
	if (v.conjugate || w.conjugate || conjugate)
	  throw std::runtime_error("cholInv: Unsupported implicit conjugate tensors");

	// If either v or w is on OnDevice, force both to be on device
	if (v.ctx->plat != w.ctx->plat)
	{
	  if (v.getDev() != OnDefaultDevice)
	    v = v.cloneOn(OnDefaultDevice);
	  if (w.getDev() != OnDefaultDevice)
	    w = w.cloneOn(OnDefaultDevice);
	}

	// Superbblas tensor contraction is shit and those not deal with subtensors or contracting a host and
	// device tensor (for now)
	if (v.isSubtensor())
	  v = v.clone();
	if (w.isSubtensor())
	  w = w.clone();
	if (isSubtensor() || getDev() != v.getDev())
	{
	  Tensor<N, T> aux = like_this(none, {}, v.getDev());
	  aux.cholInv(v, order_rows, order_cols, w);
	  aux.copyTo(*this);
	  return;
	}

	// v is going to be modified and is reference, make a clone
	if (v.data.use_count() > 1)
	  v = v.clone();

	if ((v.dist == Local) != (w.dist == Local) || (w.dist == Local) != (dist == Local))
	  throw std::runtime_error(
	    "One of the contracted tensors or the output tensor is local and others are not!");

	if (v.dist == OnEveryone && w.dist == OnEveryoneReplicated)
	  w = w.make_suitable_for_contraction(v);

	if (v.dist == OnEveryoneReplicated && w.dist == OnEveryone)
	  v = v.make_suitable_for_contraction(w);

	if (std::fabs(std::imag(v.scalar)) != 0 || std::real(v.scalar) < 0)
	  throw std::runtime_error("cholInv: unsupported a negative or imaginary scale");

	T* v_ptr = v.data.get();
	T* w_ptr = w.data.get();
	T* ptr = this->data.get();
	superbblas::cholesky<Nv>(v.p->p.data(), v.dim, 1, v.order.c_str(), &v_ptr,
				 order_rows.c_str(), order_cols.c_str(), &*v.ctx, MPI_COMM_WORLD,
				 superbblas::FastToSlow);
	superbblas::trsm<Nv, Nw, N>(
	  w.scalar / std::sqrt(v.scalar) / scalar, //
	  v.p->p.data(), v.dim, 1, v.order.c_str(), (const T**)&v_ptr, order_rows.c_str(),
	  order_cols.c_str(),
	  &*v.ctx,								//
	  w.p->p.data(), w.dim, 1, w.order.c_str(), (const T**)&w_ptr, &*w.ctx, //
	  p->p.data(), dim, 1, order.c_str(), &ptr, &*ctx, MPI_COMM_WORLD, superbblas::FastToSlow);
      }

      /// Solve the linear systems within tensor `v' and right-hand-sides `w`
      /// \param v: tensor to compute the Cholesky factor
      /// \param order_rows: labels that are rows of the matrices to factor
      /// \param order_cols: labels that are columns of the matrices to factor
      /// \param w: the other tensor to contract

      template <std::size_t Nv, std::size_t Nw>
      void solve(Tensor<Nv, T> v, const std::string& order_rows, const std::string& order_cols,
		 Tensor<Nw, T> w)
      {
	if (is_eg() || v.is_eg() || w.is_eg())
	  throw std::runtime_error("Invalid operation from an example tensor");

	// Conjugacy isn't supported
	if (v.conjugate || w.conjugate || conjugate)
	  throw std::runtime_error("solve: Unsupported implicit conjugate tensors");

	// If either v or w is on OnDevice, force both to be on device
	if (v.ctx->plat != w.ctx->plat)
	{
	  if (v.getDev() != OnDefaultDevice)
	    v = v.cloneOn(OnDefaultDevice);
	  if (w.getDev() != OnDefaultDevice)
	    w = w.cloneOn(OnDefaultDevice);
	}

	// Superbblas tensor contraction is shit and those not deal with subtensors or contracting a host and
	// device tensor (for now)
	if (v.isSubtensor())
	  v = v.clone();
	if (w.isSubtensor())
	  w = w.clone();
	if (isSubtensor() || getDev() != v.getDev())
	{
	  Tensor<N, T> aux = like_this(none, {}, v.getDev());
	  aux.solve(v, order_rows, order_cols, w);
	  aux.copyTo(*this);
	  return;
	}

	if ((v.dist == Local) != (w.dist == Local) || (w.dist == Local) != (dist == Local))
	  throw std::runtime_error("solve: One of the contracted tensors or the output tensor is "
				   "local and others are not!");

	// Help superbblas to get the same verbatim value in all processes for the same tensor element in all
	// replicated copies
	// TODO: check whether superbblas does this already
	if ((v.dist == OnMaster || v.dist == OnEveryoneReplicated) ||
	    (w.dist == OnMaster && w.dist == OnEveryoneReplicated))
	{
	  v = v.make_sure(none, none, OnMaster);
	  w = w.make_sure(none, none, OnMaster);
	}

	if (v.dist == OnEveryone && w.dist == OnEveryoneReplicated)
	  w = w.make_suitable_for_contraction(v);

	if (v.dist == OnEveryoneReplicated && w.dist == OnEveryone)
	  v = v.make_suitable_for_contraction(w);

	T* v_ptr = v.data.get();
	T* w_ptr = w.data.get();
	T* ptr = this->data.get();
	superbblas::gesm<Nv, Nw, N>(
	  w.scalar / v.scalar / scalar, //
	  v.p->p.data(), v.dim, 1, v.order.c_str(), (const T**)&v_ptr, order_rows.c_str(),
	  order_cols.c_str(),
	  &*v.ctx,								//
	  w.p->p.data(), w.dim, 1, w.order.c_str(), (const T**)&w_ptr, &*w.ctx, //
	  p->p.data(), dim, 1, order.c_str(), &ptr, &*ctx, MPI_COMM_WORLD, superbblas::FastToSlow);
      }

=======
	  v.p->p.data(), 1, orderv_.c_str(), conjv_, (const T**)&v_ptr, &*v.ctx,	      //
	  w.p->p.data(), 1, orderw_.c_str(), conjw_, (const T**)&w_ptr, &*w.ctx,	      //
	  detail::cond_conj(conjugate, beta), p->p.data(), 1, order_.c_str(), &ptr, &*ctx,
	  MPI_COMM_WORLD, superbblas::FastToSlow);
      }

>>>>>>> 3bf4d068
      /// Return a view of this tensor where the elements are scaled by the given argument
      /// \param s: scaling factor
      /// \return: a new view (it doesn't create a copy of the tensor)

      Tensor<N, T> scale(T s) const
      {
<<<<<<< HEAD
	if (is_eg())
	  throw std::runtime_error("Invalid operation from an example tensor");
=======
>>>>>>> 3bf4d068
	return Tensor<N, T>(*this, scalar * detail::cond_conj(conjugate, s), conjugate);
      }

      /// Return a view of this tensor where the elements are conjuated
      /// \return: a new view (it doesn't create a copy of the tensor)
<<<<<<< HEAD

      Tensor<N, T> conj() const
      {
	if (is_eg())
	  throw std::runtime_error("Invalid operation from an example tensor");
=======
 
      Tensor<N, T> conj() const
      {
>>>>>>> 3bf4d068
	return Tensor<N, T>(*this, scalar, !conjugate);
      }

      void release()
      {
	dim = {};
	data.reset();
	p.reset();
	ctx.reset();
	from = {};
	size = {};
	strides = {};
	scalar = T{0};
	conjugate = false;
<<<<<<< HEAD
	eg = false;
=======
>>>>>>> 3bf4d068
      }

      // Return whether the current view is contiguous in memory
      bool isContiguous() const
      {
	// Meaningless for tensors not been fully supported on a single node
	if (dist != OnMaster && dist != Local)
	  return false;

	if (volume() > 0 && N > 1)
	{
	  bool non_full_dim = false; // some dimension is not full
	  for (unsigned int i = 0; i < N - 1; ++i)
	  {
	    if (from[i] != 0 || size[i] != dim[i])
	    {
	      if (non_full_dim && size[i] != 1)
		return false;
	      non_full_dim = true;
	    }
	  }
	}
	return true;
      }

      /// Return a copy of this tensor if it does not have the same type, the same order, or is not on the given device or distribution
      /// \param new_order: dimension labels of the new tensor
      /// \param new_dev: device
      /// \param new_dist: distribution
      /// \tparam Tn: new precision

      template <typename Tn = T,
		typename std::enable_if<std::is_same<T, Tn>::value, bool>::type = true>
      Tensor<N, Tn> make_sure(const Maybe<std::string>& new_order = none,
			      Maybe<DeviceHost> new_dev = none,
			      Maybe<Distribution> new_dist = none) const
      {
	if (new_order.getSome(order) != order ||
	    !detail::is_same(new_dev.getSome(getDev()), getDev()) || new_dist.getSome(dist) != dist)
	{
	  Tensor<N, Tn> r = new_dist.getSome(dist) != dist
			      ? like_this(new_order, {}, new_dev, new_dist)
			      : make_compatible(new_order, {}, new_dev);
	  if (is_eg())
	  {
	    r = r.make_eg();
	  }
	  else
	  {
	    r.conjugate = conjugate;
	    copyTo(r);
	  }
	  return r;
	}
	else
	{
	  return *this;
	}
      }

      template <typename Tn = T,
		typename std::enable_if<!std::is_same<T, Tn>::value, bool>::type = true>
      Tensor<N, Tn> make_sure(const Maybe<std::string>& new_order = none,
			      Maybe<DeviceHost> new_dev = none,
			      Maybe<Distribution> new_dist = none) const
      {
	Tensor<N, Tn> r = like_this<N, Tn>(new_order, {}, new_dev, new_dist);
	if (is_eg())
	{
	  r = r.make_eg();
	}
	else
	{
	  r.conjugate = conjugate;
	  copyTo(r);
	}
	return r;
      }

      /// Extend the support of each dimension by the given amount in each direction
      /// \param m: amount to extend the support for each process
      /// \return a new tensor with the extension

      Tensor<N, T> extend_support(const std::map<char, int>& m) const
      {
	Tensor<N, T> r{
	  order, dim, getDev(), dist,
	  std::make_shared<detail::TensorPartition<N>>(p->extend_support(kvcoors<N>(order, m, 0)))};
	r.from = from;
	r.size = size;
	r.strides = strides;
	r.scalar = scalar;
	r.conjugate = conjugate;
	if (is_eg())
	  r = r.make_eg();
	else
	  copyTo(r);
	return r;
      }

      /// Get where the tensor is stored

      DeviceHost getDev() const
      {
#  ifdef SUPERBBLAS_USE_GPU
	return (ctx->plat != superbblas::CPU ? OnDefaultDevice : OnHost);
#  else
	return OnDefaultDevice;
#  endif
      }

      void binaryRead(BinaryReader& bin)
      {
	if (is_eg())
	  throw std::runtime_error("Invalid operation from an example tensor");
	if (ctx->plat != superbblas::CPU)
	  throw std::runtime_error("Only supported to read on `OnHost` tensors");
	if (dist != OnMaster)
	  throw std::runtime_error("Only supported to read on `OnMaster` tensors");
	if (!isContiguous())
	  throw std::runtime_error("Only supported contiguous views in memory");
	if (scalar != T{1} || conjugate)
<<<<<<< HEAD
	  throw std::runtime_error(
	    "Not allowed for tensor with a scale not being one or implicitly conjugated");
=======
	  throw std::runtime_error("Not allowed for tensor with a scale not being one or implicitly conjugated");
>>>>>>> 3bf4d068

	// Only on primary node read the data
	std::size_t vol = volume();
	std::size_t disp = detail::coor2index<N>(from, dim, strides);
	std::size_t word_size = sizeof(typename detail::WordType<T>::type);
	bin.readArrayPrimaryNode((char*)&data.get()[disp], word_size, sizeof(T) / word_size * vol);
      }

      void binaryWrite(BinaryWriter& bin) const
      {
	if (is_eg())
	  throw std::runtime_error("Invalid operation from an example tensor");

	// If the writing is collective, the root process needs to hold the whole tensor
	if (!bin.isLocal() && dist != OnMaster)
	  throw std::runtime_error("For collective writing, the tensor should be `OnMaster`");

	// If the writing is non-collective, the tensor should be local
	if (bin.isLocal() && dist != Local)
	  throw std::runtime_error("For non-collective writing, the tensor should be `Local`");

	if (conjugate)
	  throw std::runtime_error("Not allowed for tensors implicitly conjugated");

	// If the tensor has an implicit scale, view, or is not on host, make a copy
	if (scalar != T{1} || isSubtensor() || ctx->plat != superbblas::CPU)
	{
	  cloneOn(OnHost).binaryWrite(bin);
	  return;
	}

	// Write the local data
	std::size_t vol = p->localVolume();
	std::size_t word_size = sizeof(typename detail::WordType<T>::type);
	bin.writeArrayPrimaryNode((char*)data.get(), word_size, sizeof(T) / word_size * vol);
      }

      void print(const std::string& name) const
      {
	if (is_eg())
	  throw std::runtime_error("Invalid operation from an example tensor");

	std::stringstream ss;
	auto t = toComplex();
	auto t_host = t.like_this(none, {}, OnHost, OnMaster);
	t.copyTo(t_host);
	if (Layout::nodeNumber() == 0)
	{
	  using namespace detail::repr;
	  ss << "% " << repr(data.get()) << std::endl;
	  ss << "% dist=" << p->p << std::endl;
	  ss << name << "=reshape([";
	  assert(!t_host.isSubtensor());
	  std::size_t vol = volume();
	  for (std::size_t i = 0; i < vol; ++i)
	  {
	    //using detail::repr::operator<<;
	    ss << " ";
	    detail::repr::operator<<(ss, t_host.data.get()[i]);
	  }
	  ss << "], [" << size << "]);" << std::endl;
	}
	detail::log(1, ss.str());
      }
#  if 0
      /// Get where the tensor is stored
      void setNan() 
      {
#    ifndef QDP_IS_QDPJIT
	T nan = detail::NaN<T>::get();
	std::size_t vol = superbblas::detail::volume<N>(dim);
	T* p = data.get();
	for (std::size_t i = 0; i < vol; i++)
	  p[i] = nan;
#    endif
    }

    void
    checkNan() const
    {
#    ifndef QDP_IS_QDPJIT
	std::size_t vol = superbblas::detail::volume<N>(dim);
	T* p = data.get();
	for (std::size_t i = 0; i < vol; i++)
	  assert(detail::IsFinite<T>::get(p[i]));
#    endif
      }
#  endif
    };

    /// Copy v.kvslice_from_size(dir) into w.kvslice_from_size(dir) for every dir in disps
    /// assuming that v and w have even-odd layout (if 'X' == 2) and the displacements `disps`
    /// are given in natural coordinates.
    ///
    /// \param v: origin tensor
    /// \param w: destination tensor
    /// \param label_mu: if given, copy each displacement into a separate coordinate.
    /// \param disps: displacements in natural coordinates
    /// \param real_dims: even-odd dimension of the original lattice
    /// \param even_mask: mask into the elements with even x natural coordinate
    /// \param odd_mask: mask into the elements with odd x natural coordinate

    template <std::size_t Nv, typename Tv, std::size_t Nw, typename Tw, std::size_t Nm = Nv,
	      typename Tm = float>
    void latticeCopyToWithMask(Tensor<Nv, Tv> v, Tensor<Nw, Tw> w, char label_mu,
			       const std::vector<Coor<Nd>>& disps,
			       const std::map<char, int>& real_dims, Tensor<Nm, Tm> mask_even,
			       Tensor<Nm, Tm> mask_odd)
    {
      // Shortcuts
      if (disps.size() == 0)
	return;

      // Get the number of colors on the original lattice
      const auto dim = v.kvdim();
      int real_maxX = real_dims.count('X') == 1 ? real_dims.at('X') : dim.at('X');

      // Preallocate the masks for v and w
      Tensor<Nv, float> v_mask = v.create_mask();
      Tensor<Nw, float> w_mask = w.create_mask();

      for (unsigned int mu = 0; mu < disps.size(); ++mu)
      {
	const auto& dir = disps[mu];
	int sumdir = std::accumulate(dir.begin(), dir.end(), int{0});

	for (int x = 0; x < 2; ++x)
	{
	  // Nat coor (x+dirx,Y+diry,Z+dirz,T+dirt) to even-odd coordinate
	  std::map<char, int> from{{'x', x / real_maxX}};
	  std::map<char, int> to{{'X', sumdir},
				 {'x', (dir[0] + dim.at('x') * real_maxX + x) / real_maxX},
				 {'y', dir[1]},
				 {'z', dir[2]},
				 {'t', dir[3]}};

	  // Restrict the destination tensor to label_mu if given
	  auto w_mu = (label_mu == 0 ? w : w.kvslice_from_size({{label_mu, mu}}, {{label_mu, 1}}));

	  auto mask_mu = (x == 0 ? mask_even : mask_odd).kvslice_from_size(from, {});
	  auto v_mask_mu = v_mask.kvslice_from_size(to, {});
	  auto w_mask_mu =
	    (label_mu == 0 ? w_mask : w_mask.kvslice_from_size({{label_mu, mu}}, {{label_mu, 1}}));
	  w_mask_mu = w_mask_mu.kvslice_from_size(to, {});
	  mask_mu.copyTo(v_mask_mu);
	  mask_mu.copyTo(w_mask_mu);
	  v.kvslice_from_size(to, {}).copyToWithMask(w_mu.kvslice_from_size(to, {}), v_mask_mu,
						     w_mask_mu);
	} // x
      }	  // mu
    }

    /// Contract some dimension of the given tensors
    /// \param v: one tensor to contract
    /// \param w: the other tensor to contract
    /// \param labels_to_contract: labels dimensions to contract from `v` and `w`
    /// \param action: either to copy or add to the given output tensor if given
    /// \param r: optional given tensor where to put the resulting contraction
    /// \param mr: map from the given `r` to the labels of the contraction
    /// \param beta: scale on `r` if the `action` in `AddTo`
    ///
    /// Example:
    ///
    ///   Tensor<2,Complex> t("cs", {{Nc,Ns}}), q("Ss", {{Ns,Ns}});
    ///   Tensor<2,Complex> r0 = contract<2>(t, q, "s"); // r0 dims are "cS"
    ///   Tensor<3,Complex> r1 = contract<3>(t, q, ""); // r1 dims are "csS"
    ///   Tensor<2,Complex> r2("cS", {{Nc,Ns}});
    ///   contract<2>(t, q, "s", CopyTo, r2); // r2 = q * s
    ///   Tensor<2,Complex> r3("cs", {{Nc,Ns}});
    ///   contract<2>(t, q, "s", CopyTo, r3, {{'s','S'}}); // r2 = q * s
    ///   contract<2>(t, q.rename_dims({{'s','S'},{'S','s'}}).conj(), "s", CopyTo, r3, {{'s','S'}}); // r2 = q * s^*

    template <std::size_t Nr, std::size_t Nv, std::size_t Nw, typename T>
    Tensor<Nr, T> contract(Tensor<Nv, T> v, Tensor<Nw, T> w, const std::string& labels_to_contract,
			   Maybe<Action> action = none, Tensor<Nr, T> r = Tensor<Nr, T>{},
			   const remap& mr = {}, T beta = T{1})
    {
      if (action.hasSome() != (bool)r)
	throw std::runtime_error("Invalid default value");

      // Compute the labels of the output tensor: v.order + w.order - labels_to_contract
      std::string rorder = detail::union_dimensions(v.order, w.order, labels_to_contract);
      if (Nr != rorder.size())
	throw std::runtime_error(
	  "contract: The dimension of the output tensor does not match the template argument");
      if ((bool)r && detail::union_dimensions(rorder, r.order) != rorder)
	throw std::runtime_error("contract: The given output tensor has an unexpected ordering");

      // If the output tensor is not given create a new one
      Tensor<Nr, T> r0;
      if (!r)
      {
	r0 = v.template like_this<Nr>(rorder, w.kvdim());
	beta = 0;
      }
      else
      {
	r0 = r;
      }

      // Correct beta for the action
      if (action.hasSome() && action.getSome() == CopyTo)
	beta = 0.0;

      // Do the contraction
      r0.contract(v, {}, NotConjugate, w, {}, NotConjugate, mr, beta);

      return r0;
    }

    /// Compute the norm along some dimensions
    /// \param v: tensor
    /// \param order_t: labels not to contract (optional)
    /// \param order_rows: labels to contract (optional, either order_rows or order_t
    ///        should be provided)
    ///
    /// Example:
    ///
    ///   Tensor<2,Complex> t("cs", {{Nc,Ns}}), q("Ss", {{Ns,Ns}});
    ///   Tensor<2,Complex> r0 = contract<2>(t, q, "s"); // r0 dims are "cS"
    ///   Tensor<3,Complex> r1 = contract<3>(t, q, ""); // r1 dims are "csS"
    ///   Tensor<2,Complex> r2("cS", {{Nc,Ns}});
    ///   contract<2>(t, q, "s", CopyTo, r2); // r2 = q * s
    ///   Tensor<2,Complex> r3("cs", {{Nc,Ns}});
    ///   contract<2>(t, q, "s", CopyTo, r3, {{'s','S'}}); // r2 = q * s
    ///   contract<2>(t, q.rename_dims({{'s','S'},{'S','s'}}).conj(), "s", CopyTo, r3, {{'s','S'}}); // r2 = q * s^*

    template <std::size_t Nr, std::size_t Nv, typename T>
    Tensor<Nr, typename detail::real_type<T>::type>
    norm(Tensor<Nv, T> v, Maybe<std::string> order_t = none, Maybe<std::string> order_rows = none)
    {
      if (!order_t.hasSome() && !order_rows.hasSome())
	throw std::runtime_error(
	  "norm: invalid input, give at least either `order_t` or `order_rows`");

      // Compute the labels to contract
      std::string rorder = order_rows.hasSome()
			     ? order_rows.getSome()
			     : detail::remove_dimensions(v.order, order_t.getSome());
      std::string torder =
	order_t.hasSome() ? order_t.getSome() : detail::remove_dimensions(v.order, rorder);

      // Allocate the output on the host and spread the result to every process
      auto r = contract<Nr>(v.conj(), v, rorder).make_sure(torder, OnHost, OnEveryoneReplicated);

      // Do the square root and return the result
      using Treal = typename detail::real_type<T>::type;
      return r.template transformWithCPUFun<Treal>(
	[](const T& t) { return std::sqrt(std::real(t)); });
    }

    /// Compute the maximum for a small tensor
    /// \param v: tensor

    template <std::size_t N, typename T>
    T max(Tensor<N, T> v)
    {
      v = v.make_sure(none, OnHost, OnEveryoneReplicated);
      if (v.isSubtensor())
	v = v.clone();
      T r = T{0};
      T* p = v.data.get();
      for (unsigned int i = 0, vol = v.volume(); i < vol; ++i)
	r = std::max(r, p[i]);
      return r;
    }

    /// Compute the Cholesky factor of `v' and contract its inverse with `w`
    /// \param v: tensor to compute the Cholesky factor
    /// \param order_rows: labels that are rows of the matrices to factor
    /// \param order_cols: labels that are columns of the matrices to factor
    /// \param w: the other tensor to contract
    /// \param labels_to_contract: labels dimensions to contract from `v` and `w`
    /// \param action: either to copy or add to the given output tensor if given (only `CopyTo' supported)
    /// \param r: optional given tensor where to put the resulting contraction

    template <std::size_t Nr, std::size_t Nv, std::size_t Nw, typename T>
    Tensor<Nr, T> cholInv(Tensor<Nv, T> v, const std::string& order_rows,
			  const std::string& order_cols, Tensor<Nw, T> w,
			  const std::string& labels_to_contract, Maybe<Action> action = none,
			  Maybe<Tensor<Nr, T>> r = none)
    {
      if (action.hasSome() != r.hasSome())
	throw std::runtime_error("Invalid default value");

      // Compute the labels of the output tensor: v.order + w.order - labels_to_contract
      std::string rorder = detail::union_dimensions(v.order, w.order, labels_to_contract);
      if (Nr != rorder.size())
	throw std::runtime_error(
	  "cholInv: The dimension of the output tensor does not match the template argument");
      if (r && detail::union_dimensions(rorder, r.getSome().order) != rorder)
	throw std::runtime_error("cholInv: The given output tensor has an unexpected ordering");

      // If the output tensor is not given create a new one
      Tensor<Nr, T> r0;
      if (!r)
      {
	r0 = v.template like_this<Nr>(rorder, w.kvdim());
      }
      else
      {
	r0 = r.getSome();
      }

      // For now, only `CopyTo' action is supported
      if (action.hasSome() && action.getSome() != CopyTo)
	throw std::runtime_error("cholInv: unsupported action");

      // Do the contraction
      r0.cholInv(std::move(v), order_rows, order_cols, w);

      return r0;
    }

    /// Solve the linear systems within tensor `v' and right-hand-sides `w`
    /// \param v: tensor to compute the Cholesky factor
    /// \param order_rows: labels that are rows of the matrices to factor
    /// \param order_cols: labels that are columns of the matrices to factor
    /// \param w: the other tensor to contract
    /// \param labels_to_contract: labels dimensions to contract from `v` and `w`
    /// \param action: either to copy or add to the given output tensor if given (only `CopyTo' supported)
    /// \param r: optional given tensor where to put the resulting contraction

    template <std::size_t Nlabels, std::size_t Nr, std::size_t Nv, std::size_t Nw, typename T>
    Tensor<Nr, T> solve(Tensor<Nv, T> v, const std::string& order_rows,
			const std::string& order_cols, Tensor<Nw, T> w,
			const std::string& labels_to_contract, Maybe<Action> action = none,
			Maybe<Tensor<Nr, T>> r = none)
    {
      if (action.hasSome() != r.hasSome())
	throw std::runtime_error("solve: Invalid default value");

      // Compute the labels of the output tensor: v.order + w.order - labels_to_contract
      std::string rorder = detail::union_dimensions(v.order, w.order, labels_to_contract);
      if (Nr != rorder.size())
	throw std::runtime_error(
	  "solve: The dimension of the output tensor does not match the template argument");
      if (r && detail::union_dimensions(rorder, r.getSome().order) != rorder)
	throw std::runtime_error("solve: The given output tensor has an unexpected ordering");
      if (Nlabels != labels_to_contract.size())
	throw std::runtime_error(
	  "solve: The length of `order_rows` does not match the template argument `Nrows`");
      if (order_rows.size() != order_cols.size())
	throw std::runtime_error("solve: unsupported ordering for the matrix");

      // If the output tensor is not given create a new one
      Tensor<Nr, T> r0;
      if (!r)
      {
	r0 = v.template like_this<Nr>(rorder, w.kvdim());
      }
      else
      {
	r0 = r.getSome();
      }

<<<<<<< HEAD
      // For now, only `CopyTo' action is supported
      if (action.hasSome() && action.getSome() != CopyTo)
	throw std::runtime_error("solve: unsupported action");

      // Compute the solution
      r0.solve(v, order_rows, order_cols, w);

      // Check the solution
      if (superbblas::getDebugLevel() > 0)
      {
	auto res = w.clone().scale(-1);
	remap m{};
	for (unsigned int i = 0; i < order_rows.size(); ++i)
	{
	  m[order_rows[i]] = order_cols[i];
	  m[order_cols[i]] = order_rows[i];
	}
	contract<Nw>(v, r0.rename_dims(m), labels_to_contract, AddTo, res.rename_dims(m));
	auto wnorms = norm<Nw - Nlabels>(w, none, order_cols);
	auto rnorms = norm<Nw - Nlabels>(res, none, order_cols);
	double err = 0;
	for (int i = 0, i1 = wnorms.volume(); i < i1; ++i)
	  err = std::max(err, (double)rnorms.data.get()[i] / wnorms.data.get()[i]);
	QDPIO::cout << "solve error: " << detail::tostr(err) << std::endl;
	auto eps = std::sqrt(std::numeric_limits<typename detail::real_type<T>::type>::epsilon());
	if (err > eps)
	  throw std::runtime_error(std::string("solve: too much error in dense solution, ") +
				   detail::tostr(err));
      }

=======
    /// Contract some dimension of the given tensors
    /// \param v: one tensor to contract
    /// \param w: the other tensor to contract
    /// \param labels_to_contract: labels dimensions to contract from `v` and `w`
    /// \param action: either to copy or add to the given output tensor if given
    /// \param r: optional given tensor where to put the resulting contraction
    /// \param mr: map from the given `r` to the labels of the contraction
    /// \param beta: scale on `r` if the `action` in `AddTo`
    ///
    /// Example:
    ///
    ///   Tensor<2,Complex> t("cs", {{Nc,Ns}}), q("Ss", {{Ns,Ns}});
    ///   Tensor<2,Complex> r0 = contract<2>(t, q, "s"); // r0 dims are "cS"
    ///   Tensor<3,Complex> r1 = contract<3>(t, q, ""); // r1 dims are "csS"
    ///   Tensor<2,Complex> r2("cS", {{Nc,Ns}});
    ///   contract<2>(t, q, "s", CopyTo, r2); // r2 = q * s
    ///   Tensor<2,Complex> r3("cs", {{Nc,Ns}});
    ///   contract<2>(t, q, "s", CopyTo, r3, {{'s','S'}}); // r2 = q * s
    ///   contract<2>(t, q.rename_dims({{'s','S'},{'S','s'}}).conj(), "s", CopyTo, r3, {{'s','S'}}); // r2 = q * s^*

    template <std::size_t Nr, std::size_t Nv, std::size_t Nw, typename T>
    Tensor<Nr, T> contract(Tensor<Nv, T> v, Tensor<Nw, T> w, const std::string& labels_to_contract,
			   Maybe<Action> action = none, Maybe<Tensor<Nr, T>> r = none,
			   const remap& mr = {}, T beta = T{1})
    {
      if (action.hasSome() != r.hasSome())
	throw std::runtime_error("Invalid default value");

      // Compute the labels of the output tensor: v.order + w.order - labels_to_contract
      std::string rorder = detail::union_dimensions(v.order, w.order, labels_to_contract);
      if (Nr != rorder.size())
	throw std::runtime_error(
	  "contract: The dimension of the output tensor does not match the template argument");
      if (r && union_dimensions(rorder, r.getSome().order) != rorder)
	throw std::runtime_error("contract: The given output tensor has an unexpected ordering");

      // If the output tensor is not given create a new one
      Tensor<Nr, T> r0;
      if (!r)
      {
	r0 = v.like_this<Nr>(rorder, w.kvdim());
	beta = 0;
      }
      else
      {
	r0 = r.getSome();
      }

      // Correct beta for the action
      if (action.hasSome() && action.getSome() == CopyTo)
	beta = 0.0;

      // Do the contraction
      r0.contract(v, {}, NotConjugate, w, {}, NotConjugate, mr, beta);

>>>>>>> 3bf4d068
      return r0;
    }

    template <typename T>
    void* getQDPPtr(const T& t)
    {
#  if defined(QDP_IS_QDPJIT) && defined(SUPERBBLAS_USE_GPU)
      std::vector<QDPCache::ArgKey> v(1, t.getId());
      void* r = QDP_get_global_cache().get_dev_ptrs(v)[0];
      assert(superbblas::detail::getPtrDevice(r) >= 0);
      return r;
#  else
      return t.getF();
#  endif
    }

    template <typename T>
    using LatticeColorVectorT = OLattice<PScalar<PColorVector<RComplex<T>, Nc>>>;

    template <typename T>
    Tensor<Nd + 2, std::complex<T>> asTensorView(const LatticeColorVectorT<T>& v)
    {
      using Complex = std::complex<T>;
      Complex* v_ptr = reinterpret_cast<Complex*>(v.getF());
      return Tensor<Nd + 2, Complex>("cxyztX", latticeSize<Nd + 2>("cxyztX"), OnHost, OnEveryone,
				     std::shared_ptr<Complex>(v_ptr, [](Complex*) {}));
    }

#  if !defined(QDP_IS_QDPJIT) || !defined(SUPERBBLAS_USE_GPU)
    inline Tensor<Nd + 3, Complex> asTensorView(const LatticeFermion& v)
    {
      Complex* v_ptr = reinterpret_cast<Complex*>(v.getF());
      return Tensor<Nd + 3, Complex>("csxyztX", latticeSize<Nd + 3>("csxyztX"), OnHost, OnEveryone,
				     std::shared_ptr<Complex>(v_ptr, [](Complex*) {}));
    }
#  else
    inline Tensor<Nd + 4, REAL> asTensorView(const LatticeFermion& v)
    {
      REAL* v_ptr = reinterpret_cast<REAL*>(getQDPPtr(v));
      return Tensor<Nd + 4, REAL>("xyztXsc.", latticeSize<Nd + 4>("xyztXsc."), OnDefaultDevice,
				  OnEveryone, std::shared_ptr<REAL>(v_ptr, [](REAL*) {}));
    }
#  endif

#  if !defined(QDP_IS_QDPJIT) || !defined(SUPERBBLAS_USE_GPU)
    inline Tensor<Nd + 1, Complex> asTensorView(const LatticeComplex& v)
    {
      Complex* v_ptr = reinterpret_cast<Complex*>(v.getF());
      return Tensor<Nd + 1, Complex>("xyztX", latticeSize<Nd + 1>("xyztX"), OnHost, OnEveryone,
				     std::shared_ptr<Complex>(v_ptr, [](Complex*) {}));
    }
#  else
    inline Tensor<Nd + 2, REAL> asTensorView(const LatticeComplex& v)
    {
      REAL* v_ptr = reinterpret_cast<REAL*>(getQDPPtr(v));
      return Tensor<Nd + 2, REAL>("xyztX.", latticeSize<Nd + 2>("xyztX."), OnDefaultDevice,
				  OnEveryone, std::shared_ptr<REAL>(v_ptr, [](REAL*) {}));
    }
#  endif

#  if !defined(QDP_IS_QDPJIT) || !defined(SUPERBBLAS_USE_GPU)
    inline Tensor<Nd + 3, Complex> asTensorView(const LatticeColorMatrix& v)
    {
      Complex* v_ptr = reinterpret_cast<Complex*>(v.getF());
      return Tensor<Nd + 3, Complex>("jixyztX",
				     latticeSize<Nd + 3>("jixyztX", {{'i', Nc}, {'j', Nc}}), OnHost,
				     OnEveryone, std::shared_ptr<Complex>(v_ptr, [](Complex*) {}));
    }
#  else
    inline Tensor<Nd + 4, REAL> asTensorView(const LatticeColorMatrix& v)
    {
      REAL* v_ptr = reinterpret_cast<REAL*>(getQDPPtr(v));
      return Tensor<Nd + 4, REAL>(
	"xyztXji.", latticeSize<Nd + 4>("xyztXji.", {{'i', Nc}, {'j', Nc}}), OnDefaultDevice,
	OnEveryone, std::shared_ptr<REAL>(v_ptr, [](REAL*) {}));
    }
#  endif

    inline Tensor<Nd + 4, Complex> asTensorView(const LatticeColorVectorSpinMatrix& v)
    {
      Complex* v_ptr = reinterpret_cast<Complex*>(v.getF());
      return Tensor<Nd + 4, Complex>(
	"cjixyztX", latticeSize<Nd + 4>("cjixyztX", {{'i', Ns}, {'j', Ns}}), OnHost, OnEveryone,
	std::shared_ptr<Complex>(v_ptr, [](Complex*) {}));
    }

    template <typename COMPLEX>
    Tensor<1, COMPLEX> asTensorView(std::vector<COMPLEX>& v,
				    Distribution dist = OnEveryoneReplicated)
    {
      return Tensor<1, COMPLEX>("i", Coor<1>{Index(v.size())}, OnHost, dist,
				std::shared_ptr<COMPLEX>(v.data(), [](COMPLEX*) {}));
    }

    inline Tensor<2, Complex> asTensorView(SpinMatrix& smat)
    {
      Complex* v_ptr = reinterpret_cast<Complex*>(smat.getF());
      return Tensor<2, Complex>("ji", Coor<2>{Ns, Ns}, OnHost, OnEveryoneReplicated,
				std::shared_ptr<Complex>(v_ptr, [](Complex*) {}));
    }

    inline SpinMatrix SpinMatrixIdentity()
    {
      SpinMatrix one;
      // valgrind complains if all elements of SpinMatrix are not initialized!
      for (int i = 0; i < Ns; ++i)
	for (int j = 0; j < Ns; ++j)
	  pokeSpin(one, cmplx(Real(0), Real(0)), i, j);
      for (int i = 0; i < Ns; ++i)
	pokeSpin(one, cmplx(Real(1), Real(0)), i, i);
      return one;
    }

    template <typename COMPLEX = Complex>
    Tensor<2, COMPLEX> Gamma(int gamma, DeviceHost dev = OnDefaultDevice)
    {
      SpinMatrix g = QDP::Gamma(gamma) * SpinMatrixIdentity();
      Tensor<2, COMPLEX> r("ij", {Ns, Ns}, dev, OnEveryoneReplicated);
      asTensorView(g).copyTo(r);
      return r;
    }

    /// Class for operating sparse tensors
    /// \tparam ND: number of domain dimensions
    /// \tparam NI: number of image dimensions
    /// \tparam T: datatype

    template <std::size_t ND, std::size_t NI, typename T>
    struct SpTensor {
      static_assert(superbblas::supported_type<T>::value, "Not supported type");

    public:
      Tensor<ND, T> d;		   ///< Tensor example for the domain
      Tensor<NI, T> i;		   ///< Tensor example for the image
      Coor<ND> blkd;		   ///< blocking for the domain
      Coor<NI> blki;		   ///< blocking for the image
      Tensor<NI, int> ii;	   ///< Number of blocks in each row
      Tensor<NI + 2, int> jj;	   ///< Coordinate of the first element on each block
      Tensor<NI + ND + 1, T> data; ///< Nonzero values
      std::shared_ptr<superbblas::BSR_handle> handle; ///< suparbblas sparse tensor handle
      T scalar;					      ///< Scalar factor of the tensor
      const bool isImgFastInBlock;		      ///< whether the BSR blocks are in row-major
      const unsigned int nblockd;		      ///< Number of blocked domain dimensions
      const unsigned int nblocki;		      ///< Number of blocked image dimensions

      /// Low-level constructor
      SpTensor(Tensor<ND, T> d, Tensor<NI, T> i, Coor<ND> blkd, Coor<NI> blki, Tensor<NI, int> ii,
	       Tensor<NI + 2, int> jj, Tensor<NI + ND + 1, T> data, T scalar, bool isImgFastInBlock,
	       unsigned int nblockd, unsigned int nblocki)
	: d(d.make_eg()),
	  i(i.make_eg()),
	  blkd(blkd),
	  blki(blki),
	  ii(ii),
	  jj(jj),
	  data(data),
	  scalar(scalar),
	  isImgFastInBlock(isImgFastInBlock),
	  nblockd(nblockd),
	  nblocki(nblocki)
      {
      }

      /// Return a string describing the tensor
      /// \param ptr: pointer to the memory allocation
      /// \return: the string representing the tensor

      std::string repr() const
      {
	using namespace detail::repr;
	std::stringstream ss;
	ss << "SpTensor{";
	if (data.data)
	  ss << "data:" << data.data << ", ";
	std::size_t sizemb = (ii.getLocal().volume() * sizeof(int) + //
			      jj.getLocal().volume() * sizeof(int) + //
			      data.getLocal().volume() * sizeof(T)) /
			     1024 / 1024;
	ss << "domain_order: " << d.order << ", domain_dim:" << d.dim << "image_order: " << i.order
	   << ", image_dim:" << i.dim << ", local_storage:" << sizemb << " MiB}";
	return ss.str();
      }

      /// Constructor
      /// \param d: example tensor for the domain
      /// \param i: example tensor for the image
      /// \param nblockd: the first `nblockd` domain labels will be blocked
      /// \param nblocki: the first `nblocki` image labels will blocked
      /// \param num_neighbors: number of nonzeros for each blocked row

      SpTensor(Tensor<ND, T> d, Tensor<NI, T> i, unsigned int nblockd, unsigned int nblocki,
	       unsigned int num_neighbors, bool isImgFastInBlock = false)
	: d{d.make_eg()},
	  i{i.make_eg()},
	  scalar{T{1}},
	  isImgFastInBlock{isImgFastInBlock},
	  nblockd(nblockd),
	  nblocki(nblocki)
      {
	// Check that the examples are on the same device
	if (d.getDev() != i.getDev())
	  throw std::runtime_error("Please give example vectors on the same device");

	// Check that `d` and `i` are not subtensors
	if (this->d.isSubtensor() || this->i.isSubtensor())
	  throw std::runtime_error("unsupported subtensors for domain/image distributions");

	// Check that the domain and image labels are different and do not contain `u` or `~`
	detail::check_order<NI + ND + 2>(i.order + d.order + std::string("u~"));

	// Check the blocking
	blkd = kvcoors<ND>(d.order, d.kvdim());
	for (unsigned int i = nblockd; i < ND; ++i)
	  blkd[i] = 1;
	blki = kvcoors<NI>(i.order, i.kvdim());
	for (unsigned int i = nblocki; i < NI; ++i)
	  blki[i] = 1;

	// Create the tensor containing the number of neighbors for each blocking
	std::map<char, int> nonblki;
	for (unsigned int j = 0; j < NI; ++j)
	  nonblki[i.order[j]] = i.size[j] / blki[j];
	ii = i.template make_compatible<NI, int>(none, nonblki);
	ii.set(num_neighbors);

	// Create the tensor containing the domain coordinates of the first nonzero in each block
	jj = ii.template make_compatible<NI + 2, int>(std::string("~u") + i.order,
						      {{'~', (int)ND}, {'u', (int)num_neighbors}});

	// Compute the data dimensions as
	//   image_blocked_dims + domain_dims + u + image_nonblocked_dims, for isImgFastInBlock
	//   domain_blocked_dims + image_blocked_dims + u + image_nonblockd_dims otherwise
	std::map<char, int> data_dims = i.kvdim();
	for (unsigned int i = 0; i < ND; ++i)
	  data_dims[d.order[i]] = blkd[i];
	data_dims['u'] = num_neighbors;
	std::string data_order =
	  (isImgFastInBlock ? std::string(i.order.begin(), i.order.begin() + nblocki) + d.order
			    : std::string(d.order.begin(), d.order.begin() + nblockd) +
				std::string(i.order.begin(), i.order.begin() + nblocki) +
				std::string(d.order.begin() + nblockd, d.order.end())) +
	  std::string("u") + std::string(i.order.begin() + nblocki, i.order.end());
	data = ii.template make_compatible<NI + ND + 1, T>(data_order, data_dims);

	std::string nonblock_img_labels(i.order.begin() + nblocki, i.order.end());
	if (!ii.isDistributedAs(this->i, nonblock_img_labels) ||
	    !ii.isDistributedAs(jj, nonblock_img_labels) ||
	    !ii.isDistributedAs(data, nonblock_img_labels))
	  throw std::runtime_error("SpTensor: the dense tensors representing the sparse tensor "
				   "have incompatible distributions");
      }

      /// Empty constructor

      SpTensor() : blki{}, blkd{}, scalar{0}, isImgFastInBlock{false}, nblockd{0}, nblocki{0}
      {
      }

      /// Construct the sparse operator
      void construct()
      {
	// Superbblas needs the column coordinates to be local
	// Remove the local domain coordinates to jj
	const auto localFrom = d.p->localFrom();
	const auto domDim = d.dim;
	auto localjj =
	  jj.template transformWithCPUFunWithCoor<int>([&](const Coor<NI + 2>& c, const int& t) {
	    return (t - localFrom[c[0]] + domDim[c[0]]) % domDim[c[0]];
	  });

	std::string nonblock_img_labels(i.order.begin() + nblocki, i.order.end());
	if (!ii.isDistributedAs(this->i, nonblock_img_labels) ||
	    !ii.isDistributedAs(localjj, nonblock_img_labels) ||
	    !ii.isDistributedAs(data, nonblock_img_labels))
	  throw std::runtime_error("SpTensor: the dense tensors representing the sparse tensor "
				   "have incompatible distributions");
	int* iiptr = ii.data.get();
	Coor<ND>* jjptr = (Coor<ND>*)localjj.data.get();
	// NOTE: despite jj being a vector of `int`, superbblas will use jj as a vector of Coor<NI>, so check that the alignment
	if (localjj.getLocal().volume() > 0 &&
	    superbblas::detail::align(alignof(Coor<NI>), sizeof(int), jjptr, sizeof(int)) ==
	      nullptr)
	  throw std::runtime_error("Ups! Look into this");
	const T* ptr = data.data.get();
	superbblas::BSR_handle* bsr = nullptr;
	superbblas::create_bsr<ND, NI, T>(i.p->p.data(), i.dim, d.p->p.data(), d.dim, 1, blki, blkd,
					  isImgFastInBlock, &iiptr, &jjptr, &ptr, &*data.ctx,
					  MPI_COMM_WORLD, superbblas::FastToSlow, &bsr);
	handle = std::shared_ptr<superbblas::BSR_handle>(
	  bsr, [=](superbblas::BSR_handle* bsr) { destroy_bsr(bsr); });
      }

      /// Split a dimension into another dimensions
      /// \param dom_dim_label: dominion dimension to split
      /// \param dom_new_labels: the labels of the new dominion dimensions
      /// \param dom_step: length of the first label in `dom_new_labels`
      /// \param img_dim_label: image dimension to split
      /// \param img_new_labels: the labels of the image new dimensions
      /// \param img_step: length of the first label in `img_new_labels`

      SpTensor<ND + 1, NI + 1, T> split_dimension(char dom_dim_label, const std::string& dom_new_labels,
						  Index dom_step, char img_dim_label,
						  const std::string& img_new_labels,
						  Index img_step) const
      {
	if (dom_new_labels.size() != 2)
	  throw std::runtime_error(
	    "split_dimension: invalid `dom_new_labels`, it should have size two");
	if (img_new_labels.size() != 2)
	  throw std::runtime_error(
	    "split_dimension: invalid `dom_new_labels`, it should have size two");
	if (d.kvdim().at(dom_dim_label) % dom_step != 0)
	  throw std::runtime_error(
	    "split_dimension: invalid `dom_step`, it should divide the dimension size");
	if (i.kvdim().at(img_dim_label) % img_step != 0)
	  throw std::runtime_error(
	    "split_dimension: invalid `img_step`, it should divide the dimension size");

	std::string::size_type d_pos = d.order.find(dom_dim_label);
	std::string::size_type i_pos = i.order.find(img_dim_label);

	if (blkd[d_pos] > 1 && blkd[d_pos] % dom_step != 0)
	  throw std::runtime_error(
	    "split_dimension: invalid `dom_step`, it should divide the block size");
	if (blki[i_pos] > 1 && blki[i_pos] % img_step != 0)
	  throw std::runtime_error(
	    "split_dimension: invalid `img_step`, it should divide the block size");

	// Transform the distribution of the domain and the image spaces
	// NOTE: blocking does not operate well with range intersection in the sense that
	//       intersection(range_a, range_b) != unblock(intersection(block(range_a), block(range_b))).
	//       A way to guarantee that is by enforcing that the first coordinate and the size of all ranges are
	//       divisible by the blocking. That's enforced by `coarse_support`.
	// FIXME: enforce that all contracted dense tensors with this sparse tensor have divisible partitions by
	//       the blocking.

	auto new_d = d.coarse_support({{dom_dim_label, dom_step}})
		       .split_dimension(dom_dim_label, dom_new_labels, dom_step);
	auto new_i = i.split_dimension(img_dim_label, img_new_labels, img_step);

	int new_blkd_pos = blkd[d_pos] == 1 ? 1 : dom_step;
	auto new_blkd = detail::insert_coor(blkd, d_pos, new_blkd_pos);
	new_blkd[d_pos + 1] /= new_blkd_pos;
	int new_blki_pos = blki[i_pos] == 1 ? 1 : img_step;
	auto new_blki = detail::insert_coor(blki, i_pos, new_blki_pos);
	new_blki[i_pos + 1] /= new_blki_pos;

	// Create the returning tensor
	SpTensor<ND + 1, NI + 1, T> r{new_d,
				      new_i,
				      nblockd + (d_pos < nblockd ? 1 : 0),
				      nblocki + (i_pos < nblocki ? 1 : 0),
				      (unsigned int)jj.kvdim().at('u'),
				      isImgFastInBlock};

	ii.split_dimension(img_dim_label, img_new_labels, img_step).copyTo(r.ii);
	auto new_jj = r.jj.make_compatible(none, {}, OnHost);
	jj.split_dimension(img_dim_label, img_new_labels, img_step)
	  .copyTo(new_jj.kvslice_from_size({}, {{'~', (int)ND}}));
	{
	  auto local_new_jj = new_jj.getLocal();
	  int* p = local_new_jj.data.get();
	  auto new_dom_dim = detail::insert_coor(d.size, d_pos, dom_step);
	  new_dom_dim[d_pos + 1] /= dom_step;
	  for (std::size_t i = 0, i1 = local_new_jj.volume() / (ND + 1); i < i1; ++i)
	  {
	    Coor<ND> c;
	    std::copy_n(p + (ND + 1) * i, ND, c.begin());
	    Coor<ND + 1> new_c = detail::split_dimension(d_pos, c, new_dom_dim, detail::From);
	    std::copy_n(new_c.begin(), ND + 1, p + (ND + 1) * i);
	  }
	}
	new_jj.copyTo(r.jj);

	data.split_dimension(dom_dim_label, dom_new_labels, dom_step)
	  .split_dimension(img_dim_label, img_new_labels, img_step)
	  .copyTo(r.data);

	if (is_constructed())
	  r.construct();

	return r;
      }

      /// Reorder the domain and image orders
      /// \param new_dom_order: new ordering for the domain
      /// \param new_img_order: new ordering for the image
      /// \param remaining_char: if it isn't the null char, placeholder for the remaining dimensions

      SpTensor<ND, NI, T> reorder(const std::string& new_dom_order,
				  const std::string& new_img_order, char remaining_char = 0) const
      {
	if (remaining_char == '~' || remaining_char == 'u')
	  throw std::runtime_error("reorder: invalid remaining char, it shouldn't be `~` or `u`");

	std::string new_dom_order0 = d.get_order_for_reorder(new_dom_order, remaining_char);
	std::string new_img_order0 = i.get_order_for_reorder(new_img_order, remaining_char);
	auto new_d = d.reorder(new_dom_order0);
	auto new_i = i.reorder(new_img_order0);

	Coor<ND> d_perm = superbblas::detail::find_permutation(
	  detail::to_sb_order<ND>(d.order), detail::to_sb_order<ND>(new_dom_order0));
	Coor<NI> i_perm = superbblas::detail::find_permutation(
	  detail::to_sb_order<NI>(i.order), detail::to_sb_order<NI>(new_img_order0));
	auto new_blkd = superbblas::detail::reorder_coor(blkd, d_perm);
	auto new_blki = superbblas::detail::reorder_coor(blki, i_perm);

	// Check the blocking
	for (unsigned int i = 0; i < ND; ++i)
	  if ((i < nblockd && new_blkd[i] != new_d.size[i]) || (i >= nblockd && new_blkd[i] != 1))
	    throw std::runtime_error("reorder: invalid domain reordering, it is mixing blocking "
				     "and nonblocking dimensions");
	for (unsigned int i = 0; i < NI; ++i)
	  if ((i < nblocki && new_blki[i] != new_i.size[i]) || (i >= nblocki && new_blki[i] != 1))
	    throw std::runtime_error("reorder: invalid image reordering, it is mixing blocking "
				     "and nonblocking dimensions");

	auto new_ii = ii.reorder(new_img_order0);
	auto new_jj = jj.reorder(std::string("~u") + new_img_order0);
	if (new_jj.order != jj.order)
	{
	  auto host_new_jj = new_jj.make_sure(none, OnHost);
	  auto local_new_jj = host_new_jj.getLocal();
	  int* new_p = local_new_jj.data.get();
	  for (std::size_t i = 0, i1 = local_new_jj.volume(); i < i1; i+= ND)
	  {
	    Coor<ND> c;
	    std::copy_n(new_p + i, ND, c.begin());
	    Coor<ND> new_c = superbblas::detail::reorder_coor(c, d_perm);
	    std::copy_n(new_c.begin(), ND, new_p + i);
	  }
	  host_new_jj.copyTo(new_jj);
	}

	std::string data_order =
	  (isImgFastInBlock
	     ? std::string(new_i.order.begin(), new_i.order.begin() + nblocki) + new_d.order
	     : std::string(new_d.order.begin(), new_d.order.begin() + nblockd) +
		 std::string(new_i.order.begin(), new_i.order.begin() + nblocki) +
		 std::string(new_d.order.begin() + nblockd, new_d.order.end())) +
	  std::string("u") + std::string(new_i.order.begin() + nblocki, new_i.order.end());
	auto new_data = data.reorder(data_order);

	SpTensor<ND, NI, T> r(new_d, new_i, new_blkd, new_blki, new_ii, new_jj, new_data, scalar,
			      isImgFastInBlock, nblockd, nblocki);
	if (is_constructed())
	  r.construct();

	return r;
      }

      /// Extend the support of each dimension by the given amount in each direction
      /// \param m: amount to extend the support for each process

      SpTensor<ND, NI, T> extend_support(const std::map<char, int>& m) const
      {
	std::map<char, int> md, mi;
	for (const auto& it : m)
	{
	  if (detail::is_in(d.order, it.first))
	    md[it.first] = it.second;
	  else if (detail::is_in(i.order, it.first))
	    mi[it.first] = it.second;
	  else
	    throw std::runtime_error("extend_support: unmatched label");
	}
	auto new_d = d.extend_support(md);
	auto new_i = i.extend_support(mi);

	// Create the returning tensor
	SpTensor<ND, NI, T> r{
	  new_d, new_i, nblockd, nblocki, (unsigned int)jj.kvdim().at('u'), isImgFastInBlock};

	// Populate the new tensor
	ii.copyTo(r.ii);
	jj.copyTo(r.jj);
	data.copyTo(r.data);

	if (is_constructed())
	  r.construct();

	return r;
      }

      /// Return whether the sparse tensor has been constructed

      bool is_constructed() const
      {
	return (bool)handle;
      }

      /// Get where the tensor is stored

      DeviceHost getDev() const
      {
	return i.getDev();
      }

      // Contract the dimensions with the same label in this tensor and in `v` than do not appear on `w`.
      template <std::size_t Nv, std::size_t Nw>
      void contractWith(Tensor<Nv, T> v, const remap& mv, Tensor<Nw, T> w, const remap& mw = {},
			char power_label = 0) const
      {
	if (data.is_eg() || v.is_eg() || w.is_eg())
	  throw std::runtime_error("Invalid operation from an example tensor");

	if (!is_constructed())
	  throw std::runtime_error("invalid operation on an not constructed tensor");

	// If either this tensor or v are on OnDevice, force both to be on the same device as this tensor.
	if (v.ctx->plat != data.ctx->plat)
	{
	  v = v.cloneOn(getDev());
	}

	if (getDev() != w.getDev())
	{
	  Tensor<Nw, T> aux = w.like_this(none, {}, getDev());
	  contractWith(v, mv, aux, mw, power_label);
	  aux.copyTo(w);
	  return;
	}

	// Check unsupported distributions for contraction
	if ((v.dist == Local) != (w.dist == Local) || (w.dist == Local) != (data.dist == Local))
	  throw std::runtime_error(
	    "One of the contracted tensors or the output tensor is local and others are not!");

	if ((v.dist == OnMaster && w.dist == OnEveryone) ||
	    (v.dist == OnEveryone && w.dist == OnMaster))
	  throw std::runtime_error("Incompatible layout for contractions: one of the tensors is on "
				   "the master node and the other is distributed");

	// We don't support conjugacy for now
	if (v.conjugate || w.conjugate)
	  throw std::runtime_error("contractWith: unsupported implicit conjugacy");

	// Check the power label
	if (power_label != 0 && detail::is_in(v.order, power_label) &&
	    v.kvdim().at(power_label) > 1)
	  throw std::runtime_error("contractWith: `power_label` for `v` does not have size one");
	if (power_label != 0 && !detail::is_in(w.order, power_label))
	  throw std::runtime_error("contractWidth: `power_label` isn't in `w`");

	T* v_ptr = v.data.get();
	T* w_ptr = w.data.get();
	std::string orderv = detail::update_order_and_check<Nv>(v.order, mv);
	std::string orderw = detail::update_order_and_check<Nw>(w.order, mw);
	superbblas::bsr_krylov<ND, NI, Nv, Nw, T>(
	  scalar * v.scalar / w.scalar, handle.get(), i.order.c_str(), d.order.c_str(), //
	  v.p->p.data(), 1, orderv.c_str(), v.from, v.size, v.dim, (const T**)&v_ptr,	//
	  w.p->p.data(), orderw.c_str(), w.from, w.size, w.dim, power_label,
	  (T**)&w_ptr, //
	  &*data.ctx, MPI_COMM_WORLD, superbblas::FastToSlow);
      }

      void print(const std::string& name) const
      {
	std::stringstream ss;

	auto ii_host = ii.make_sure(none, OnHost, OnMaster);
	auto jj_host = jj.make_sure(none, OnHost, OnMaster);
	auto data_host = data.make_sure(none, OnHost, OnMaster);

	// Only master node prints
	if (ii_host.getLocal())
	{
	  assert(!ii_host.isSubtensor() && !jj_host.isSubtensor() && !data_host.isSubtensor());

	  ss << "% " << repr() << std::endl;
	  ss << name << "=sparse([";

	  // Print the row indices
	  std::size_t volblki = superbblas::detail::volume(blki);
	  std::size_t volblkj = superbblas::detail::volume(blkd);
	  auto ii_host_ptr = ii_host.data.get();
	  for (std::size_t i = 0, iivol = ii_host.volume(); i < iivol; ++i)
	  {
	    for (unsigned int neighbor = 0, num_neighbors = ii_host_ptr[i];
		 neighbor < num_neighbors; ++neighbor)
	    {
	      if (isImgFastInBlock)
	      {
		for (unsigned int bj = 0; bj < volblkj; ++bj)
		  for (unsigned int bi = 0; bi < volblki; ++bi)
		    ss << " " << i * volblki + bi + 1;
	      }
	      else
	      {
		for (unsigned int bi = 0; bi < volblki; ++bi)
		  for (unsigned int bj = 0; bj < volblkj; ++bj)
		    ss << " " << i * volblki + bi + 1;
	      }
	    }
	  }
	  ss << "], [";

	  // Print the column indices
	  auto jj_host_ptr = jj_host.data.get();
	  Coor<ND> dstrides = superbblas::detail::get_strides(d.size, superbblas::FastToSlow);
	  for (std::size_t j = 0, jjvol = jj_host.volume(); j < jjvol; j += ND)
	  {
	    Coor<ND> j_coor;
	    std::copy_n(jj_host_ptr + j, ND, j_coor.begin());
	    auto j_idx = superbblas::detail::coor2index(j_coor, d.size, dstrides);
	    if (isImgFastInBlock)
	    {
	      for (unsigned int bj = 0; bj < volblkj; ++bj)
		for (unsigned int bi = 0; bi < volblki; ++bi)
		  ss << " " << j_idx + bj + 1;
	    }
	    else
	    {
	      for (unsigned int bi = 0; bi < volblki; ++bi)
		for (unsigned int bj = 0; bj < volblkj; ++bj)
		  ss << " " << j_idx + bj + 1;
	    }
	  }
	  ss << "], [";

	  // Print the values
	  auto data_host_ptr = data_host.data.get();
	  for (std::size_t i = 0, data_vol = data_host.volume(); i < data_vol; ++i)
	    detail::repr::operator<<(ss << " ", data_host_ptr[i]);
	  ss << "]);" << std::endl;
	}

	detail::log(1, ss.str());
      }
    };

    /// Broadcast a string from process zero
    inline std::string broadcast(const std::string& s)
    {
      // Broadcast the size of the string
      std::vector<float> size_orig(1, s.size()), size_dest(1, 0);
      asTensorView(size_orig, OnMaster).copyTo(asTensorView(size_dest));

      // Broadcast the content of the string
      std::vector<float> orig(s.begin(), s.end());
      orig.resize(size_dest[0]);
      std::vector<float> dest(size_dest[0]);
      asTensorView(orig, OnMaster).copyTo(asTensorView(dest));
      return std::string(dest.begin(), dest.end());
    }

    template <std::size_t N, typename T>
    struct StorageTensor {
      static_assert(superbblas::supported_type<T>::value, "Not supported type");

    public:
      std::string filename; ///< Storage file
      std::string metadata; ///< metadata
      std::string order;    ///< Labels of the tensor dimensions
      Coor<N> dim;	    ///< Length of the tensor dimensions
      Sparsity sparsity;    ///< Sparsity of the storage
      std::shared_ptr<superbblas::detail::Storage_context_abstract>
	ctx;	    ///< Superbblas storage handler
      Coor<N> from; ///< First active coordinate in the tensor
      Coor<N> size; ///< Number of active coordinates on each dimension
      T scalar;	    ///< Scalar factor of the tensor

      // Empty constructor
      StorageTensor()
	: filename{},
	  metadata{},
	  order(detail::getTrivialOrder(N)),
	  dim{},
	  sparsity(Dense),
	  ctx{},
	  from{},
	  size{},
	  scalar{0}
      {
      }

      // Create storage construct
      StorageTensor(const std::string& filename, const std::string& metadata,
		    const std::string& order, Coor<N> dim, Sparsity sparsity = Dense,
		    checksum_type checksum = checksum_type::NoChecksum)
	: filename(filename),
	  metadata(metadata),
	  order(order),
	  dim(dim),
	  sparsity(sparsity),
	  from{},
	  size{dim},
	  scalar{1}
      {
	checkOrder();
	superbblas::Storage_handle stoh;
	superbblas::create_storage<N, T>(dim, superbblas::FastToSlow, filename.c_str(),
					 metadata.c_str(), metadata.size(), checksum,
					 MPI_COMM_WORLD, &stoh);
	ctx = std::shared_ptr<superbblas::detail::Storage_context_abstract>(
	  stoh, [=](superbblas::detail::Storage_context_abstract* ptr) {
	    superbblas::close_storage<N, T>(ptr, MPI_COMM_WORLD);
	  });

	// If the tensor to store is dense, create the block here; otherwise, create the block on copy
	if (sparsity == Dense)
	{
	  superbblas::PartitionItem<N> p{Coor<N>{}, dim};
	  superbblas::append_blocks<N, T>(&p, 1, dim, stoh, MPI_COMM_WORLD, superbblas::FastToSlow);
	}
      }

      // Open storage construct
      StorageTensor(const std::string& filename, bool read_order = true,
		    const Maybe<std::string>& order_tag = none)
	: filename(filename), sparsity(Sparse), from{}, scalar{1}
      {
	// Read information from the storage
	superbblas::values_datatype values_dtype;
	std::vector<char> metadatav;
	std::vector<superbblas::IndexType> dimv;
	superbblas::read_storage_header(filename.c_str(), superbblas::FastToSlow, values_dtype,
					metadatav, dimv, MPI_COMM_WORLD);

	// Check that storage tensor dimension and value type match template arguments
	if (dimv.size() != N)
	  throw std::runtime_error(
	    "The storage tensor dimension does not match the template parameter N");
	if (superbblas::detail::get_values_datatype<T>() != values_dtype)
	  throw std::runtime_error("Storage type does not match template argument T");

	// Fill out the information of this class with storage header information
	std::copy(dimv.begin(), dimv.end(), dim.begin());
	size = dim;
	metadata = std::string(metadatav.begin(), metadatav.end());

	// Read the order
	if (read_order)
	{
	  std::istringstream is(metadata);
	  XMLReader xml_buf(is);
	  read(xml_buf, order_tag.getSome("order"), order);
	  checkOrder();
	}

	superbblas::Storage_handle stoh;
	superbblas::open_storage<N, T>(filename.c_str(), MPI_COMM_WORLD, &stoh);
	ctx = std::shared_ptr<superbblas::detail::Storage_context_abstract>(
	  stoh, [=](superbblas::detail::Storage_context_abstract* ptr) {
	    superbblas::close_storage<N, T>(ptr, MPI_COMM_WORLD);
	  });
      }

    protected:
      // Construct a slice/scale storage
      StorageTensor(const StorageTensor& t, const std::string& order, Coor<N> from, Coor<N> size,
		    T scalar)
	: filename(t.filename),
	  metadata(t.metadata),
	  order(order),
	  dim(t.dim),
	  ctx(t.ctx),
	  sparsity(t.sparsity),
	  from(normalize_coor(from, t.dim)),
	  size(size),
	  scalar{t.scalar}
      {
	checkOrder();
      }

    public:
      /// Return whether the tensor is not empty
      explicit operator bool() const noexcept
      {
	return superbblas::detail::volume(size) > 0;
      }

      // Return the dimensions of the tensor
      std::map<char, int> kvdim() const
      {
	std::map<char, int> d;
	for (unsigned int i = 0; i < N; ++i)
	  d[order[i]] = size[i];
	return d;
      }

      /// Rename dimensions
      StorageTensor<N, T> rename_dims(const SB::remap& m) const
      {
	return StorageTensor<N, T>(*this, detail::update_order_and_check<N>(order, m), this->from,
				   this->size);
      }

      // Return a slice of the tensor starting at coordinate `kvfrom` and taking `kvsize` elements in each direction.
      // The missing dimension in `kvfrom` are set to zero and the missing direction in `kvsize` are set to the active size of the tensor.
      StorageTensor<N, T> kvslice_from_size(const std::map<char, int>& kvfrom = {},
					    const std::map<char, int>& kvsize = {}) const
      {
	std::map<char, int> updated_kvsize = this->kvdim();
	for (const auto& it : kvsize)
	  updated_kvsize[it.first] = it.second;
	return slice_from_size(kvcoors<N>(order, kvfrom), kvcoors<N>(order, updated_kvsize));
      }

      // Return a slice of the tensor starting at coordinate `from` and taking `size` elements in each direction.
      StorageTensor<N, T> slice_from_size(Coor<N> from, Coor<N> size) const
      {
	for (unsigned int i = 0; i < N; ++i)
	{
	  if (size[i] > this->size[i])
	    throw std::runtime_error(
	      "The size of the slice cannot be larger than the original tensor");
	  if (normalize_coor(from[i], this->size[i]) + size[i] > this->size[i] &&
	      this->size[i] != this->dim[i])
	    throw std::runtime_error(
	      "Unsupported to make a view on a non-contiguous range on the tensor");
	}

	using superbblas::detail::operator+;
	return StorageTensor<N, T>(*this, order, this->from + from, size, scalar);
      }

      StorageTensor<N, T> scale(T s) const
      {
	return StorageTensor<N, T>(*this, order, from, scalar * s);
      }

      void release()
      {
	dim = {};
	ctx.reset();
	from = {};
	size = {};
	scalar = T{0};
	filename = "";
	metadata = "";
      }

      /// Check that the dimension labels are valid

      void checkOrder() const
      {
	// Check that all labels are different there are N
	detail::check_order<N>(order);

	for (auto s : size)
	  if (s < 0)
	    std::runtime_error("Invalid tensor size: it should be positive");
      }

      /// Preallocate space for the storage file
      /// \param size: expected final file size in bytes

      void preallocate(std::size_t size)
      {
	superbblas::preallocate_storage(ctx.get(), size);
      }

      /// Save content from the storage into the given tensor
      template <std::size_t Nw, typename Tw,
		typename std::enable_if<
		  detail::is_complex<T>::value == detail::is_complex<Tw>::value, bool>::type = true>
      void copyFrom(Tensor<Nw, Tw> w) const
      {
	Coor<N> wsize = kvcoors<N>(order, w.kvdim(), 1, NoThrow);
	for (unsigned int i = 0; i < N; ++i)
	  if (wsize[i] > size[i])
	    throw std::runtime_error("The destination tensor is smaller than the source tensor");

	MPI_Comm comm = (w.dist == Local ? MPI_COMM_SELF : MPI_COMM_WORLD);

	// If the storage is sparse, add blocks for the new content
	if (sparsity == Sparse)
	{
	  superbblas::append_blocks<Nw, N, T>(w.p->p.data(), w.p->p.size(), w.order.c_str(), w.from,
					      w.size, w.dim, order.c_str(), from, ctx.get(), comm,
					      superbblas::FastToSlow);
	}

	Tw* w_ptr = w.data.get();
	superbblas::save<Nw, N, Tw, T>(detail::safe_div<Tw>(w.scalar, scalar), w.p->p.data(), 1,
				       w.order.c_str(), w.from, w.size, w.dim, (const Tw**)&w_ptr,
				       &*w.ctx, order.c_str(), from, ctx.get(), comm,
				       superbblas::FastToSlow);
      }

      /// Load content from the storage into the given tensor
      template <std::size_t Nw, typename Tw,
		typename std::enable_if<
		  detail::is_complex<T>::value == detail::is_complex<Tw>::value, bool>::type = true>
      void copyTo(Tensor<Nw, Tw> w) const
      {
	Coor<N> wsize = kvcoors<N>(order, w.kvdim(), 1, NoThrow);
	for (unsigned int i = 0; i < N; ++i)
	  if (size[i] > wsize[i])
	    throw std::runtime_error("The destination tensor is smaller than the source tensor");

	Tw* w_ptr = w.data.get();
	MPI_Comm comm = (w.dist == Local ? MPI_COMM_SELF : MPI_COMM_WORLD);
	superbblas::load<N, Nw, T, Tw>(detail::safe_div<T>(scalar, w.scalar), ctx.get(),
				       order.c_str(), from, size, w.p->p.data(), 1, w.order.c_str(),
				       w.from, w.dim, &w_ptr, &*w.ctx, comm, superbblas::FastToSlow,
				       superbblas::Copy);
      }
    };

    namespace detail
    {
      inline std::mt19937_64& getSeed()
      {
	//  This is quick and dirty and nonreproducible if the lattice is distributed
	//  among the processes is different ways.
	static std::mt19937_64 twister_engine(10 + Layout::nodeNumber());
	return twister_engine;
      }
    }

    /// Modify with complex random uniformly distributed numbers with the real and the imaginary part between [a,b]
    /// \param t: tensor to fill with random numbers
    /// \param a: minimum random value
    /// \param b: maximum random value

    template <std::size_t N, typename T,
	      typename std::enable_if<detail::is_complex<T>::value, bool>::type = true>
    void urand(Tensor<N, T>& t, typename T::value_type a = 0, typename T::value_type b = 1)
    {
      std::uniform_real_distribution<typename T::value_type> d(a, b);
      t.fillWithCPUFuncNoArgs(
	[&]() {
	  return T{d(detail::getSeed()), d(detail::getSeed())};
	},
	false);
    }

    /// Modify with random uniformly distributed numbers between [a,b]
    /// \param t: tensor to fill with random numbers
    /// \param a: minimum random value
    /// \param b: maximum random value

    template <std::size_t N, typename T,
	      typename std::enable_if<!detail::is_complex<T>::value, bool>::type = true>
    void urand(Tensor<N, T>& t, T a = 0, T b = 1)
    {
      std::uniform_real_distribution<T> d(a, b);
      fillWithCPUFuncNoArgs(
	t, [&]() { return d(detail::getSeed()); }, false);
    }

    /// Modify with complex random normal distributed numbers
    /// \param t: tensor to fill with random numbers

    template <std::size_t N, typename T,
	      typename std::enable_if<detail::is_complex<T>::value, bool>::type = true>
    void nrand(Tensor<N, T>& t)
    {
      std::normal_distribution<typename T::value_type> d{};
      t.fillWithCPUFuncNoArgs(
	[&]() {
	  return T{d(detail::getSeed()), d(detail::getSeed())};
	},
	false);
    }

    /// Modify with random normal distributed numbers
    /// \param t: tensor to fill with random numbers

    template <std::size_t N, typename T,
	      typename std::enable_if<!detail::is_complex<T>::value, bool>::type = true>
    void nrand(Tensor<N, T>& t)
    {
      std::normal_distribution<T> d{};
      fillWithCPUFuncNoArgs(
	t, [&]() { return d(detail::getSeed()); }, false);
    }

    /// Return an identity matrix
    /// \param dim: length for each of the row dimensions
    /// \param m: labels map from the row to the column dimensions
    /// \param order: order of the rows for the returned tensor
    /// \return: tensor with ordering `order`+`m[order]`

    template <std::size_t N, typename T>
    Tensor<N * 2, T> identity(const std::map<char, int>& dim, const remap& m,
			      Maybe<std::string> order)
    {
      // Get the order for the rows
      std::string orows;
      if (order)
      {
	orows = order.getSome();
      }
      else
      {
	for (const auto& it : dim)
	  orows.push_back(it.first);
      }

      // Get the order for the columns
      std::string ocols = detail::update_order(orows, m);

      // Get the dimensions of the returned tensor
      std::map<char, int> tdim = dim;
      for (const auto& it : dim)
	tdim[m.at(it.first)] = it.second;

      // Create the identity tensor
      Tensor<N * 2, T> t{orows + ocols, kvcoors<N * 2>(orows + ocols, tdim, 0, ThrowOnMissing),
			 OnHost, OnMaster};
      t.set_zero();
      if (t.getLocal())
      {
	T* p = t.data.get();
	for (unsigned int i = 0, vol = detail::volume(dim, orows); i < vol; ++i)
	  p[vol * i + i] = T{1};
      }

      return t;
    }

    /// Return a tensor filled with the value of the function applied to each element
    /// \param order: dimension labels, they should start with "xyztX"
    /// \param size: length of each dimension
    /// \param dev: either OnHost or OnDefaultDevice
    /// \param func: function (Coor<N-1>) -> COMPLEX

    template <std::size_t N, typename COMPLEX, typename Func>
    Tensor<N, COMPLEX> fillLatticeField(const std::string& order, const std::map<char, int>& size,
					DeviceHost dev, Func func)
    {
      static_assert(N >= 5, "The minimum number of dimensions should be 5");
      if (order.size() < 5 || order.compare(0, 5, "xyztX") != 0)
	throw std::runtime_error("Wrong `order`, it should start with xyztX");

      // Get final object dimension
      Coor<N> dim = latticeSize<N>(order, size);

      // Populate the tensor on CPU
      Tensor<N, COMPLEX> r(order, dim, OnHost);
      Coor<N> local_latt_size = r.p->localSize(); // local dimensions for xyztX
      Coor<N> stride = superbblas::detail::get_strides(local_latt_size, superbblas::FastToSlow);
      Coor<N> local_latt_from =
	r.p->localFrom(); // coordinates of first elements stored locally for xyztX
      std::size_t vol = superbblas::detail::volume(local_latt_size);
      Index nX = r.kvdim()['X'];
      COMPLEX* ptr = r.data.get();

#  ifdef _OPENMP
#    pragma omp parallel for schedule(static)
#  endif
      for (std::size_t i = 0; i < vol; ++i)
      {
	// Get the global coordinates
	using superbblas::detail::operator+;
	Coor<N> c = normalize_coor(
	  superbblas::detail::index2coor(i, local_latt_size, stride) + local_latt_from, dim);

	// Translate even-odd coordinates to natural coordinates
	Coor<N - 1> coor;
	coor[0] = c[0] * nX + (c[1] + c[2] + c[3] + c[4]) % nX; // x
	coor[1] = c[1];						// y
	coor[2] = c[2];						// z
	coor[3] = c[3];						// t
	std::copy_n(c.begin() + 5, N - 5, coor.begin() + 4);

	// Call the function
	ptr[i] = func(coor);
      }

      return r.make_sure(none, dev);
    }

    /// Compute a shift of v onto the direction dir
    /// \param v: tensor to apply the displacement
    /// \param first_tslice: global index in the t direction of the first element
    /// \param len: step of the displacement
    /// \param dir: 0 is x; 1 is y...

    template <typename COMPLEX, std::size_t N>
    Tensor<N, COMPLEX> shift(const Tensor<N, COMPLEX> v, Index first_tslice, int len, int dir,
			     Maybe<Action> action = none, Maybe<Tensor<N, COMPLEX>> w = none)
    {
      if (dir < 0 || dir >= Nd - 1)
	throw std::runtime_error("Invalid direction");

      if (action.hasSome() != w.hasSome())
	throw std::runtime_error("Invalid default value");

      // Address zero length case
      if (len == 0)
      {
	if (!w.hasSome())
	  return v;
	v.doAction(action.getSome(), w.getSome());
	return w.getSome();
      }

      // NOTE: chroma uses the reverse convention for direction: shifting FORWARD moves the sites on the negative direction
      len = -len;

      const char dir_label[] = "xyz";
#  if QDP_USE_LEXICO_LAYOUT
      // If we are not using red-black ordering, return a view where the tensor is shifted on the given direction
      v = v.kvslice_from_size({{dir_label[dir], -len}});

      if (!w.hasSome())
	return v;

      v.doAction(action, w.getSome());
      return w.getSome();

#  elif QDP_USE_CB2_LAYOUT
      // Assuming that v has support on the origin and destination lattice elements
      int dimX = v.kvdim()['X'];
      if (dimX != 2 && len % 2 != 0)
	throw std::runtime_error("Unsupported shift");

      if (dir != 0)
      {
	if (!w.hasSome())
	  return v.kvslice_from_size({{'X', -len}, {dir_label[dir], -len}});
	v.doAction(action.getSome(),
		   w.getSome().kvslice_from_size({{'X', len}, {dir_label[dir], len}}));
	return w.getSome();
      }
      else
      {
	auto dims = v.kvdim();
	int t = dims.at('t');
	if (t > 1 && t % 2 == 1)
	  throw std::runtime_error(
	    "The t dimension should be zero, one, or even when doing shifting on the X dimension");
	int maxX = dims.at('X');
	int maxY = std::min(2, dims.at('y'));
	int maxZ = std::min(2, dims.at('z'));
	int maxT = std::min(2, dims.at('t'));
	auto v_eo = v.split_dimension('y', "Yy", maxY)
		      .split_dimension('z', "Zz", maxZ)
		      .split_dimension('t', "Tt", maxT);
	Tensor<N, COMPLEX> r = w.hasSome() ? w.getSome() : v.like_this();
	auto r_eo = r.split_dimension('y', "Yy", maxY)
		      .split_dimension('z', "Zz", maxZ)
		      .split_dimension('t', "Tt", maxT);
	while (len < 0)
	  len += dims.at('x') * maxX;
	for (int T = 0; T < maxT; ++T)
	{
	  for (int Z = 0; Z < maxZ; ++Z)
	  {
	    for (int Y = 0; Y < maxY; ++Y)
	    {
	      for (int X = 0; X < maxX; ++X)
	      {
		auto v_eo_slice = v_eo.kvslice_from_size({{'X', X}, {'Y', Y}, {'Z', Z}, {'T', T}},
							 {{'X', 1}, {'Y', 1}, {'Z', 1}, {'T', 1}});
		auto r_eo_slice =
		  r_eo.kvslice_from_size({{'X', X + len},
					  {'x', (len + ((X + Y + Z + T + first_tslice) % 2)) / 2},
					  {'Y', Y},
					  {'Z', Z},
					  {'T', T}},
					 {{'Y', 1}, {'Z', 1}, {'T', 1}});
		v_eo_slice.doAction(action.getSome(CopyTo), r_eo_slice);
	      }
	    }
	  }
	}
	return r;
      }
#  else
      throw std::runtime_error("Unsupported layout");
#  endif
    }

    /// Compute a displacement of v onto the direction dir
    /// \param u: Gauge field
    /// \param v: tensor to apply the displacement
    /// \param first_tslice: global index in the t direction of the first element
    /// \param dir: 0: nothing; 1: forward x; -1: backward x; 2: forward y...

    template <typename COMPLEX, std::size_t N>
    Tensor<N, COMPLEX> displace(const std::vector<Tensor<Nd + 3, COMPLEX>>& u, Tensor<N, COMPLEX> v,
				Index first_tslice, int dir, Maybe<Action> action = none,
				Maybe<Tensor<N, COMPLEX>> w = none)
    {
      if (std::abs(dir) > Nd)
	throw std::runtime_error("Invalid direction");

      if (action.hasSome() != w.hasSome())
	throw std::runtime_error("Invalid default value");

      // Address the zero direction case
      if (dir == 0)
      {
	if (!w.hasSome())
	  return v;
	v.doAction(action.getSome(), w.getSome());
	return w.getSome();
      }

      int d = std::abs(dir) - 1;    // space lattice direction, 0: x, 1: y, 2: z
      int len = (dir > 0 ? 1 : -1); // displacement unit direction
      assert(d < u.size());

      if (len > 0)
      {
	// Do u[d] * shift(x,d)
	Tensor<N, COMPLEX> r = w.hasSome() ? w.getSome() : v.like_this();
	v = shift(std::move(v), first_tslice, len, d);
	r.contract(std::move(v), {}, NotConjugate, u[d], {{'j', 'c'}}, NotConjugate, {{'c', 'i'}},
		   action.getSome(CopyTo) == CopyTo ? 0.0 : 1.0);
	return r;
      }
      else
      {
	// Do shift(adj(u[d]) * x,d)
	Tensor<N, COMPLEX> r = v.like_this();
	r.contract(std::move(v), {}, NotConjugate, u[d], {{'i', 'c'}}, Conjugate, {{'c', 'j'}});
	return shift(std::move(r), first_tslice, len, d, action, w);
      }
    }

    /// Apply right nabla onto v on the direction dir
    /// \param u: Gauge field
    /// \param v: tensor to apply the derivative
    /// \param first_tslice: global index in the t direction of the first element
    /// \param dir: 0: nothing; 1: forward x; -1: backward x; 2: forward y...
    ///
    /// NOTE: the code returns U_\mu(x)f(x+\mu) - U_{-\mu}(x)f(x-\mu)

    template <typename COMPLEX, std::size_t N>
    Tensor<N, COMPLEX> rightNabla(const std::vector<Tensor<Nd + 3, COMPLEX>>& u,
				  Tensor<N, COMPLEX> v, Index first_tslice, int dir)
    {
      auto r = displace(u, v, first_tslice, dir);
      displace(u, v, first_tslice, -dir).scale(-1).addTo(r);
      return r;
    }

    /// Compute a displacement of v onto the direction dir
    /// \param u: Gauge field
    /// \param v: tensor to apply the derivative
    /// \param first_tslice: global index in the t direction of the first element
    /// \param dir: 0: nothing; 1: forward x; -1: backward x; 2: forward y...
    /// \param moms: list of input momenta
    /// \param conjUnderAdd: if true, return a version, R(dir), so that
    ////       adj(R(dir)) * D(dir') == D(dir+dir'), where D(dir') is what this function returns
    ////       when conjUnderAdd is false.

    template <typename COMPLEX, std::size_t N>
    Tensor<N, COMPLEX> leftRightNabla(const std::vector<Tensor<Nd + 3, COMPLEX>>& u,
				      Tensor<N, COMPLEX> v, Index first_tslice, int dir,
				      const std::vector<Coor<3>>& moms = {},
				      bool conjUnderAdd = false)
    {
      if (std::abs(dir) > Nd)
	throw std::runtime_error("Invalid direction");

      int d = std::abs(dir) - 1; // space lattice direction, 0: x, 1: y, 2: z

      // conj(phase)*displace(u, v, -dir) - phase*displace(u, v, dir)
      std::vector<COMPLEX> phases(moms.size());
      for (unsigned int i = 0; i < moms.size(); ++i)
      {

	typename COMPLEX::value_type angle = 2 * M_PI * moms[i][d] / Layout::lattSize()[d];
	phases[i] = COMPLEX{1} + COMPLEX{cos(angle), sin(angle)};
	if (conjUnderAdd)
	  phases[i] = std::sqrt(phases[i]);
      }

      // r = conj(phases) * displace(u, v, dir)
      Tensor<N, COMPLEX> r = v.like_this("c%xyzXtm", '%');
      r.contract(displace(u, v, first_tslice, -dir), {}, NotConjugate, asTensorView(phases),
		 {{'i', 'm'}}, Conjugate);

      // r = r - phases * displace(u, v, dir) if !ConjUnderAdd else r + phases * displace(u, v, dir)
      r.contract(displace(u, v, first_tslice, dir).scale(conjUnderAdd ? 1 : -1), {}, NotConjugate,
		 asTensorView(phases), {{'i', 'm'}}, NotConjugate, {}, 1.0);

      return r;
    }

    // template <std::size_t N, typename T>
    // class Transform : public Tensor<N,T> {
    // public:
    //   Transform(Tensor<N, T> t, remap input, remat output, std::string no_contract = std::string(),
    //     	bool conj = false)
    //     : Tensor<N, T>(t), input(input), output(output), no_contract(no_contract), conj(conj)
    //   {
    //   }

    //   Transform<N, T> rename_dims(remap m) const
    //   {
    //     remap new_input = input, new_output = output;
    //     std::string new_no_contract = new_constract;
    //     for (auto& it : new_input)
    //     {
    //       auto j = m.find(it->first);
    //       if (j != m.end())
    //         it->second = j->second;
    //     }
    //   	for (auto& it : new_output)
    //     {
    //       auto j = m.find(it->first);
    //       if (j != m.end())
    //         it->second = j->second;
    //     }
    //     for (auto& it : m) {
    //         auto n = new_no_contract.find(it->first);
    //         if (n != std::string::npos)
    //           new_no_contract[n] = it->second;
    //     }
    //     return Transform<N, T>(*this, new_input, new_output, new_no_contract, conj);
    //   }

    //   const remap input;  ///< rename dimensions before contraction
    //   const remap output; ///< rename dimensions after contraction
    //   const std::string
    //     no_contract; ///< dimension labels that should not be on the other contracted tensor
    //   const bool conj;

    //   virtual Transform<N, T> adj() const
    //   {
    //     return Transform<N, T>{*this, input, output, no_contract, !conj};
    //   }
    // };

    // template <std::size_t Nt>
    // Tensor<Nt, T> contractTo(Tensor<Nt, T> t) const
    // {
    // }

    // template <typename T>
    // class MatrixTransform : Transform<2, T>
    // {
    // public:
    //   MatrixTransform(Transform<2, T> t) : Transform<2, T>(t)
    //   {
    //   }

    //   MatrixTransform<N, T> adj() const override
    //   {
    //     remap m{{order[0], order[1]}, {order[1], order[0]}};
    //     return MatrixTransform<N, T>{
    //       Transform<N, T>{this->Tensor<N, T>::rename_dims(m), input, output, no_contract, !conj}};
    //   }
    // };

    //
    // Get colorvecs
    //

    typedef QDP::MapObjectDiskMultiple<KeyTimeSliceColorVec_t, Tensor<Nd, ComplexF>> MODS_t;
    typedef QDP::MapObjectDisk<KeyTimeSliceColorVec_t, Tensor<Nd, ComplexF>> MOD_t;

    // Represent either FILEDB or S3T handle for file containing distillation vectors

    struct ColorvecsStorage {
      std::shared_ptr<MODS_t> mod;	   // old storage
      StorageTensor<Nd + 2, ComplexD> s3t; // cxyztn
    };

    namespace ns_getColorvecs
    {
      /// Return the permutation from a natural layout to a red-black that is used by `applyPerm`
      /// \param t: index in the t-direction of the input elements
      /// NOTE: assuming the input layout is xyz and the output layout is xyzX for the given input
      ///       time-slice `t`

      inline std::vector<Index> getPermFromNatToRB(Index t)
      {
	if (Layout::nodeNumber() != 0)
	  return {};

	const Index x1 = Layout::lattSize()[0];
	const Index y1 = Layout::lattSize()[1];
	const Index z1 = Layout::lattSize()[2];
	std::vector<Index> perm(x1 * y1 * z1);

#  if QDP_USE_LEXICO_LAYOUT
	unsigned int n = x1 * y1 * z1;
#    ifdef _OPENMP
#      pragma omp parallel for schedule(static)
#    endif
	for (unsigned int i = 0; i < n; ++n)
	  perm[i] = i;

#  elif QDP_USE_CB2_LAYOUT
#    ifdef _OPENMP
#      pragma omp parallel for collapse(3) schedule(static)
#    endif
	for (unsigned int z = 0; z < z1; ++z)
	{
	  for (unsigned int y = 0; y < y1; ++y)
	  {
	    for (unsigned int x = 0; x < x1; ++x)
	    {
	      // index on natural ordering
	      Index i0 = x + y * x1 + z * x1 * y1;
	      // index in red-black
	      Index i1 = x / 2 + y * (x1 / 2) + z * (x1 * y1 / 2) +
			 ((x + y + z + t) % 2) * (x1 * y1 * z1 / 2);
	      perm[i1] = i0;
	    }
	  }
	}

#  else
	throw std::runtime_error("Unsupported layout");
#  endif

	return perm;
      }

      /// Apply a permutation generated by `getPermFromNatToRB`
      /// \param perm: permutation generated with getPermFromNatToRB
      /// \param tnat: input tensor with ordering cxyz
      /// \param trb: output tensor with ordering cxyzX

      template <typename T>
      void toRB(const std::vector<Index>& perm, Tensor<Nd, T> tnat, Tensor<Nd + 1, T> trb)
      {
	assert(tnat.order == "cxyz");
	assert(trb.order == "cxyzX");
	assert(tnat.p->localVolume() == perm.size() * Nc);

	unsigned int i1 = perm.size();
	const T* x = tnat.data.get();
	T* y = trb.data.get();

#  ifdef _OPENMP
#    pragma omp parallel for schedule(static)
#  endif
	for (unsigned int i = 0; i < i1; ++i)
	  for (unsigned int c = 0; c < Nc; ++c)
	    y[i * Nc + c] = x[perm[i] * Nc + c];
      }

      /// Apply a permutation generated by `getPermFromNatToRB`
      /// \param perm: permutation generated with getPermFromNatToRB
      /// \param tnat: input tensor with ordering cxyz
      /// \param trb: output tensor with ordering cxyzX

      template <typename T>
      void toNat(const std::vector<Index>& perm, Tensor<Nd + 1, T> trb, Tensor<Nd, T> tnat)
      {
	assert(tnat.order == "cxyz");
	assert(trb.order == "cxyzX");
	assert(tnat.p->localVolume() == perm.size() * Nc);

	unsigned int i1 = perm.size();
	T* x = tnat.data.get();
	const T* y = trb.data.get();

#  ifdef _OPENMP
#    pragma omp parallel for schedule(static)
#  endif
	for (unsigned int i = 0; i < i1; ++i)
	  for (unsigned int c = 0; c < Nc; ++c)
	    x[perm[i] * Nc + c] = y[i * Nc + c];
      }

      /// Return a lattice field with value exp(2*pi*(x./dim)'*phase) for each lattice site x
      /// \param phase: integer phase
      /// \param dev: device of the returned tensor

      template <typename T>
      Tensor<Nd + 1, T> getPhase(Coor<Nd - 1> phase, DeviceHost dev = OnDefaultDevice)
      {
	// Get spatial dimensions of the current lattice
	Coor<Nd> dim = latticeSize<Nd>("xyzX", {});
	dim[0] *= dim[3];
	return fillLatticeField<5, T>("xyztX", {}, dev, [=](Coor<Nd> c) {
	  typename T::value_type phase_dot_coor = 0;
	  for (int i = 0; i < Nd - 1; ++i)
	    phase_dot_coor += c[i] * 2 * M_PI * phase[i] / dim[i];

	  return T{cos(phase_dot_coor), sin(phase_dot_coor)};
	});
      }

      // NOTE: for now, the GPU version requires MAGMA
#  if defined(BUILD_PRIMME)

      // Apply the laplacian operator on the spatial dimensions
      /// \param u: Gauge fields restricted to the same t-slice as chi and psi
      /// \param first_tslice: global t index of the zero t index
      /// \param chi: output vector
      /// \param psi: input vector

      inline void LaplacianOperator(const std::vector<Tensor<Nd + 3, ComplexD>>& u,
				    Index first_tslice, Tensor<Nd + 3, ComplexD> chi,
				    const Tensor<Nd + 3, ComplexD> psi)
      {
	int N = Nd - 1; // Only the spatial dimensions

	// chi = -2*N*psi
	psi.scale(-2 * N).copyTo(chi);

	// I have no idea how to do this....
	using MaybeTensor = Maybe<Tensor<Nd + 3, ComplexD>>;

	for (int mu = 0; mu < N; ++mu)
	{
	  displace(u, psi, first_tslice, mu + 1, Action::AddTo, MaybeTensor(chi));
	  displace(u, psi, first_tslice, -(mu + 1), Action::AddTo, MaybeTensor(chi));
	}
      }

      // Auxiliary structure passed to PRIMME's matvec

      struct OperatorAux {
	const std::vector<Tensor<Nd + 3, ComplexD>> u; // Gauge fields
	const Index first_tslice;		       // global t index
	const std::string order;		       // Laplacian input/output tensor's order
	const DeviceHost primme_dev;		       // where primme allocations are
      };

      // Wrapper for PRIMME of `LaplacianOperator`
      /// \param x: pointer to input vector
      /// \param ldx: leading dimension for `x`
      /// \param y: pointer to output vector
      /// \param ldy: leading dimension for `y`
      /// \param blockSize: number of input/output vectors
      /// \param ierr: output error state (zero means ok)

      extern "C" inline void primmeMatvec(void* x, PRIMME_INT* ldx, void* y, PRIMME_INT* ldy,
					  int* blockSize, primme_params* primme, int* ierr)
      {
	*ierr = -1;
	try
	{
	  // The implementation assumes that ldx and ldy is nLocal
	  if (*blockSize > 1 && (*ldx != primme->nLocal || *ldy != primme->nLocal))
	    throw std::runtime_error("We cannot play with the leading dimensions");

	  OperatorAux& opaux = *(OperatorAux*)primme->matrix;
	  Coor<Nd + 3> size = latticeSize<Nd + 3>(opaux.order, {{'n', *blockSize}, {'t', 1}});
	  Tensor<Nd + 3, ComplexD> tx(opaux.order, size, opaux.primme_dev, OnEveryone,
				      std::shared_ptr<ComplexD>((ComplexD*)x, [](ComplexD*) {}));
	  Tensor<Nd + 3, ComplexD> ty(opaux.order, size, opaux.primme_dev, OnEveryone,
				      std::shared_ptr<ComplexD>((ComplexD*)y, [](ComplexD*) {}));
	  LaplacianOperator(opaux.u, opaux.first_tslice, ty, tx);
	  *ierr = 0;
	} catch (...)
	{
	}
      }

      /// Wrapper for PRIMME of a global sum for double
      /// \param sendBuf: pointer to input vector
      /// \param recvBuf: pointer to output vector
      /// \param count: number of elements in the input/output vector
      /// \param primme: pointer to the current primme_params
      /// \param ierr: output error state (zero means ok)

      extern "C" inline void primmeGlobalSum(void* sendBuf, void* recvBuf, int* count,
					     primme_params* primme, int* ierr)
      {
	if (sendBuf == recvBuf)
	{
	  *ierr = MPI_Allreduce(MPI_IN_PLACE, recvBuf, *count, MPI_DOUBLE, MPI_SUM,
				MPI_COMM_WORLD) != MPI_SUCCESS;
	}
	else
	{
	  *ierr = MPI_Allreduce(sendBuf, recvBuf, *count, MPI_DOUBLE, MPI_SUM, MPI_COMM_WORLD) !=
		  MPI_SUCCESS;
	}
      }

      /// Compute the eigenpairs of the laplacian operator on the spatial dimensions using PRIMME
      /// \param u: Gauge field
      /// \param from_tslice: index of the first t-slice to compute the eigenvectors from
      /// \param n_tslices: number of tslices to compute
      /// \param n_colorvecs: number of eigenpairs to compute
      /// \param order_: order of the output tensor for the eigenvectors
      /// \return: a pair of the eigenvectors and the eigenvalues

      inline std::pair<Tensor<Nd + 3, ComplexD>, std::vector<std::vector<double>>>
      computeColorvecs(const multi1d<LatticeColorMatrix>& u, int from_tslice, int n_tslices,
		       int n_colorvecs, const Maybe<const std::string>& order_ = none)
      {
	const std::string order = order_.getSome("cxyztXn");
	detail::check_order_contains(order, "cxyztXn");
	Tensor<Nd + 3, ComplexD> all_evecs(
	  order, latticeSize<Nd + 3>(order, {{'n', n_colorvecs}, {'t', n_tslices}}),
	  OnDefaultDevice, OnEveryone);
	std::vector<std::vector<double>> all_evals;

	for (Index t = 0; t < n_tslices; ++t)
	{
	  // Make a copy of the time-slicing of u[d] also supporting left and right
	  std::vector<Tensor<Nd + 3, ComplexD>> ut(Nd);
	  for (unsigned int d = 0; d < Nd - 1; d++)
	  {
	    ut[d] = asTensorView(u[d])
		      .kvslice_from_size({{'t', from_tslice + t}}, {{'t', 1}})
		      .toComplex()
		      .clone()
		      .template make_sure<ComplexD>("ijxyztX");
	  }

#    if defined(SUPERBBLAS_USE_CUDA) && defined(BUILD_MAGMA)
	  DeviceHost primme_dev = OnDefaultDevice;
#    else
	  DeviceHost primme_dev = OnHost;
#    endif

	  // Create an auxiliary struct for the PRIMME's matvec
	  // NOTE: Please keep 'n' as the slowest index; the rows of vectors taken by PRIMME's matvec has dimensions 'cxyztX',
	  // and 'n' is the dimension for the columns.
	  OperatorAux opaux{ut, from_tslice + t, "cxyztXn", primme_dev};

	  // Make a bigger structure holding
	  primme_params primme;
	  primme_initialize(&primme);

	  // Get the global and local size of evec
	  std::size_t n, nLocal;
	  {
	    Tensor<Nd + 3, Complex> aux_tensor(
	      opaux.order, latticeSize<Nd + 3>(opaux.order, {{'n', 1}, {'t', 1}}), OnDefaultDevice,
	      OnEveryone);
	    n = aux_tensor.volume();
	    nLocal = aux_tensor.getLocal().volume();
	  }

	  if (n_colorvecs > n)
	  {
	    std::cerr << "ERROR: the rank of the distillation basis shouldn't be larger than the "
			 "spatial dimensions"
		      << std::endl;
	    exit(1);
	  }

	  // Primme solver setup
	  primme.numEvals = n_colorvecs;
	  primme.printLevel = 0;
	  primme.n = n;
	  primme.eps = 1e-9;
	  primme.target = primme_largest;

	  // Set parallel settings
	  primme.nLocal = nLocal;
	  primme.numProcs = QDP::Layout::numNodes();
	  primme.procID = QDP::Layout::nodeNumber();
	  primme.globalSumReal = primmeGlobalSum;

	  // No preconditioner for my matrix
	  primme.matrixMatvec = primmeMatvec;
	  primme.matrix = &opaux;

	  // Set block size
	  if (n > 128)
	  {
	    primme.maxBasisSize = 64;
	    primme.maxBlockSize = 4;
	  }
	  primme.ldOPs = primme.nLocal;

	  // Should set lots of defaults
	  if (primme_set_method(PRIMME_DEFAULT_MIN_TIME, &primme) < 0)
	  {
	    QDPIO::cerr << __func__ << ": invalid preset method\n";
	    QDP_abort(1);
	  }

	  // Allocate space for converged Ritz values and residual norms
	  std::vector<double> evals(primme.numEvals);
	  std::vector<double> rnorms(primme.numEvals);
	  Tensor<Nd + 3, ComplexD> evecs(
	    opaux.order, latticeSize<Nd + 3>(opaux.order, {{'n', primme.numEvals}, {'t', 1}}),
	    primme_dev, OnEveryone);
#    if defined(SUPERBBLAS_USE_CUDA) && defined(BUILD_MAGMA)
	  primme.queue = &*detail::getMagmaContext();
#    endif

	  // Call primme
#    if defined(SUPERBBLAS_USE_CUDA) && defined(BUILD_MAGMA)
	  int ret = magma_zprimme(evals.data(), evecs.data.get(), rnorms.data(), &primme);
#    else
	  int ret = zprimme(evals.data(), evecs.data.get(), rnorms.data(), &primme);
#    endif

	  if (primme.procID == 0)
	  {
	    fprintf(stdout, " %d eigenpairs converged for tslice %d\n", primme.initSize,
		    from_tslice + t);
	    fprintf(stdout, "Tolerance : %-22.15E\n", primme.aNorm * primme.eps);
	    fprintf(stdout, "Iterations: %-d\n", (int)primme.stats.numOuterIterations);
	    fprintf(stdout, "Restarts  : %-d\n", (int)primme.stats.numRestarts);
	    fprintf(stdout, "Matvecs   : %-d\n", (int)primme.stats.numMatvecs);
	    fprintf(stdout, "Preconds  : %-d\n", (int)primme.stats.numPreconds);
	    fprintf(stdout, "T. ortho  : %g\n", primme.stats.timeOrtho);
	    fprintf(stdout, "T. matvec : %g\n", primme.stats.timeMatvec);
	    fprintf(stdout, "Total time: %g\n", primme.stats.elapsedTime);
	  }

	  if (ret != 0)
	  {
	    QDPIO::cerr << "Error: primme returned with nonzero exit status\n";
	    QDP_abort(1);
	  }

	  // Cleanup
	  primme_free(&primme);

	  // Check the residuals, |laplacian*v-lambda*v|_2<=|laplacian|*tol
	  if (evals.size() > 0)
	  {
	    auto r = evecs.like_this();
	    LaplacianOperator(opaux.u, opaux.first_tslice, r, evecs);
	    std::vector<std::complex<double>> evals_cmpl(evals.begin(), evals.end());
	    contract<Nd + 3, Nd + 3, 1, ComplexD>(
	      evecs, asTensorView(evals_cmpl).rename_dims({{'i', 'n'}}).scale(-1), "", AddTo, r);
	    auto rnorm = norm<1>(r, "n");
	    for (int i = 0, vol = rnorm.volume(); i < vol; ++i)
	    {
	      if (rnorm.get({{i}}) > primme.stats.estimateLargestSVal * primme.eps * 10)
	      {
		QDPIO::cerr << "Error: primme returned eigenpairs with too much error\n";
		QDP_abort(1);
	      }
	    }
	  }

	  // Copy evecs into all_evecs
	  evecs.copyTo(all_evecs.kvslice_from_size({{'t', t}}, {{'t', 1}}));
	  all_evals.push_back(evals);
	}

	return {all_evecs, all_evals};
      }
#  else	 // BUILD_PRIMME
      inline std::pair<Tensor<Nd + 3, ComplexD>, std::vector<std::vector<double>>>
      computeColorvecs(const multi1d<LatticeColorMatrix>& u, int from_tslice, int n_tslices,
		       int n_colorvecs, const Maybe<const std::string>& order_ = none)
      {
	(void)u;
	(void)from_tslice;
	(void)n_tslices;
	(void)n_colorvecs;
	(void)order_;
	throw std::runtime_error("Functionality isn't available without compiling with PRIMME");
      }
#  endif // BUILD_PRIMME

      /// Read colorvecs from a FILEDB
      /// \param eigen_source: database handle
      /// \param decay_dir: something we assume is always three
      /// \param from_tslice: first tslice to read
      /// \param n_tslices: number of tslices to read
      /// \param n_colorvecs: number of eigenpairs to read
      /// \param order_: order of the output tensor for the eigenvectors
      /// \return: a tensor containing the eigenvectors

      template <typename COMPLEX = ComplexF>
      Tensor<Nd + 3, COMPLEX> getColorvecs(MODS_t& eigen_source, int decay_dir, int from_tslice,
					   int n_tslices, int n_colorvecs,
					   const Maybe<const std::string>& order_ = none,
					   DeviceHost dev = OnDefaultDevice)
      {
	const std::string order = order_.getSome("cxyztXn");
	detail::check_order_contains(order, "cxyztXn");

	from_tslice = normalize_coor(from_tslice, Layout::lattSize()[decay_dir]);

	// Allocate tensor to return
	Tensor<Nd + 3, COMPLEX> r(
	  order, latticeSize<Nd + 3>(order, {{'t', n_tslices}, {'n', n_colorvecs}}), dev);

	// Allocate a single time slice colorvec in natural ordering, as colorvec are stored
	Tensor<Nd, ComplexF> tnat("cxyz", latticeSize<Nd>("cxyz", {{'x', Layout::lattSize()[0]}}),
				  OnHost, OnMaster);

	// Allocate a single time slice colorvec in case of using RB ordering
	Tensor<Nd + 1, ComplexF> trb("cxyzX", latticeSize<Nd + 1>("cxyzX"), OnHost, OnMaster);

	// Allocate all colorvecs for the same time-slice
	Tensor<Nd + 2, ComplexF> t("cxyzXn", latticeSize<Nd + 2>("cxyzXn", {{'n', n_colorvecs}}),
				   OnHost, OnMaster);

	const int Nt = Layout::lattSize()[decay_dir];
	for (int t_slice = from_tslice, i_slice = 0; i_slice < n_tslices;
	     ++i_slice, t_slice = (t_slice + 1) % Nt)
	{
	  // Compute the permutation from natural ordering to red-black
	  std::vector<Index> perm = ns_getColorvecs::getPermFromNatToRB(t_slice);

	  for (int colorvec = 0; colorvec < n_colorvecs; ++colorvec)
	  {
	    // Read a single time-slice and colorvec
	    KeyTimeSliceColorVec_t key(t_slice, colorvec);
	    if (!eigen_source.exist(key))
	      throw std::runtime_error(
		"no colorvec exists with key t_slice= " + std::to_string(t_slice) +
		" colorvec= " + std::to_string(colorvec));
	    eigen_source.get(key, tnat);

	    // Correct ordering
	    ns_getColorvecs::toRB(perm, tnat, trb);

	    // t[n=colorvec] = trb
	    trb.copyTo(t.kvslice_from_size({{'n', colorvec}}, {{'n', 1}}));
	  }

	  // r[t=i_slice] = t, distribute the tensor from master to the rest of the nodes
	  t.copyTo(r.kvslice_from_size({{'t', i_slice}}));
	}

	return r;
      }

      /// Read colorvecs from a S3T file
      /// \param s3t: database handle
      /// \param u: gauge field
      /// \param decay_dir: something we assume is always three
      /// \param from_tslice: first tslice to read
      /// \param n_tslices: number of tslices to read
      /// \param n_colorvecs: number of eigenpairs to read
      /// \param order_: order of the output tensor for the eigenvectors
      /// \return: a tensor containing the eigenvectors

      template <typename COMPLEX = ComplexF>
      Tensor<Nd + 3, COMPLEX>
      getColorvecs(StorageTensor<Nd + 2, ComplexD> s3t, const multi1d<LatticeColorMatrix>& u,
		   int decay_dir, int from_tslice, int n_tslices, int n_colorvecs,
		   const Maybe<const std::string>& order_ = none, DeviceHost dev = OnDefaultDevice)
      {
	const std::string order = order_.getSome("cxyztXn");
	detail::check_order_contains(order, "cxyztXn");

	from_tslice = normalize_coor(from_tslice, Layout::lattSize()[decay_dir]);

	// Read the metadata and check that the file stores colorvecs and from a lattice of the same size
	std::istringstream is(s3t.metadata);
	XMLReader xml_buf(is);
	bool write_fingerprint = false;
	read(xml_buf, "/MODMetaData/fingerprint", write_fingerprint);
	GroupXML_t link_smear =
	  readXMLGroup(xml_buf, "/MODMetaData/LinkSmearing", "LinkSmearingType");

	// Smear the gauge field if needed
	multi1d<LatticeColorMatrix> u_smr = u;
	try
	{
	  std::istringstream xml_l(link_smear.xml);
	  XMLReader linktop(xml_l);
	  Handle<LinkSmearing> linkSmearing(TheLinkSmearingFactory::Instance().createObject(
	    link_smear.id, linktop, "/LinkSmearing"));
	  (*linkSmearing)(u_smr);
	} catch (const std::string& e)
	{
	  QDPIO::cerr << ": Caught Exception link smearing: " << e << std::endl;
	  QDP_abort(1);
	} catch (...)
	{
	  QDPIO::cerr << ": Caught unexpected exception" << std::endl;
	  QDP_abort(1);
	}

	// Allocate tensor with the content of s3t
	Tensor<Nd + 3, ComplexD> colorvecs_s3t(
	  order, latticeSize<Nd + 3>(order, {{'t', n_tslices}, {'n', n_colorvecs}}), dev);

	// Allocate a single time slice colorvec in natural ordering, as colorvec are stored
	Tensor<Nd, ComplexD> tnat("cxyz", latticeSize<Nd>("cxyz", {{'x', Layout::lattSize()[0]}}),
				  OnHost, OnMaster);

	// Allocate a single time slice colorvec in case of using RB ordering
	Tensor<Nd + 1, ComplexD> trb("cxyzX", latticeSize<Nd + 1>("cxyzX"), OnHost, OnMaster);

	const int Nt = Layout::lattSize()[decay_dir];
	for (int t_slice = from_tslice, i_slice = 0; i_slice < n_tslices;
	     ++i_slice, t_slice = (t_slice + 1) % Nt)
	{
	  // Compute the permutation from natural ordering to red-black
	  std::vector<Index> perm = ns_getColorvecs::getPermFromNatToRB(t_slice);

	  for (int colorvec = 0; colorvec < n_colorvecs; ++colorvec)
	  {
	    // Read a single time-slice and colorvec
	    tnat.set_zero();
	    s3t.kvslice_from_size({{'t', t_slice}, {'n', colorvec}}, {{'t', 1}, {'n', 1}})
	      .copyTo(tnat);

	    // Correct ordering
	    ns_getColorvecs::toRB(perm, tnat, trb);

	    // colorvecs_s3t[t=i_slice,n=colorvec] = trb
	    trb.copyTo(colorvecs_s3t.kvslice_from_size({{'t', i_slice}, {'n', colorvec}}));
	  }
	}

	// Compute the 2-norm of colorvecs_s3t and check that no vector is null
	auto colorvecs_s3t_norms = norm<2>(colorvecs_s3t, "nt");
	for (int t = 0; t < n_tslices; ++t)
	  for (int n = 0; n < n_colorvecs; ++n)
	    if (colorvecs_s3t_norms.get({n, t}) == 0)
	      throw std::runtime_error(
		"no colorvec exists with key t_slice= " + std::to_string(t + from_tslice) +
		" colorvec= " + std::to_string(n));

	if (write_fingerprint)
	{
	  // Compute the colorvecs
	  auto colorvecs =
	    ns_getColorvecs::computeColorvecs(u_smr, from_tslice, n_tslices, n_colorvecs, order_)
	      .first;

	  // We need to phase the individual eigenvectors so that the have the same phase as the
	  // s3t's colorvecs. That is, we need to apply a phase phi[i] to each eigenvector so that
	  //
	  //    colorvecs_s3t[i] = colorvecs[i] * phi[i].
	  //
	  // We have a subset of the s3t's colorvecs, so we restrict the above equation to that:
	  //
	  //    colorvecs_s3t[i]^\dagger * colorvecs_s3t[i] = colorvecs_s3t[i]^\dagger * colorvecs[i] * phi[i].
	  //
	  // Therefore, phi[i] = (colorvecs_s3t[i]^\dagger * colorvecs_s3t[i]) / (colorvecs_s3t[i]^\dagger * colorvecs[i])

	  auto ip = contract<2>(colorvecs_s3t.conj(), colorvecs,
				detail::remove_dimensions(colorvecs.order, "nt"))
		      .make_sure("nt", OnHost, OnEveryoneReplicated);

	  auto phi = ip.like_this();
	  for (int t = 0; t < n_tslices; ++t)
	  {
	    for (int n = 0; n < n_colorvecs; ++n)
	    {
	      auto cv_norm = colorvecs_s3t_norms.get({n, t});
	      auto phi_i = cv_norm * cv_norm / ip.get({n, t});
	      if (std::fabs(std::fabs(phi_i) - 1) > 1e-4)
		throw std::runtime_error(
		  "The colorvec fingerprint does not correspond to current gates field");
	      phi.set({n, t}, phi_i);
	    }
	  }

	  // Apply the phase of the colorvecs in s3t to the computed colorvecs
	  colorvecs_s3t.contract(colorvecs, {}, NotConjugate, phi, {}, NotConjugate);
	}

	return colorvecs_s3t.make_sure<COMPLEX>();
      }
    }

    /// Read colorvecs from either a FILEDB or S3T file
    /// \param colorvec_files: filenames
    /// \return: a handle

    inline ColorvecsStorage openColorvecStorage(const std::vector<std::string>& colorvec_files)
    {
      ColorvecsStorage sto{}; // returned object

      std::string metadata; // the metadata content of the file

      // Try to open the file as a s3t database
      try
      {
	if (colorvec_files.size() == 1)
	  sto.s3t = StorageTensor<Nd + 2, ComplexD>(colorvec_files[0], true, "/MODMetaData/order");
	metadata = sto.s3t.metadata;
      } catch (...)
      {
      }

      // Try to open the files as a MOD database
      if (!sto.s3t)
      {
	sto.mod = std::make_shared<MODS_t>();
	sto.mod->setDebug(0);

	try
	{
	  // Open
	  sto.mod->open(colorvec_files);
	  sto.mod->getUserdata(metadata);
	} catch (std::bad_cast)
	{
	  QDPIO::cerr << ": caught dynamic cast error" << std::endl;
	  QDP_abort(1);
	} catch (const std::string& e)
	{
	  QDPIO::cerr << ": error extracting source_header: " << e << std::endl;
	  QDP_abort(1);
	} catch (const char* e)
	{
	  QDPIO::cerr << ": Caught some char* exception:" << std::endl;
	  QDPIO::cerr << e << std::endl;
	  QDP_abort(1);
	}
      }

      // Check that the file stores colorvecs and is from a lattice of the same size

      std::istringstream is(metadata);
      XMLReader xml_buf(is);

      std::string id;
      read(xml_buf, "/MODMetaData/id", id);
      if (id != "eigenVecsTimeSlice")
      {
	std::stringstream ss;
	ss << "The file `" << colorvec_files[0] << "' does not contain colorvecs";
	throw std::runtime_error(ss.str());
      }

      multi1d<int> spatialLayout(3);
      read(xml_buf, "/MODMetaData/lattSize", spatialLayout);
      if (spatialLayout[0] != Layout::lattSize()[0] || spatialLayout[1] != Layout::lattSize()[1] ||
	  spatialLayout[2] != Layout::lattSize()[2])
      {
	std::stringstream ss;
	ss << "The spatial dimensions of the colorvecs in `" << colorvec_files[0]
	   << "' do not much the current lattice";
	throw std::runtime_error(ss.str());
      }

      return sto;
    }

    /// Close a colorvec storage
    /// \param sto: colorvec storage handle

    inline void closeColorvecStorage(ColorvecsStorage& sto)
    {
      if (!sto.s3t)
      {
	sto.s3t.release();
      }
      else if (sto.mod)
      {
	sto.mod->close();
	sto.mod.reset();
      }
    }

    /// Phase colorvecs
    /// \param colorvecs: tensor with the colorvecs
    /// \param from_tslice: first tslice of the tensor
    /// \param phase: apply a phase to the eigenvectors
    /// \return: a tensor containing the eigenvectors phased

    template <typename COMPLEX>
    Tensor<Nd + 3, COMPLEX> phaseColorvecs(Tensor<Nd + 3, COMPLEX> colorvecs, int from_tslice,
					   Coor<Nd - 1> phase = {})
    {
      // Phase colorvecs if phase != (0,0,0)
      if (phase == Coor<Nd - 1>{})
	return colorvecs;

      Tensor<Nd + 1, COMPLEX> tphase =
	ns_getColorvecs::getPhase<COMPLEX>(phase, colorvecs.getDev())
	  .kvslice_from_size({{'t', from_tslice}}, {{'t', colorvecs.kvdim()['t']}});
      Tensor<Nd + 3, COMPLEX> r = colorvecs.like_this();
      r.contract(colorvecs, {}, NotConjugate, tphase, {}, NotConjugate);
      return r;
    }

    /// Read colorvecs from a handle returned by `openColorvecStorage`
    /// \param sto: database handle
    /// \param u: gauge field
    /// \param decay_dir: something we assume is always three
    /// \param from_tslice: first tslice to read
    /// \param n_tslices: number of tslices to read
    /// \param n_colorvecs: number of eigenpairs to read
    /// \param order: order of the output tensor for the eigenvectors
    /// \param phase: apply a phase to the eigenvectors
    /// \return: a tensor containing the eigenvectors

    template <typename COMPLEX = ComplexF>
    Tensor<Nd + 3, COMPLEX> getColorvecs(const ColorvecsStorage& sto,
					 const multi1d<LatticeColorMatrix>& u, int decay_dir,
					 int from_tslice, int n_tslices, int n_colorvecs,
					 const Maybe<const std::string>& order = none,
					 Coor<Nd - 1> phase = {}, DeviceHost dev = OnDefaultDevice)
    {
      StopWatch sw;
      sw.reset();
      sw.start();

      if (decay_dir != 3)
	throw std::runtime_error("Only support for decay_dir being the temporal dimension");

      // Read the colorvecs with the proper function
      Tensor<Nd + 3, COMPLEX> r;
      if (sto.s3t)
	r = ns_getColorvecs::getColorvecs<COMPLEX>(sto.s3t, u, decay_dir, from_tslice, n_tslices,
						   n_colorvecs, order, dev);
      else if (sto.mod)
	r = ns_getColorvecs::getColorvecs<COMPLEX>(*sto.mod, decay_dir, from_tslice, n_tslices,
						   n_colorvecs, order, dev);

      // Phase colorvecs
      r = phaseColorvecs(r, from_tslice, phase);

      sw.stop();
      QDPIO::cout << "Time to read " << n_colorvecs << " colorvecs from " << n_tslices
		  << " time slices: " << sw.getTimeInSeconds() << " secs" << std::endl;

      return r;
    }

    /// Compute and store colorvecs
    /// \param colorvec_file: file to store the colorvecs
    /// \param link_smear: smearing gauge field options before building the laplacian
    /// \param u: gauge field
    /// \param from_tslice: first tslice to read
    /// \param n_tslices: number of tslices to read
    /// \param n_colorvecs: number of eigenpairs to read
    /// \param use_s3t_storage: if true S3T is used, otherwise FILEDB
    /// \param fingerprint: whether to store only a few sites of each colorvecs
    /// \param phase: apply a phase to the eigenvectors
    /// \param colorvec_file_src: if given, read the colorvecs from that file and if they
    ///        match the computed ones, they are the ones stored; this guarantee that the
    ///        that given smearing options were used to generate the colorvecs in `colorvec_file_src`

    inline void
    createColorvecStorage(const std::string& colorvec_file, GroupXML_t link_smear,
			  const multi1d<LatticeColorMatrix>& u, int from_tslice, int n_tslices,
			  int n_colorvecs, bool use_s3t_storage = false, bool fingerprint = false,
			  Coor<Nd - 1> phase = {},
			  const Maybe<std::vector<std::string>>& colorvec_file_src = none)
    {
      // Check input
      const int Nt = Layout::lattSize()[3];
      if (from_tslice < 0)
	throw std::runtime_error("The first t-slice to compute colorvecs is negative!");
      if (n_tslices < 0 || n_tslices > Nt)
	throw std::runtime_error(" The number of t-slices to compute colorvecs is negative or "
				 "greater than the t dimension of the lattice");

      // Smear the gauge field if needed
      multi1d<LatticeColorMatrix> u_smr = u;
      try
      {
	std::istringstream xml_l(link_smear.xml);
	XMLReader linktop(xml_l);
	Handle<LinkSmearing> linkSmearing(
	  TheLinkSmearingFactory::Instance().createObject(link_smear.id, linktop, link_smear.path));
	(*linkSmearing)(u_smr);
      } catch (const std::string& e)
      {
	QDPIO::cerr << ": Caught Exception link smearing: " << e << std::endl;
	QDP_abort(1);
      } catch (...)
      {
	QDPIO::cerr << ": Caught unexpected exception" << std::endl;
	QDP_abort(1);
      }

      // Some tasks read the eigenvalues from metadata but they not used; so we are going to give fake values
      multi1d<multi1d<double>> evals(n_colorvecs);
      for (int i = 0; i < n_colorvecs; ++i)
      {
	evals[i].resize(n_tslices);
	for (int t = 0; t < n_tslices; ++t)
	  evals[i][t] = 0;
      }

      // Open the DB and write metada
      MOD_t mod;
      StorageTensor<Nd + 2, ComplexD> sto;
      Coor<3> fingerprint_dim{};

      if (!use_s3t_storage)
      {
	XMLBufferWriter file_xml;

	push(file_xml, "MODMetaData");
	write(file_xml, "id", "eigenVecsTimeSlice");
	multi1d<int> spatialLayout(3);
	spatialLayout[0] = Layout::lattSize()[0];
	spatialLayout[1] = Layout::lattSize()[1];
	spatialLayout[2] = Layout::lattSize()[2];
	write(file_xml, "lattSize", spatialLayout);
	write(file_xml, "decay_dir", 3);
	write(file_xml, "num_vecs", n_colorvecs);
	write(file_xml, "Weights", evals);
	file_xml << link_smear.xml;
	pop(file_xml);

	mod.setDebug(0);

	mod.insertUserdata(file_xml.str());
	mod.open(colorvec_file, std::ios_base::in | std::ios_base::out | std::ios_base::trunc);
      }
      else
      {
	std::string sto_order = "cxyztn"; // order for storing the colorvecs

	// If fingerprint, we store only the support of the colorvecs on a subset of the lattice;
	// compute the size of that subset
	for (int i = 0; i < 3; ++i)
	  fingerprint_dim[i] = std::min(4, Layout::lattSize()[i]);

	// Prepare metadata
	XMLBufferWriter file_xml;

	push(file_xml, "MODMetaData");
	write(file_xml, "id", "eigenVecsTimeSlice");
	multi1d<int> spatialLayout(3);
	spatialLayout[0] = Layout::lattSize()[0];
	spatialLayout[1] = Layout::lattSize()[1];
	spatialLayout[2] = Layout::lattSize()[2];
	write(file_xml, "lattSize", spatialLayout);
	write(file_xml, "decay_dir", 3);
	write(file_xml, "num_vecs", n_colorvecs);
	write(file_xml, "Weights", evals);
	write(file_xml, "order", sto_order);
	write(file_xml, "fingerprint", fingerprint);
	if (fingerprint)
	{
	  spatialLayout[0] = fingerprint_dim[0];
	  spatialLayout[1] = fingerprint_dim[1];
	  spatialLayout[2] = fingerprint_dim[2];
	  write(file_xml, "fingerprint_lattice", spatialLayout);
	}
	file_xml << link_smear.xml;
	pop(file_xml);

	// NOTE: file_xml has nonzero value only at the master node; so do a broadcast

	sto = StorageTensor<Nd + 2, ComplexD>(
	  colorvec_file, broadcast(file_xml.str()), sto_order,
	  latticeSize<Nd + 2>(sto_order, {{'n', n_colorvecs}, {'x', Layout::lattSize()[0]}}),
	  Sparse, superbblas::BlockChecksum);
      }

      // Open colorvec_file_src
      ColorvecsStorage colorvecsSto;
      if (colorvec_file_src.getSome({}).size() > 0)
	colorvecsSto = openColorvecStorage(colorvec_file_src.getSome());

      for (int i_tslice = 0; i_tslice < n_tslices; ++i_tslice, from_tslice = (from_tslice + 1) % Nt)
      {
	// Compute colorvecs
	std::string order = "cxyzXtn";
	auto colorvecs_and_evals =
	  ns_getColorvecs::computeColorvecs(u_smr, from_tslice, 1, n_colorvecs, order);
	auto colorvecs = colorvecs_and_evals.first;

	// Read the eigenvectors from another source if indicated
	if (colorvec_file_src.getSome({}).size() > 0)
	{
	  auto colorvecs_src =
	    getColorvecs<ComplexD>(colorvecsSto, u, 3, from_tslice, 1, n_colorvecs);

	  Tensor<2, ComplexD> ip("nt", Coor<2>{n_colorvecs, 1}, OnHost, OnEveryoneReplicated);
	  ip.contract(colorvecs, {}, Conjugate, colorvecs_src, {}, NotConjugate);
	  for (int n = 0; n < n_colorvecs; ++n)
	    if (std::fabs(std::fabs(ip.get({n, 0})) - 1) > 1e-4)
	      throw std::runtime_error(
		"The given colorvec does not correspond to current gates field and smearing");
	  colorvecs = colorvecs_src;
	}

	// Phase colorvecs
	colorvecs = phaseColorvecs(colorvecs, from_tslice, phase);

	// Compute the permutation from natural ordering to red-black
	std::vector<Index> perm = ns_getColorvecs::getPermFromNatToRB(from_tslice);

	// Store the colorvecs in natural order (not in red-black ordering)
	if (!use_s3t_storage)
	{
	  // Allocate a single time slice colorvec in natural ordering, as colorvec are stored
	  Tensor<Nd, ComplexF> tnat("cxyz", latticeSize<Nd>("cxyz", {{'x', Layout::lattSize()[0]}}),
				    OnHost, OnMaster);

	  // Allocate a single time slice colorvec in case of using RB ordering
	  Tensor<Nd + 1, ComplexF> trb("cxyzX", latticeSize<Nd + 1>("cxyzX"), OnHost, OnMaster);

	  for (int n = 0; n < n_colorvecs; ++n)
	  {
	    KeyTimeSliceColorVec_t time_key;
	    time_key.t_slice = from_tslice;
	    time_key.colorvec = n;
	    colorvecs.kvslice_from_size({{'t', 0}, {'n', n}}, {{'t', 1}, {'n', 1}}).copyTo(trb);
	    ns_getColorvecs::toNat(perm, trb, tnat);
	    mod.insert(time_key, tnat);
	  }
	}
	else
	{
	  // Allocate a single time slice colorvec in natural ordering, as colorvec are stored
	  Tensor<Nd, ComplexD> tnat("cxyz", latticeSize<Nd>("cxyz", {{'x', Layout::lattSize()[0]}}),
				    OnHost, OnMaster);

	  // Allocate a single time slice colorvec in case of using RB ordering
	  Tensor<Nd + 1, ComplexD> trb("cxyzX", latticeSize<Nd + 1>("cxyzX"), OnHost, OnMaster);

	  std::map<char, int> colorvec_size{};
	  if (fingerprint)
	    colorvec_size = std::map<char, int>{
	      {'x', fingerprint_dim[0]}, {'y', fingerprint_dim[1]}, {'z', fingerprint_dim[2]}};

	  for (int n = 0; n < n_colorvecs; ++n)
	  {
	    colorvecs.kvslice_from_size({{'t', 0}, {'n', n}}, {{'t', 1}, {'n', 1}}).copyTo(trb);
	    ns_getColorvecs::toNat(perm, trb, tnat);
	    sto.kvslice_from_size({{'t', from_tslice}, {'n', n}}, {{'t', 1}, {'n', 1}})
	      .copyFrom(tnat.kvslice_from_size({}, colorvec_size));
	  }
	}
      }

      if (!use_s3t_storage)
	mod.close();
    }

    //
    // High-level chroma operations
    //

    namespace detail
    {
      /// Path Node
      struct PathNode {
	std::map<int, PathNode> p; ///< following nodes
	int disp_index;		   ///< if >= 0, the index in the displacement list
      };

      /// Return the directions that are going to be use and the maximum number of displacements keep in memory
      inline void get_tree_mem_stats(const PathNode& disps, std::array<bool, Nd>& dirs,
				     unsigned int& max_rhs)
      {
	unsigned int max_rhs_sub = 0;
	for (const auto it : disps.p)
	{
	  unsigned int max_rhs_sub_it = 0;
	  get_tree_mem_stats(it.second, dirs, max_rhs_sub_it);
	  max_rhs_sub = std::max(max_rhs_sub, max_rhs_sub_it);

	  if (std::abs(it.first) <= Nd)
	    dirs[std::abs(it.first) - 1] = true;
	}

	if (disps.p.size() == 0)
	{
	  max_rhs = 0;
	}
	else if (disps.p.size() == 1)
	{
	  max_rhs = std::max(1u, max_rhs_sub);
	}
	else
	{
	  max_rhs = 1 + max_rhs_sub;
	}
      }

      const int path_separator = Nd + 1;

      /// Return the tree representing all paths
      /// \param paths: list of displacements
      /// \param allow_separator: allow a special direction Nd+1

      inline PathNode get_tree(const std::vector<std::vector<int>>& paths,
			       bool allow_separator = false)
      {
	PathNode r{{}, -1};
	int path_index = 0;
	for (const std::vector<int>& path : paths)
	{
	  PathNode* n = &r;
	  for (int d : path)
	  {
	    if (d == 0 || (std::abs(d) > Nd && (!allow_separator || d != path_separator)))
	      throw std::runtime_error("Invalid direction: " + std::to_string(d));

	    auto it = n->p.find(d);
	    if (it != n->p.end())
	      n = &it->second;
	    else
	    {
	      n->p[d] = PathNode{{}, -1};
	      n = &n->p[d];
	    }
	  }
	  if (n->disp_index < 0)
	    n->disp_index = path_index++;
	}
	return r;
      }

    }

    namespace ns_doMomGammaDisp_contractions
    {
      using namespace detail;

      /// Contract two LatticeFermion with different momenta, gammas, and displacements.
      /// \param leftconj: left lattice fermion tensor, cSxyzXN
      /// \param right: right lattice fermion tensor, csxyzXn
      /// \param disps: tree of displacements/derivatives
      /// \param deriv: if true, do left-right nabla derivatives
      /// \param gammas: tensor with spins, QSg
      /// \param moms: list of momenta
      /// \param max_rhs: maximum number of vectors hold in memory
      /// \param r tensor holding the contractions, sqnNmgd where
      ///        q and N (s and n) are the spin and vector from left (right) vectors, m is the momentum
      ///        index, g is the gamma index, and d is the displacement index
      /// \param: disp_indices: dictionary that map each `d` index in r displacement index.

      template <typename COMPLEX, std::size_t Nleft, std::size_t Nright, std::size_t Nout>
      void doMomGammaDisp_contractions(const std::vector<Tensor<Nd + 3, Complex>>& u,
				       const Tensor<Nleft, COMPLEX> leftconj,
				       Tensor<Nright, COMPLEX> right, Index first_tslice,
				       const PathNode& disps, bool deriv, Tensor<3, COMPLEX> gammas,
				       const std::vector<Coor<Nd - 1>>& moms, int max_rhs,
				       Tensor<Nout, COMPLEX> r, std::vector<int>& disp_indices)
      {
	max_rhs = std::max(1, max_rhs);

	if (disps.disp_index >= 0)
	{
	  detail::log(1, "contracting for disp_index=" + std::to_string(disps.disp_index));
	  // Contract the spatial components and the color of the leftconj and right tensors
	  Tensor<Nout, COMPLEX> aux =
	    r.template like_this<Nout, COMPLEX>("mNQqnSst%", '%', "gd", {{'S', Ns}, {'Q', Ns}});
	  aux.contract(leftconj, {}, Conjugate, right, {}, NotConjugate, {});

	  // Contract the spin components S and Q with the gammas, and put the result on r[d=disp_indices.size()]
	  Tensor<Nout - 1, COMPLEX> aux0 =
	    r.template like_this<Nout - 1, COMPLEX>("gmNqnst%", '%', "d");
	  aux0.contract(gammas, {}, NotConjugate, aux, {}, NotConjugate);
	  aux0.copyTo(r.kvslice_from_size({{'d', disp_indices.size()}}, {{'d', 1}}));

	  // Annotate on disp_indices the displacement being computed for the current `d`
	  disp_indices.push_back(disps.disp_index);
	}

	// Apply displacements on the right and call recursively
	const int num_vecs = right.kvdim()['n'];
	unsigned int node_disp = 0;
	for (const auto it : disps.p)
	{
	  detail::log(1, "push on direction " + std::to_string(it.first));
	  // Apply displacement on the right vectors
	  // NOTE: avoid that the memory requirements grow linearly with the number of displacements
	  //       by killing the reference to `right` as soon as possible
	  Tensor<Nright, COMPLEX> right_disp =
	    !deriv ? displace(u, right, first_tslice, it.first)
		   : leftRightNabla(u, right, first_tslice, it.first, moms);
	  if (node_disp == disps.p.size() - 1)
	    right.release();
	  doMomGammaDisp_contractions(u, leftconj, std::move(right_disp), first_tslice, it.second,
				      deriv, gammas, moms, max_rhs - num_vecs, r, disp_indices);
	  node_disp++;
	  detail::log(1, "pop direction");
	}
      }
    }

    template <typename COMPLEX = Complex>
    using Moms = std::pair<Tensor<Nd + 2, COMPLEX>, std::vector<Coor<3>>>;

    /// Copy several momenta into a single tensor
    /// \param decay_dir: something that should be three
    /// \param moms: momenta to apply
    /// \param first_mom: first momentum to extract
    /// \param num_moms: number of momenta to extract
    /// \param first_tslice: first time-slice to extract
    /// \param num_tslice: number of time-slices to extract
    /// \param order_out: coordinate order of the output tensor, a permutation of mxyzXt
    /// \return: the tensor with the momenta

    template <typename COMPLEX = Complex>
    Moms<COMPLEX> getMoms(int decay_dir, const SftMom& moms, Maybe<int> first_mom = none,
			  Maybe<int> num_moms = none, Maybe<Index> first_tslice = none,
			  Maybe<int> num_tslices = none, const std::string& order_out = "mxyzXt")
    {
      // Copy moms into a single tensor
      const int Nt = Layout::lattSize()[decay_dir];
      int tfrom = first_tslice.getSome(0);	   // first tslice to extract
      int tsize = num_tslices.getSome(Nt);	   // number of tslices to extract
      int mfrom = first_mom.getSome(0);		   // first momentum to extract
      int msize = num_moms.getSome(moms.numMom()); // number of momenta to extract

      Tensor<Nd + 2, COMPLEX> momst(order_out,
				    latticeSize<Nd + 2>(order_out, {{'t', tsize}, {'m', msize}}));
      for (unsigned int mom = 0; mom < msize; ++mom)
      {
	asTensorView(moms[mfrom + mom])
	  .kvslice_from_size({{'t', tfrom}}, {{'t', tsize}})
	  .copyTo(momst.kvslice_from_size({{'m', mom}}, {{'m', 1}}));
      }

      // Create mom_list
      std::vector<Coor<Nd - 1>> mom_list(msize);
      for (unsigned int mom = 0; mom < msize; ++mom)
      {
	for (unsigned int i = 0; i < 3; ++i)
	  mom_list[mom][i] = moms.numToMom(mfrom + mom)[i];
      }

      return {momst, mom_list};
    }

    /// Contract two LatticeFermion with different momenta, gammas, and displacements.
    /// \param leftconj: left lattice fermion tensor, cxyzXNQqt
    /// \param right: right lattice fermion tensor, cxyzXnSst
    /// \param first_tslice: first time-slice in leftconj and right
    /// \param moms: momenta to apply
    /// \param moms_first: index of the first momenta to apply
    /// \param num_moms: number of momenta to apply (if none, apply all of them)
    /// \param gammas: list of gamma matrices to apply
    /// \param disps: list of displacements/derivatives
    /// \param deriv: if true, do left-right nabla derivatives
    /// \param max_rhs: maximum number of vectors hold in memory
    /// \param order_out: coordinate order of the output tensor, a permutation of nNSQmgd where
    ///        q and N (s and n) are the spin and vector from left (right) vectors, m is the momentum
    ///        index, g is the gamma index, and d is the displacement index
    /// \return: a pair made of a tensor sqnNmgd and a vector that is a dictionary that map each `d`
    ///        index in the tensor with an input displacement index.

    template <std::size_t Nout, std::size_t Nleft, std::size_t Nright, typename COMPLEX>
    std::pair<Tensor<Nout, COMPLEX>, std::vector<int>> doMomGammaDisp_contractions(
      const multi1d<LatticeColorMatrix>& u, Tensor<Nleft, COMPLEX> leftconj,
      Tensor<Nright, COMPLEX> right, Index first_tslice, const SftMom& moms, int first_mom,
      Maybe<int> num_moms, const std::vector<Tensor<2, COMPLEX>>& gammas,
      const std::vector<std::vector<int>>& disps, bool deriv,
      const std::string& order_out = "gmNndsqt", Maybe<int> max_active_tslices = none,
      DeviceHost dev = OnDefaultDevice)
    {
      detail::check_order_contains(order_out, "gmNndsqt");
      detail::check_order_contains(leftconj.order, "cxyzXNQqt");
      detail::check_order_contains(right.order, "cxyzXnSst");

      if (right.kvdim()['t'] != leftconj.kvdim()['t'])
	throw std::runtime_error("The t component of `right' and `left' does not match");
      int Nt = right.kvdim()['t'];

      int max_t = max_active_tslices.getSome(Nt);
      if (max_t <= 0)
	max_t = Nt;

      // Form a tree with the displacement paths
      detail::PathNode tree_disps = ns_doMomGammaDisp_contractions::get_tree(disps);

      // Get what directions are going to be used and the maximum number of displacements in memory
      std::array<bool, Nd> active_dirs{};
      unsigned int max_active_disps = 0;
      detail::get_tree_mem_stats(tree_disps, active_dirs, max_active_disps);

      // Number of moments to apply
      int numMom = num_moms.getSome(moms.numMom());
      if (first_mom + numMom > moms.numMom())
	throw std::runtime_error("Invalid range of momenta");

      // Allocate output tensor
      std::map<char, int> r_size = {{'t', Nt},
				    {'n', right.kvdim()['n']},
				    {'s', right.kvdim()['s']},
				    {'N', leftconj.kvdim()['N']},
				    {'q', leftconj.kvdim()['q']},
				    {'m', numMom},
				    {'g', gammas.size()},
				    {'d', disps.size()}};
      for (char c : detail::remove_dimensions(order_out, "gmNndsqt"))
	r_size[c] = leftconj.kvdim()[c];
      Tensor<Nout, COMPLEX> r(order_out, kvcoors<Nout>(order_out, r_size));

      // Create mom_list
      std::vector<Coor<Nd - 1>> mom_list(numMom);
      for (unsigned int mom = 0; mom < numMom; ++mom)
      {
	for (unsigned int i = 0; i < Nd - 1; ++i)
	  mom_list[mom][i] = moms.numToMom(first_mom + mom)[i];
      }

      // Copy all gammas into a single tensor
      Tensor<3, COMPLEX> gammast("gQS", {(Index)gammas.size(), Ns, Ns}, dev, OnEveryoneReplicated);
      for (unsigned int g = 0; g < gammas.size(); g++)
      {
	gammas[g]
	  .rename_dims({{'i', 'Q'}, {'j', 'S'}})
	  .copyTo(gammast.kvslice_from_size({{'g', g}}, {{'g', 1}}));
      }

      // Iterate over time-slices
      std::vector<int> disp_indices;

      for (int tfrom = 0, tsize = std::min(max_t, Nt); tfrom < Nt;
	   tfrom += tsize, tsize = std::min(max_t, Nt - tfrom))
      {
	// Make tsize one or even
	if (tsize > 1 && tsize % 2 != 0)
	  --tsize;

	detail::log(1, "contracting " + std::to_string(tsize) +
			 " tslices from tslice= " + std::to_string(tfrom));

	disp_indices.resize(0);

	// Copy moms into a single tensor
	std::string momst_order = "mxyzXt";
	Tensor<Nd + 2, COMPLEX> momst(
	  momst_order, latticeSize<Nd + 2>(momst_order, {{'t', tsize}, {'m', numMom}}), dev);
	for (unsigned int mom = 0; mom < numMom; ++mom)
	{
	  asTensorView(moms[first_mom + mom])
	    .kvslice_from_size({{'t', tfrom + first_tslice}}, {{'t', tsize}})
	    .copyTo(momst.kvslice_from_size({{'m', mom}}, {{'m', 1}}));
	}

	// Apply momenta conjugated to the left tensor and rename the spin components s and Q to q and Q,
	// and the colorvector component n to N
	Tensor<Nleft + 1, COMPLEX> moms_left = leftconj.template like_this<Nleft + 1>(
	  "mQNqc%xyzXt", '%', "", {{'m', numMom}, {'t', tsize}});
	moms_left.contract(std::move(momst), {}, Conjugate,
			   leftconj.kvslice_from_size({{'t', tfrom}}, {{'t', tsize}}), {},
			   NotConjugate);
	if (tfrom + tsize >= Nt)
	  leftconj.release();

	// Make a copy of the time-slicing of u[d] also supporting left and right
	std::vector<Tensor<Nd + 3, Complex>> ut(Nd);
	for (unsigned int d = 0; d < Nd - 1; d++)
	{
	  if (!active_dirs[d])
	    continue;

	  // NOTE: This is going to create a tensor with the same distribution of the t-dimension as leftconj and right
	  ut[d] = asTensorView(u[d])
		    .kvslice_from_size({{'t', first_tslice + tfrom}}, {{'t', tsize}})
		    .toComplex()
		    .make_sure(none, dev);
	}

	// Do the thing
	auto this_right = right.kvslice_from_size({{'t', tfrom}}, {{'t', tsize}});
	if (tfrom + tsize >= Nt)
	  right.release();
	auto this_r = r.kvslice_from_size({{'t', tfrom}}, {{'t', tsize}});
	if (!deriv)
	{
	  ns_doMomGammaDisp_contractions::doMomGammaDisp_contractions(
	    ut, std::move(moms_left), std::move(this_right), first_tslice + tfrom, tree_disps,
	    deriv, gammast, mom_list, 0, this_r, disp_indices);
	}
	else
	{
	  throw std::runtime_error("Derivatives are not implemented! Sorry!");
	  // std::vector<COMPLEX> ones(moms.numMom(), COMPLEX(1));
	  // std::string right_moms_order = std::string(right.order.begin(), right.order.size()) + "m";
	  // Tensor<Nright + 1, COMPLEX> right_moms =
	  //   right.like_this<Nright + 1>(right_moms_order.c_str());
	  // right_moms.contract(asTensorView(ones), {{'i', 'm'}}, NotConjugate, std::move(right), {},
	  // 		    NotConjugate);
	  // doMomGammaDisp_contractions(u, gammast_moms_left, right_moms, tree_disps, deriv, mom_list,
	  // 			    max_rhs, r, disp_indices);
	}
      }

      return {r, disp_indices};
    }

    /// Callback function for each displacement/derivate, and chunk of time-slices and momenta
    /// Arguments of the callback:
    /// \param tensor: output tensor with order ijkmt
    /// \param disp: index of the displacement/derivative
    /// \param first_timeslice: index of the first time-slice in the tensor
    /// \param first_mom: index of the first momentum in the tensor

    template <typename COMPLEX = Complex>
    using ColorContractionFn = std::function<void(Tensor<5, COMPLEX>, int, int, int)>;

    namespace ns_doMomDisp_colorContractions
    {
      using namespace detail;

      /// Return the tree representing all paths
      inline PathNode get_tree(const std::vector<std::array<std::vector<int>, 3>>& paths)
      {
	// Concatenate the three paths in each displacement
	std::vector<std::vector<int>> paths_out;
	for (const std::array<std::vector<int>, 3>& tripletpath : paths)
	{
	  std::vector<int> p;
	  for (int i = 0; i < 3; ++i)
	  {
	    p.insert(p.end(), tripletpath[i].begin(), tripletpath[i].end());
	    if (i < 2)
	      p.push_back(path_separator);
	  }
	  paths_out.push_back(p);
	}
	return detail::get_tree(paths_out, true);
      }

      /// Contract three LatticeColorvec with different momenta and displacements.
      /// Auxiliary function traversing the tree for disps2.
      /// \param colorvecs: lattice color tensor on several t_slices, ctxyzXn
      /// \param disps: tree of displacements/derivatives for colorvecs
      /// \param deriv: if true, do right nabla derivatives
      /// \param moms: momenta tensor on several t_slices, mtxyzX
      /// \param first_mom: index of the first momentum being computed
      /// \param max_cols: maximum number from colorvecs[0] to be contracted at once
      /// \param order_out: coordinate order of the output tensor, a permutation of ijkmt
      /// \param call: function to call for each combination of disps0, disps1,
      ///        and disps2.

      template <typename COMPLEX, std::size_t Nin>
      void doMomDisp_colorContractions(const std::vector<Tensor<Nd + 3, COMPLEX>>& u,
				       std::array<Tensor<Nin, COMPLEX>, 3> colorvecs,
				       Index first_tslice, const PathNode& disps, bool deriv,
				       int current_colorvec, const Moms<COMPLEX> moms,
				       int first_mom, int max_cols, const std::string& order_out,
				       DeviceHost dev, Distribution dist,
				       const ColorContractionFn<COMPLEX>& call)
      {
	if (disps.disp_index >= 0)
	{
	  detail::log(1, "contracting for disp_index=" + std::to_string(disps.disp_index));

	  // Create the output tensor
	  Tensor<5, COMPLEX> colorvec012m =
	    colorvecs[0].template like_this<5, COMPLEX>(order_out,
							{{'i', colorvecs[0].kvdim()['n']},
							 {'j', colorvecs[1].kvdim()['n']},
							 {'k', colorvecs[2].kvdim()['n']},
							 {'m', moms.first.kvdim()['m']}},
							dev, dist);

	  // Contract colorvec2 and moms
	  Tensor<Nd + 4, COMPLEX> colorvec2m =
	    colorvecs[2]
	      .template like_this<Nd + 4, COMPLEX>("ncm%xyzXt", '%', "",
						   {{'m', moms.first.kvdim()['m']}})
	      .rename_dims({{'n', 'k'}});
	  colorvec2m.contract(colorvecs[2].rename_dims({{'n', 'k'}}), {}, NotConjugate, moms.first,
			      {}, NotConjugate);

	  int imax = max_cols;
	  if (imax <= 0)
	    imax = colorvecs[0].kvdim()['n'];

	  for (int i0 = 0, i1 = colorvecs[0].kvdim()['n'], isize = std::min(imax, i1); i0 < i1;
	       i0 += isize, isize = std::min(imax, i1 - i0))
	  {
	    // Color-contract colorvec0 and colorvec1
	    Tensor<Nin + 1, COMPLEX> colorvec01 =
	      colorvecs[0]
		.template like_this<Nin + 1, COMPLEX>(
		  "njcxyzXt%", '%', "", {{'n', isize}, {'j', colorvecs[1].kvdim()['n']}})
		.rename_dims({{'n', 'i'}});
	    auto colorvec0 =
	      colorvecs[0].rename_dims({{'n', 'i'}}).kvslice_from_size({{'i', i0}}, {{'i', isize}});
	    auto colorvec1 = colorvecs[1].rename_dims({{'n', 'j'}});
	    colorvec01.contract(colorvec0.kvslice_from_size({{'c', 2}}), {}, NotConjugate,
				colorvec1.kvslice_from_size({{'c', 1}}), {}, NotConjugate);
	    colorvec01.contract(colorvec0.kvslice_from_size({{'c', 1}}), {}, NotConjugate,
				colorvec1.kvslice_from_size({{'c', 2}}), {}, NotConjugate, {}, -1);
	    colorvec0.release();
	    colorvec1.release();

	    // Contract colorvec01 and colorvec2m
	    colorvec012m.kvslice_from_size({{'i', i0}}, {{'i', isize}})
	      .contract(std::move(colorvec01), {}, NotConjugate, colorvec2m, {}, NotConjugate);
	  }

	  // Do whatever
	  call(std::move(colorvec012m), disps.disp_index, first_tslice, first_mom);
	}

	// Apply displacements on colorvec2 and call recursively
	unsigned int node_disp = 0;
	for (const auto it : disps.p)
	{
	  detail::log(1, "for disps, push on direction " + std::to_string(it.first));
	  // Apply displacement on the current colorvec
	  // NOTE: avoid that the memory requirements grow linearly with the number of displacements
	  //       by killing the reference to `colorvec2` as soon as possible
	  std::array<Tensor<Nin, COMPLEX>, 3> colorvecs_disp = colorvecs;
	  int this_current_colorvec = current_colorvec;
	  if (abs(it.first) <= Nd)
	    colorvecs_disp[current_colorvec] =
	      !deriv ? displace(u, colorvecs[current_colorvec], first_tslice, it.first)
		     : rightNabla(u, colorvecs[current_colorvec], first_tslice, it.first);
	  else if (it.first == path_separator)
	    ++this_current_colorvec;
	  else
	    throw std::runtime_error("Invalid direction");
	  if (node_disp == disps.p.size() - 1)
	    for (auto& i : colorvecs)
	      i.release();
	  doMomDisp_colorContractions(u, std::move(colorvecs_disp), first_tslice, it.second, deriv,
				      this_current_colorvec, moms, first_mom, max_cols, order_out,
				      dev, dist, call);
	  node_disp++;
	  detail::log(1, "for disps, pop direction");
	}
      }
    }

    /// Contract three LatticeColorvec with different momenta and displacements.
    /// \param colorvecs: lattice color tensor on several t_slices, ctxyzXn
    /// \param moms: momenta tensor on several t_slices, mtxyzX
    /// \param disps: list of displacements/derivatives
    /// \param deriv: if true, do right nabla derivatives
    /// \param call: function to call for each combination of disps0, disps1, and disps2
    /// \param order_out: coordinate order of the output tensor, a permutation of ijkmt where
    ///        i, j, and k are the n index in colorvecs; and m is the momentum index

    template <std::size_t Nin, typename COMPLEX>
    void doMomDisp_colorContractions(
      const multi1d<LatticeColorMatrix>& u, Tensor<Nin, COMPLEX> colorvec, Moms<COMPLEX> moms,
      Index first_tslice, const std::vector<std::array<std::vector<int>, 3>>& disps, bool deriv,
      const ColorContractionFn<COMPLEX>& call, Maybe<int> max_active_tslices = none,
      Maybe<int> max_active_momenta = none, Maybe<int> max_cols = none,
      const Maybe<std::string>& order_out = none, Maybe<DeviceHost> dev = none,
      Maybe<Distribution> dist = none)
    {
      const std::string order_out_str = order_out.getSome("ijkmt");
      detail::check_order_contains(order_out_str, "ijkmt");
      detail::check_order_contains(colorvec.order, "cxyzXtn");
      detail::check_order_contains(moms.first.order, "xyzXtm");

      // Form a tree with the displacement paths
      detail::PathNode tree_disps = ns_doMomDisp_colorContractions::get_tree(disps);

      // Get what directions are going to be used and the maximum number of displacements in memory
      std::array<bool, Nd> active_dirs{};
      unsigned int max_active_disps = 0;
      detail::get_tree_mem_stats(tree_disps, active_dirs, max_active_disps);

      // Check that all tensors have the same number of time
      int Nt = colorvec.kvdim()['t'];
      if (Nt != moms.first.kvdim()['t'])
	throw std::runtime_error("The t component of `colorvec' and `moms' does not match");

      int max_t = max_active_tslices.getSome(Nt);
      if (max_t <= 0)
	max_t = Nt;

      int Nmom = moms.first.kvdim()['m'];
      int max_active_moms = max_active_momenta.getSome(Nmom);
      if (max_active_moms <= 0)
	max_active_moms = Nmom;

      // Iterate over time-slices
      for (int tfrom = 0, tsize = std::min(max_t, Nt); tfrom < Nt;
	   tfrom += tsize, tsize = std::min(max_t, Nt - tfrom))
      {
	// Make tsize one or even
	if (tsize > 1 && tsize % 2 != 0)
	  --tsize;

	detail::log(1, "color contracting " + std::to_string(tsize) +
			 " tslices from tslice= " + std::to_string(tfrom));

	// Make a copy of the time-slicing of u[d] also supporting left and right
	std::vector<Tensor<Nd + 3, COMPLEX>> ut(Nd);
	for (unsigned int d = 0; d < Nd - 1; d++)
	{
	  if (!active_dirs[d])
	    continue;

	  // NOTE: This is going to create a tensor with the same distribution of the t-dimension as colorvec and moms
	  ut[d] = asTensorView(u[d])
		    .kvslice_from_size({{'t', first_tslice + tfrom}}, {{'t', tsize}})
		    .toComplex();
	}

	// Get the time-slice for colorvec
	auto this_colorvec = colorvec.kvslice_from_size({{'t', tfrom}}, {{'t', tsize}});

	// Loop over the momenta
	for (int mfrom = 0, msize = std::min(max_active_moms, Nmom); mfrom < Nmom;
	     mfrom += msize, msize = std::min(max_active_moms, Nmom - mfrom))
	{
	  auto this_moms = moms.first.kvslice_from_size({{'t', tfrom}, {'m', mfrom}},
							{{'t', tsize}, {'m', msize}});
	  if (tfrom + tsize >= Nt && mfrom + msize >= Nmom)
	  {
	    colorvec.release();
	    moms.first.release();
	  }
	  std::vector<Coor<3>> moms_list(moms.second.begin() + mfrom,
					 moms.second.begin() + mfrom + msize);
	  if (!deriv)
	  {
	    ns_doMomDisp_colorContractions::doMomDisp_colorContractions<COMPLEX, Nin>(
	      ut, {this_colorvec, this_colorvec, this_colorvec}, first_tslice + tfrom, tree_disps,
	      deriv, 0, {this_moms, moms_list}, mfrom, max_cols.getSome(0), order_out_str,
	      dev.getSome(OnDefaultDevice), dist.getSome(OnEveryoneReplicated), call);
	  }
	  else
	  {
	    // When using derivatives, each momenta has a different effect
	    std::vector<COMPLEX> ones(msize, COMPLEX(1));
	    Tensor<Nin + 1, COMPLEX> this_colorvec_m =
	      this_colorvec.template like_this<Nin + 1>("%m", '%', "", {{'m', msize}});
	    this_colorvec_m.contract(this_colorvec, {}, NotConjugate, asTensorView(ones),
				     {{'i', 'm'}}, NotConjugate);
	    ns_doMomDisp_colorContractions::doMomDisp_colorContractions<COMPLEX, Nin + 1>(
	      ut, {this_colorvec_m, this_colorvec_m, this_colorvec_m}, first_tslice + tfrom,
	      tree_disps, deriv, 0, {this_moms, moms_list}, mfrom, max_cols.getSome(0),
	      order_out_str, dev.getSome(OnDefaultDevice), dist.getSome(OnEveryoneReplicated),
	      call);
	  }
	}
      }
    }

    /// Callback function for each displacement/derivate, and chunk of time-slices and momenta
    /// Arguments of the callback:
    /// \param tensor: output tensor with order ijmt, where i and j are the right and left colorvec indices,
    ///        m is the momentum index, and t is the t-slice
    /// \param disp: index of the displacement/derivative
    /// \param first_timeslice: index of the first time-slice in the tensor
    /// \param first_mom: index of the first momentum in the tensor

    template <typename COMPLEX = Complex>
    using ContractionFn = std::function<void(Tensor<4, COMPLEX>, int, int, int)>;

    namespace ns_doMomDisp_contractions
    {
      using namespace detail;

      /// Contract two LatticeColorvec with different momenta and displacements.
      /// Auxiliary function traversing the tree for disps2.
      /// \param colorvecs: lattice color tensor on several t_slices, ctxyzXn
      /// \param disps: tree of displacements/derivatives for colorvecs
      /// \param moms: momenta tensor on several t_slices, mtxyzX
      /// \param first_mom: index of the first momentum being computed
      /// \param order_out: coordinate order of the output tensor, a permutation of ijkmt
      /// \param call: function to call for each combination of displacement, t-slice, and momentum

      template <typename COMPLEX, std::size_t Nleft, std::size_t Nright>
      void doMomDisp_contractions(const std::vector<Tensor<Nd + 3, COMPLEX>>& u,
				  Tensor<Nleft, COMPLEX> left, Tensor<Nright, COMPLEX> right,
				  Index first_tslice, const PathNode& disps, bool deriv,
				  const std::vector<Coor<Nd - 1>>& moms, int first_mom,
				  const std::string& order_out, DeviceHost dev, Distribution dist,
				  const ContractionFn<COMPLEX>& call)
      {
	if (disps.disp_index >= 0)
	{
	  detail::log(1, "contracting for disp_index=" + std::to_string(disps.disp_index));

	  // Contract left and right
	  auto this_right = right.rename_dims({{'n', 'i'}});
	  auto this_left = left.rename_dims({{'n', 'j'}});
	  Tensor<4, COMPLEX> r = this_left.template like_this<4, COMPLEX>(
	    "jimt", {{'i', this_right.kvdim()['i']}}, dev, dist);
	  r.contract(std::move(this_left), {}, Conjugate, std::move(this_right), {}, NotConjugate);

	  // Do whatever
	  call(std::move(r), disps.disp_index, first_tslice, first_mom);
	}

	// Apply displacements on right and call recursively
	unsigned int node_disp = 0;
	for (const auto it : disps.p)
	{
	  detail::log(1, "for disps, push on direction " + std::to_string(it.first));
	  // Apply displacement on the right colorvec
	  // NOTE: avoid that the memory requirements grow linearly with the number of displacements
	  //       by killing the reference to `right` as soon as possible
	  Tensor<Nright, COMPLEX> right_disp =
	    !deriv ? displace(u, right, first_tslice, it.first)
		   : leftRightNabla(u, right, first_tslice, it.first, moms);
	  if (node_disp == disps.p.size() - 1)
	    right.release();
	  doMomDisp_contractions(u, left, std::move(right_disp), first_tslice, it.second, deriv,
				 moms, first_mom, order_out, dev, dist, call);
	  node_disp++;
	  detail::log(1, "for disps, pop direction");
	}
      }
    }

    /// Contract three LatticeColorvec with different momenta and displacements.
    /// It computes
    ///    \eta_j^\dagger exp(- i left_phase \cdot x) \Gamma \eta_k exp(i right_phase \cdot x)
    /// where \eta_i is the ith colorvec, x is a lattice site, and \Gamma is a combination of
    /// derivatives and momenta.
    /// \param colorvecs: lattice color tensor on several t_slices, ctxyzXn
    /// \param left_phase: phase to the left colorvecs
    /// \param right_phase: phase to the right colorvecs
    /// \param moms: momenta tensor on several t_slices, mtxyzX
    /// \param disps: list of displacements/derivatives
    /// \param deriv: if true, do left-right nabla derivatives
    /// \param call: function to call for each combination of disps0, disps1, and disps2
    /// \param order_out: coordinate order of the output tensor, a permutation of ijmt where
    ///        i and j are the n index in the right and left colorvec respectively; and
    ///        m is the momentum index

    template <std::size_t Nin, typename COMPLEX>
    void doMomDisp_contractions(const multi1d<LatticeColorMatrix>& u, Tensor<Nin, COMPLEX> colorvec,
				Coor<3> left_phase, Coor<3> right_phase, Moms<COMPLEX> moms,
				Index first_tslice, const std::vector<std::vector<int>>& disps,
				bool deriv, const ContractionFn<COMPLEX>& call,
				const Maybe<std::string>& order_out = none,
				Maybe<DeviceHost> dev = none, Maybe<Distribution> dist = none,
				int max_tslices_in_contraction = 0)
    {
      const std::string order_out_str = order_out.getSome("ijmt");
      detail::check_order_contains(order_out_str, "ijmt");
      detail::check_order_contains(colorvec.order, "cxyzXtn");
      detail::check_order_contains(moms.first.order, "xyzXtm");

      // Form a tree with the displacement paths
      detail::PathNode tree_disps = detail::get_tree(disps);

      // Get what directions are going to be used and the maximum number of displacements in memory
      std::array<bool, Nd> active_dirs{};
      unsigned int max_active_disps = 0;
      detail::get_tree_mem_stats(tree_disps, active_dirs, max_active_disps);

      // Check that all tensors have the same number of time
      int Nt = colorvec.kvdim()['t'];
      if (Nt != moms.first.kvdim()['t'])
	throw std::runtime_error("The t component of `colorvec' and `moms' does not match");

      // Iterate over time-slices
      if (max_tslices_in_contraction <= 0)
	max_tslices_in_contraction = Nt;
      for (int tfrom = 0, tsize = std::min(Nt, max_tslices_in_contraction); tfrom < Nt;
	   tfrom += tsize, tsize = std::min(max_tslices_in_contraction, Nt - tfrom))
      {
	// Make tsize one or even
	if (tsize > 1 && tsize % 2 != 0)
	  --tsize;

	detail::log(1, "contracting " + std::to_string(tsize) +
			 " tslices from tslice= " + std::to_string(tfrom));

	// Make a copy of the time-slicing of u[d] also supporting left and right
	std::vector<Tensor<Nd + 3, COMPLEX>> ut(Nd);
	for (unsigned int d = 0; d < Nd - 1; d++)
	{
	  if (!active_dirs[d])
	    continue;

	  // NOTE: This is going to create a tensor with the same distribution of the t-dimension as colorvec and moms
	  ut[d] = asTensorView(u[d])
		    .kvslice_from_size({{'t', first_tslice + tfrom}}, {{'t', tsize}})
		    .toComplex();
	}

	// Get the time-slice for colorvec
	auto this_colorvec = colorvec.kvslice_from_size({{'t', tfrom}}, {{'t', tsize}});
	auto this_moms = moms.first.kvslice_from_size({{'t', tfrom}}, {{'t', tsize}});

	// Apply left phase and momenta conjugated to the left tensor
	// NOTE: look for the minus sign on left_phase in the doc of this function
	int Nmom = moms.first.kvdim()['m'];
	Tensor<Nin + 1, COMPLEX> moms_left =
	  this_colorvec.template like_this<Nin + 1>("mc%xyzXt", '%', "", {{'m', Nmom}});
	moms_left.contract(std::move(this_moms), {}, Conjugate,
			   phaseColorvecs(this_colorvec, first_tslice + tfrom, left_phase), {},
			   NotConjugate);

	// Apply the right phase
	this_colorvec = phaseColorvecs(this_colorvec, first_tslice + tfrom, right_phase);

	if (tfrom + tsize >= Nt)
	{
	  colorvec.release();
	  moms.first.release();
	}

	if (!deriv)
	{
	  ns_doMomDisp_contractions::doMomDisp_contractions<COMPLEX>(
	    ut, std::move(moms_left), this_colorvec, first_tslice + tfrom, tree_disps, deriv,
	    moms.second, 0, order_out_str, dev.getSome(OnDefaultDevice),
	    dist.getSome(OnEveryoneReplicated), call);
	}
	else
	{
	  // When using derivatives, each momenta has a different effect
	  std::vector<COMPLEX> ones(Nmom, COMPLEX(1));
	  Tensor<Nin + 1, COMPLEX> this_colorvec_m =
	    this_colorvec.template like_this<Nin + 1>("%m", '%', "", {{'m', Nmom}});
	  this_colorvec_m.contract(std::move(this_colorvec), {}, NotConjugate, asTensorView(ones),
				   {{'i', 'm'}}, NotConjugate);
	  ns_doMomDisp_contractions::doMomDisp_contractions<COMPLEX>(
	    ut, std::move(moms_left), this_colorvec_m, first_tslice + tfrom, tree_disps, deriv,
	    moms.second, 0, order_out_str, dev.getSome(OnDefaultDevice),
	    dist.getSome(OnEveryoneReplicated), call);
	}
      }
    }

    /// Return the smallest interval containing the union of two intervals
    /// \param from0: first element of the first interval
    /// \param size0: length of the first interval
    /// \param from1: first element of the second interval
    /// \param size1: length of the second interval
    /// \param dim: dimension length
    /// \param fromr: (output) first element of the union of the two intervals
    /// \param sizer: (output) length of the union of the two intervals

    inline void union_interval(Index from0, Index size0, Index from1, Index size1, Index dim,
			       Index& fromr, Index& sizer)
    {
      // Check inputs
      if (size0 > dim || size1 > dim)
	throw std::runtime_error(
	  "Invalid interval to union! Some of input intervals exceeds the lattice dimension");

      // Normalize from and take as from0 the leftmost interval of the two input intervals
      from0 = normalize_coor(from0, dim);
      from1 = normalize_coor(from1, dim);
      if (from0 > from1)
      {
	std::swap(from0, from1);
	std::swap(size0, size1);
      }

      // If some interval is empty, return the other
      if (size0 == 0)
      {
	fromr = from1;
	sizer = size1;
      }
      else if (size1 == 0)
      {
	fromr = from0;
	sizer = size0;
      }
      else
      {
	// Return the shortest interval resulting from the leftmost point of the
	// first interval and the rightmost point of both intervals, and the
	// leftmost point of the second interval and the rightmost point of both
	// intervals

	Index fromra = from0;
	Index sizera = std::max(from0 + size0, from1 + size1) - from0;
	Index fromrb = from1;
	Index sizerb = std::max(from0 + dim + size0, from1 + size1) - from1;
	fromr = (sizera <= sizerb ? fromra : fromrb);
	sizer = (sizera <= sizerb ? sizera : sizerb);
      }

      // Normalize the output if the resulting interval is the whole dimension
      if (sizer >= dim)
      {
	fromr = 0;
	sizer = dim;
      }
    }
  }
}

namespace QDP
{
  //! Binary input
  template <std::size_t N, typename T>
  void read(BinaryReader& bin, Chroma::SB::Tensor<N, T> t)
  {
    t.binaryRead(bin);
  }

  //! Binary output
  template <std::size_t N, typename T>
  inline void write(BinaryWriter& bin, const Chroma::SB::Tensor<N, T> t)
  {
    t.binaryWrite(bin);
  }
}

#endif // BUILD_SB
#endif // __INCLUDE_SUPERB_CONTRACTIONS__<|MERGE_RESOLUTION|>--- conflicted
+++ resolved
@@ -343,15 +343,6 @@
       /// \param remove_dims: remove these characters from `order`
 
       inline std::string remove_dimensions(const std::string& order, const std::string& remove_dims)
-<<<<<<< HEAD
-=======
-      {
-	return union_dimensions(order, "", remove_dims);
-      }
-
-      template <std::size_t N>
-      std::string update_order(std::string order, const remap& m)
->>>>>>> 3bf4d068
       {
 	return union_dimensions(order, "", remove_dims);
       }
@@ -1469,10 +1460,7 @@
       Coor<N> strides;	 ///< Displacement for the next element along every direction
       T scalar;		 ///< Scalar factor of the tensor
       bool conjugate;	 ///< Whether the values are implicitly conjugated
-<<<<<<< HEAD
       bool eg;		 ///< Whether this tensor is an example
-=======
->>>>>>> 3bf4d068
 
       /// Return a string describing the tensor
       /// \param ptr: pointer to the memory allocation
@@ -1519,12 +1507,8 @@
 	  size{},
 	  strides{},
 	  scalar{0},
-<<<<<<< HEAD
 	  conjugate{false},
 	  eg{false}
-=======
-	  conjugate{false}
->>>>>>> 3bf4d068
       {
       }
 
@@ -1546,12 +1530,8 @@
 	  size(dim),
 	  strides(detail::get_strides<N>(dim, superbblas::FastToSlow)),
 	  scalar{1},
-<<<<<<< HEAD
 	  conjugate{false},
 	  eg{false}
-=======
-	  conjugate{false}
->>>>>>> 3bf4d068
       {
 	checkOrder();
 
@@ -1575,11 +1555,7 @@
 
       Tensor(const std::string& order, Coor<N> dim, std::shared_ptr<superbblas::Context> ctx,
 	     std::shared_ptr<T> data, std::shared_ptr<detail::TensorPartition<N>> p,
-<<<<<<< HEAD
 	     Distribution dist, Coor<N> from, Coor<N> size, T scalar, bool conjugate, bool eg)
-=======
-	     Distribution dist, Coor<N> from, Coor<N> size, T scalar, bool conjugate)
->>>>>>> 3bf4d068
 	: order(order),
 	  dim(dim),
 	  ctx(ctx),
@@ -1590,20 +1566,12 @@
 	  size(size),
 	  strides(detail::get_strides<N>(dim, superbblas::FastToSlow)),
 	  scalar(scalar),
-<<<<<<< HEAD
 	  conjugate(conjugate),
 	  eg(eg)
-=======
-	  conjugate(conjugate)
->>>>>>> 3bf4d068
       {
 	checkOrder();
       }
 
-<<<<<<< HEAD
-=======
-    protected:
->>>>>>> 3bf4d068
       /// Internal constructor, used by `make_suitable_for_contraction`
       /// \param order: dimension labels of the tensor
       /// \param dim: size for each dimension
@@ -1621,12 +1589,8 @@
 	  size(dim),
 	  strides(detail::get_strides<N>(dim, superbblas::FastToSlow)),
 	  scalar{1},
-<<<<<<< HEAD
 	  conjugate{false},
 	  eg{false}
-=======
-	  conjugate{false}
->>>>>>> 3bf4d068
       {
 	checkOrder();
 	superbblas::Context ctx0 = *ctx;
@@ -1644,10 +1608,7 @@
 	///set(detail::NaN<T>::get());
       }
 
-<<<<<<< HEAD
     protected:
-=======
->>>>>>> 3bf4d068
       /// Internal constructor, used by functions making slices, eg. `kvslice_from_size`
       /// \param order: dimension labels of the tensor
       /// \param from: coordinate of the first element in this view
@@ -1664,12 +1625,8 @@
 	  size(size),
 	  strides(t.strides),
 	  scalar{t.scalar},
-<<<<<<< HEAD
 	  conjugate{t.conjugate},
 	  eg{t.eg}
-=======
-	  conjugate{t.conjugate}
->>>>>>> 3bf4d068
       {
 	checkOrder();
       }
@@ -1689,12 +1646,8 @@
 	  size(t.size),
 	  strides(t.strides),
 	  scalar{scalar},
-<<<<<<< HEAD
 	  conjugate{conjugate},
 	  eg{false}
-=======
-	  conjugate{conjugate}
->>>>>>> 3bf4d068
       {
 	checkOrder();
       }
@@ -1760,7 +1713,6 @@
 	return d;
       }
 
-<<<<<<< HEAD
       /// Return the allocated dimensions of the tensor
       ///
       /// Example:
@@ -1777,8 +1729,6 @@
 	return d;
       }
 
-=======
->>>>>>> 3bf4d068
       /// Return the number of the elements in the tensor
       ///
       /// Example:
@@ -1792,7 +1742,6 @@
 	return superbblas::detail::volume(size);
       }
 
-<<<<<<< HEAD
       /// Return the product of the size for each given label
       ///
       /// Example:
@@ -1801,7 +1750,52 @@
       ///   t.volume("c"); // is Nc
 
       std::size_t volume(const std::string& labels) const
-=======
+      {
+	const auto d = kvdim();
+	std::size_t vol = 1;
+	for (char l : labels)
+	  vol *= d.at(l);
+	return vol;
+      }
+
+      /// Return whether the tensor is an example
+      ///
+      /// Example:
+      ///
+      ///   Tensor<2,Complex> t("cs", {{Nc,Ns}});
+      ///   t.volume(); // is Nc*Ns
+      ///   t.kvslice_from_size({}, {{'s',1}}).volume(); // is Nc*1
+
+      bool is_eg() const
+      {
+	return eg;
+      }
+
+      /// Return if the given tensor has the same distribution as this
+      /// \param w: tensor to compare with
+
+      template <std::size_t Nw, typename Tw>
+      bool isDistributedAs(Tensor<Nw, Tw> w, Maybe<std::string> labels = none) const
+      {
+	return p->is_compatible(order, *w.p, w.order, labels.getSome(order));
+      }
+
+      /// Return if the given tensor the same length for the shared dimensions
+      /// \param w: tensor to compare with
+      /// \param labels: dimension labels to compare if given; all labels otherwise
+
+      template <std::size_t Nw, typename Tw>
+      bool is_compatible(Tensor<Nw, Tw> w, Maybe<std::string> labels = none) const
+      {
+	std::string labels_to_compare = labels.getSome(order);
+	auto dims = kvdim();
+	auto wdims = w.kvdim();
+	for (char c : labels_to_compare)
+	  if (wdims.count(c) == 1 && wdims.at(c) != dims.at(c))
+	    return false;
+	return true;
+      }
+
       /// Get an element of the tensor
       /// \param coor: coordinates of the element to get
       /// \return: the value of the element at the coordinate
@@ -1821,72 +1815,6 @@
       ///   q.getLocal().get({0,0,0,0,0}); // get the first local element in this process
 
       T get(Coor<N> coor) const
->>>>>>> 3bf4d068
-      {
-	const auto d = kvdim();
-	std::size_t vol = 1;
-	for (char l : labels)
-	  vol *= d.at(l);
-	return vol;
-      }
-
-      /// Return whether the tensor is an example
-      ///
-      /// Example:
-      ///
-      ///   Tensor<2,Complex> t("cs", {{Nc,Ns}});
-      ///   t.volume(); // is Nc*Ns
-      ///   t.kvslice_from_size({}, {{'s',1}}).volume(); // is Nc*1
-
-      bool is_eg() const
-      {
-	return eg;
-      }
-
-      /// Return if the given tensor has the same distribution as this
-      /// \param w: tensor to compare with
-
-      template <std::size_t Nw, typename Tw>
-      bool isDistributedAs(Tensor<Nw, Tw> w, Maybe<std::string> labels = none) const
-      {
-	return p->is_compatible(order, *w.p, w.order, labels.getSome(order));
-      }
-
-      /// Return if the given tensor the same length for the shared dimensions
-      /// \param w: tensor to compare with
-      /// \param labels: dimension labels to compare if given; all labels otherwise
-
-      template <std::size_t Nw, typename Tw>
-      bool is_compatible(Tensor<Nw, Tw> w, Maybe<std::string> labels = none) const
-      {
-	std::string labels_to_compare = labels.getSome(order);
-	auto dims = kvdim();
-	auto wdims = w.kvdim();
-	for (char c : labels_to_compare)
-	  if (wdims.count(c) == 1 && wdims.at(c) != dims.at(c))
-	    return false;
-	return true;
-      }
-
-      /// Get an element of the tensor
-      /// \param coor: coordinates of the element to get
-      /// \return: the value of the element at the coordinate
-      ///
-      /// NOTE:
-      /// - operation allowed only for tensors supported on the CPU and replicated on every process (or local)
-      /// - the operation is slow, avoid in critical performance operations
-      ///
-      /// Example:
-      ///
-      ///   Tensor<2,Complex> t("cs", {{Nc,Ns}}, OnHost, OnEveryoneReplicated);
-      ///   t.set({0,1}, 1.0); // set the element with c=0 and s=1 to 1.0
-      ///   t.get({0,1}); // get the element with c=0 and s=1
-      ///
-      ///   Tensor<5,double> q("xyztX", latticeSize<5>("xyztX"), OnHost);
-      ///   q.getLocal().set({0,0,0,0,0}, 1.0); // set the first local element in this process to 1.0
-      ///   q.getLocal().get({0,0,0,0,0}); // get the first local element in this process
-
-      T get(Coor<N> coor) const
       {
 	if (ctx->plat != superbblas::CPU)
 	  throw std::runtime_error(
@@ -1942,7 +1870,6 @@
 	  detail::cond_conj(conjugate, v) / scalar;
       }
 
-<<<<<<< HEAD
       /// Modify the content this tensor with the result of a function on each element
       /// \param func: function () -> COMPLEX
       /// \param threaded: whether to run threaded
@@ -2157,8 +2084,6 @@
 	  fillWithCPUFuncNoArgs([=]() { return v; });
       }
 
-=======
->>>>>>> 3bf4d068
       /// Return a new tensors with the dimension labels renamed
       /// \param m: dictionary with the dimensions to rename
       /// \return: new view of the tensor with the dimension labels renamed
@@ -2181,11 +2106,7 @@
       ///
       /// \param kvfrom: dictionary with the index of the first element in each direction
       /// \param kvsize: dictionary with the number of elements in each direction
-<<<<<<< HEAD
       /// \return: new view of the tensor
-=======
-      /// \return: new view of the tensor 
->>>>>>> 3bf4d068
       ///
       /// Example:
       ///
@@ -2310,10 +2231,6 @@
       ///   Tensor<3,Complex> q = t.like_this<3>("%n", '%', "", {{'n',3}});
       ///   // Create a tensor like q but without the dimension c
       ///   Tensor<2,Complex> v = q.like_this<2>("%", '%', "c");
-<<<<<<< HEAD
-=======
-
->>>>>>> 3bf4d068
 
       template <std::size_t Nn = N, typename Tn = T>
       Tensor<Nn, Tn>
@@ -2489,11 +2406,7 @@
 	auto new_p = std::make_shared<detail::TensorPartition<N + 1>>(p->insert_dimension(0, 2));
 
 	return Tensor<N + 1, new_T>(new_order, new_dim, ctx, new_data, new_p, dist, new_from,
-<<<<<<< HEAD
 				    new_size, new_scalar, conjugate, eg);
-=======
-				    new_size, new_scalar, conjugate);
->>>>>>> 3bf4d068
       }
 
       template <typename U = T,
@@ -2527,11 +2440,7 @@
 	auto new_p = std::make_shared<detail::TensorPartition<N - 1>>(p->remove_dimension(dot_pos));
 
 	return Tensor<N - 1, new_T>(new_order, new_dim, ctx, new_data, new_p, dist, new_from,
-<<<<<<< HEAD
 				    new_size, new_scalar, conjugate, eg);
-=======
-				    new_size, new_scalar, conjugate);
->>>>>>> 3bf4d068
       }
 
       template <typename U = T,
@@ -2784,7 +2693,6 @@
       /// Coarse the support range of the tensor on each process
       /// \param blocking: blocking for each dimension
 
-<<<<<<< HEAD
       template <typename std::enable_if<(N > 0), bool>::type = true>
       Tensor<N, T> coarse_support(const std::map<char, int>& blocking) const
       {
@@ -2809,10 +2717,6 @@
 	  return r.make_eg();
 	copyTo(r);
 	return r;
-=======
-	return Tensor<N + 1, T>(new_order, new_dim, ctx, data, new_p, dist, new_from, new_size,
-				scalar, conjugate);
->>>>>>> 3bf4d068
       }
 
       /// Copy/add this tensor into the given one
@@ -2841,12 +2745,8 @@
 	using superbblas::detail::operator-;
 	return Tensor<N, T>(order, p->localSize(), ctx, data,
 			    std::make_shared<detail::TensorPartition<N>>(p->get_local_partition()),
-<<<<<<< HEAD
 			    Local, normalize_coor(from - p->localFrom(), dim), lsize, scalar,
 			    conjugate, eg);
-=======
-			    Local, normalize_coor(from - p->localFrom(), dim), lsize, scalar, conjugate);
->>>>>>> 3bf4d068
       }
 
       /// Set zero
@@ -2913,9 +2813,6 @@
 	if (conjugate != w.conjugate)
 	  throw std::runtime_error(
 	    "Not allowed to copy or add tensor with different implicit conjugacy");
-
-	if (conjugate != w.conjugate)
-	  throw std::runtime_error("Not allowed to copy or add tensor with different implicit conjugacy");
 
 	if ((dist == Local && w.dist != Local) || (dist != Local && w.dist == Local))
 	{
@@ -3084,20 +2981,13 @@
 	T* v_ptr = v.data.get();
 	T* w_ptr = w.data.get();
 	T* ptr = this->data.get();
-<<<<<<< HEAD
 	std::string orderv_ = detail::update_order_and_check<Nv>(v.order, mv);
 	std::string orderw_ = detail::update_order_and_check<Nw>(w.order, mw);
 	std::string order_ = detail::update_order_and_check<N>(order, mr);
-=======
-	std::string orderv_ = detail::update_order<Nv>(v.order, mv);
-	std::string orderw_ = detail::update_order<Nw>(w.order, mw);
-	std::string order_ = detail::update_order<N>(order, mr);
->>>>>>> 3bf4d068
 	bool conjv_ = (((conjv == Conjugate) xor v.conjugate) xor conjugate);
 	bool conjw_ = (((conjw == Conjugate) xor w.conjugate) xor conjugate);
 	superbblas::contraction<Nv, Nw, N>(
 	  detail::cond_conj(conjv_, v.scalar) * detail::cond_conj(conjw_, w.scalar) / scalar, //
-<<<<<<< HEAD
 	  v.p->p.data(), v.dim, 1, orderv_.c_str(), conjv_, (const T**)&v_ptr, &*v.ctx,	      //
 	  w.p->p.data(), w.dim, 1, orderw_.c_str(), conjw_, (const T**)&w_ptr, &*w.ctx,	      //
 	  detail::cond_conj(conjugate, beta), p->p.data(), dim, 1, order_.c_str(), &ptr, &*ctx,
@@ -3248,41 +3138,24 @@
 	  p->p.data(), dim, 1, order.c_str(), &ptr, &*ctx, MPI_COMM_WORLD, superbblas::FastToSlow);
       }
 
-=======
-	  v.p->p.data(), 1, orderv_.c_str(), conjv_, (const T**)&v_ptr, &*v.ctx,	      //
-	  w.p->p.data(), 1, orderw_.c_str(), conjw_, (const T**)&w_ptr, &*w.ctx,	      //
-	  detail::cond_conj(conjugate, beta), p->p.data(), 1, order_.c_str(), &ptr, &*ctx,
-	  MPI_COMM_WORLD, superbblas::FastToSlow);
-      }
-
->>>>>>> 3bf4d068
       /// Return a view of this tensor where the elements are scaled by the given argument
       /// \param s: scaling factor
       /// \return: a new view (it doesn't create a copy of the tensor)
 
       Tensor<N, T> scale(T s) const
       {
-<<<<<<< HEAD
 	if (is_eg())
 	  throw std::runtime_error("Invalid operation from an example tensor");
-=======
->>>>>>> 3bf4d068
 	return Tensor<N, T>(*this, scalar * detail::cond_conj(conjugate, s), conjugate);
       }
 
       /// Return a view of this tensor where the elements are conjuated
       /// \return: a new view (it doesn't create a copy of the tensor)
-<<<<<<< HEAD
 
       Tensor<N, T> conj() const
       {
 	if (is_eg())
 	  throw std::runtime_error("Invalid operation from an example tensor");
-=======
- 
-      Tensor<N, T> conj() const
-      {
->>>>>>> 3bf4d068
 	return Tensor<N, T>(*this, scalar, !conjugate);
       }
 
@@ -3297,10 +3170,7 @@
 	strides = {};
 	scalar = T{0};
 	conjugate = false;
-<<<<<<< HEAD
 	eg = false;
-=======
->>>>>>> 3bf4d068
       }
 
       // Return whether the current view is contiguous in memory
@@ -3423,12 +3293,8 @@
 	if (!isContiguous())
 	  throw std::runtime_error("Only supported contiguous views in memory");
 	if (scalar != T{1} || conjugate)
-<<<<<<< HEAD
 	  throw std::runtime_error(
 	    "Not allowed for tensor with a scale not being one or implicitly conjugated");
-=======
-	  throw std::runtime_error("Not allowed for tensor with a scale not being one or implicitly conjugated");
->>>>>>> 3bf4d068
 
 	// Only on primary node read the data
 	std::size_t vol = volume();
@@ -3785,7 +3651,6 @@
 	r0 = r.getSome();
       }
 
-<<<<<<< HEAD
       // For now, only `CopyTo' action is supported
       if (action.hasSome() && action.getSome() != CopyTo)
 	throw std::runtime_error("solve: unsupported action");
@@ -3816,63 +3681,6 @@
 				   detail::tostr(err));
       }
 
-=======
-    /// Contract some dimension of the given tensors
-    /// \param v: one tensor to contract
-    /// \param w: the other tensor to contract
-    /// \param labels_to_contract: labels dimensions to contract from `v` and `w`
-    /// \param action: either to copy or add to the given output tensor if given
-    /// \param r: optional given tensor where to put the resulting contraction
-    /// \param mr: map from the given `r` to the labels of the contraction
-    /// \param beta: scale on `r` if the `action` in `AddTo`
-    ///
-    /// Example:
-    ///
-    ///   Tensor<2,Complex> t("cs", {{Nc,Ns}}), q("Ss", {{Ns,Ns}});
-    ///   Tensor<2,Complex> r0 = contract<2>(t, q, "s"); // r0 dims are "cS"
-    ///   Tensor<3,Complex> r1 = contract<3>(t, q, ""); // r1 dims are "csS"
-    ///   Tensor<2,Complex> r2("cS", {{Nc,Ns}});
-    ///   contract<2>(t, q, "s", CopyTo, r2); // r2 = q * s
-    ///   Tensor<2,Complex> r3("cs", {{Nc,Ns}});
-    ///   contract<2>(t, q, "s", CopyTo, r3, {{'s','S'}}); // r2 = q * s
-    ///   contract<2>(t, q.rename_dims({{'s','S'},{'S','s'}}).conj(), "s", CopyTo, r3, {{'s','S'}}); // r2 = q * s^*
-
-    template <std::size_t Nr, std::size_t Nv, std::size_t Nw, typename T>
-    Tensor<Nr, T> contract(Tensor<Nv, T> v, Tensor<Nw, T> w, const std::string& labels_to_contract,
-			   Maybe<Action> action = none, Maybe<Tensor<Nr, T>> r = none,
-			   const remap& mr = {}, T beta = T{1})
-    {
-      if (action.hasSome() != r.hasSome())
-	throw std::runtime_error("Invalid default value");
-
-      // Compute the labels of the output tensor: v.order + w.order - labels_to_contract
-      std::string rorder = detail::union_dimensions(v.order, w.order, labels_to_contract);
-      if (Nr != rorder.size())
-	throw std::runtime_error(
-	  "contract: The dimension of the output tensor does not match the template argument");
-      if (r && union_dimensions(rorder, r.getSome().order) != rorder)
-	throw std::runtime_error("contract: The given output tensor has an unexpected ordering");
-
-      // If the output tensor is not given create a new one
-      Tensor<Nr, T> r0;
-      if (!r)
-      {
-	r0 = v.like_this<Nr>(rorder, w.kvdim());
-	beta = 0;
-      }
-      else
-      {
-	r0 = r.getSome();
-      }
-
-      // Correct beta for the action
-      if (action.hasSome() && action.getSome() == CopyTo)
-	beta = 0.0;
-
-      // Do the contraction
-      r0.contract(v, {}, NotConjugate, w, {}, NotConjugate, mr, beta);
-
->>>>>>> 3bf4d068
       return r0;
     }
 
