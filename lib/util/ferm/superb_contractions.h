// -*- C++ -*-
/*! \file                                                                    
 * \brief Copy, permuting, contracting tensors with superbblas
 *                                                                             
 * Hadron spectrum calculations utilities
 */

#ifndef __INCLUDE_SUPERB_CONTRACTIONS__
#define __INCLUDE_SUPERB_CONTRACTIONS__

#include "chromabase.h"

#ifdef BUILD_SB

// Activate the MPI support in Superbblas
#  define SUPERBBLAS_USE_MPI
//#  define SUPERBBLAS_USE_MPIIO

#  include "actions/ferm/fermacts/fermact_factory_w.h"
#  include "actions/ferm/fermacts/fermacts_aggregate_w.h"
#  include "meas/smear/link_smearing_factory.h"
#  include "qdp.h"
#  include "qdp_map_obj_disk_multiple.h"
#  include "superbblas.h"
#  include "util/ferm/key_timeslice_colorvec.h"
#  include "util/ft/sftmom.h"
#  include <algorithm>
#  include <array>
#  include <chrono>
#  include <cmath>
#  include <cstring>
#  include <iomanip>
#  include <map>
#  include <memory>
#  include <random>
#  include <set>
#  include <sstream>
#  include <stdexcept>
#  include <string>
#  include <type_traits>

#  ifndef M_PI
#    define M_PI                                                                                   \
      3.141592653589793238462643383279502884197169399375105820974944592307816406286208998628034825342117068L
#  endif

#  ifdef BUILD_PRIMME
#    include <primme.h>
#  endif

#  if defined(BUILD_MAGMA)
#    include "magma_v2.h"
#  endif

namespace Chroma
{

  namespace SB
  {

    using Index = superbblas::IndexType;
    using Complex = std::complex<REAL>;
    using ComplexD = std::complex<REAL64>;
    using ComplexF = std::complex<REAL32>;
    template <std::size_t N>
    using Coor = superbblas::Coor<N>;
    template <std::size_t N>
    using Stride = superbblas::Coor<N, std::size_t>;
    using checksum_type = superbblas::checksum_type;

    /// Where to store the tensor (see class Tensor)
    enum DeviceHost {
      OnHost,	      ///< on cpu memory
      OnDefaultDevice ///< on GPU memory if possible
    };

    /// How to distribute the tensor (see class Tensor)
    using Distribution = std::string;
    /// Fully supported on node with index zero
    static const Distribution OnMaster("__OnMaster__");
    /// Distribute the lattice dimensions (x, y, z, t) 
    static const Distribution OnEveryone("xyzt");
    /// Distribute the lattice dimensions (x, y, z, t) as chroma does
    static const Distribution OnEveryoneAsChroma("__OnEveryonAsChroma__");
     /// All nodes have a copy of the tensor
    static const Distribution OnEveryoneReplicated("__OnEveryoneReplicated__");
    /// Non-collective
    static const Distribution Local("");

    /// Whether complex conjugate the elements before contraction (see Tensor::contract)
    enum Conjugation { NotConjugate, Conjugate };

    /// Whether the tensor is dense or sparse (see StorageTensor)
    enum Sparsity { Dense, Sparse };

    /// Whether to copy or add the values into the destination tensor (see Tensor::doAction)
    enum Action { CopyTo, AddTo };

    /// Auxiliary class for initialize Maybe<T> with no value
    struct None {
    };

    template <typename T, bool B = std::is_reference<T>::value>
    struct Maybe;

    template <typename T>
    struct is_maybe {
      static constexpr bool value = false;
    };

    template <>
    struct is_maybe<None> {
      static constexpr bool value = true;
    };

    template <typename T>
    struct is_maybe<Maybe<T>> {
      static constexpr bool value = true;
    };

    /// Class for optional values
    template <typename T>
    struct Maybe<T, false> {
      /// Whether the value is set
      bool has_value;

      /// The value
      T value;

      /// Constructor without a value
      Maybe() : has_value{false}, value{}
      {
      }

      /// Constructor without a value
      Maybe(None) : Maybe()
      {
      }

      /// Constructor with a value
      template <typename Q,
		typename std::enable_if<(!is_maybe<Q>::value && std::is_convertible<Q, T>::value),
					bool>::type = true>
      Maybe(const Q& t) : has_value{true}, value{T(t)}
      {
      }

      /// Return whether it has been initialized with a value
      bool hasSome() const
      {
	return has_value;
      }

      /// Return whether it has been initialized with a value
      explicit operator bool() const noexcept
      {
	return has_value;
      }

      /// Return the value if it has been initialized with some
      T getSome() const
      {
	if (has_value)
	  return value;
	throw std::runtime_error("Maybe::getSome: value isn't set");
      }

      /// Return the value if it has been initialized with some; otherwise return `def`
      T getSome(T def) const
      {
	if (has_value)
	  return getSome();
	else
	  return def;
      }
    };

    /// Class for optional values
    template <typename T>
    struct Maybe<T, true> {
      /// Whether the value is set
      bool has_value;

      /// The value type: change references by pointers
      using Tvalue = typename std::remove_reference<T>::type*;

      /// The value
      Tvalue value;

      /// Constructor without a value
      Maybe() : has_value{false}, value{}
      {
      }

      /// Constructor without a value
      Maybe(None) : Maybe()
      {
      }

      /// Constructor with a value
      Maybe(const T& t) : has_value{true}, value{&t}
      {
      }

      /// Return whether it has been initialized with a value
      bool hasSome() const
      {
	return has_value;
      }

      /// Return whether it has been initialized with a value
      explicit operator bool() const noexcept
      {
	return has_value;
      }

      /// Return the value if it has been initialized with some
      T getSome() const
      {
	if (has_value)
	  return *value;
	throw std::runtime_error("Maybe::getSome: value isn't set");
      }

      /// Return the value if it has been initialized with some; otherwise return `def`
      T getSome(T def) const
      {
	if (has_value)
	  return getSome();
	else
	  return def;
      }
    };

    /// Initialize Maybe<T> without value
    constexpr None none = None{};

    /// Return the number of seconds from some start
    inline double w_time()
    {
      return std::chrono::duration<double>(std::chrono::system_clock::now().time_since_epoch())
	.count();
    }

    /// Wrapper around superbblas time tracking
    struct Tracker : public superbblas::detail::tracker<superbblas::detail::Cpu> {
      Tracker(const std::string& funcName)
	: superbblas::detail::tracker<superbblas::detail::Cpu>(funcName, superbblas::detail::Cpu{},
							       true /* time it anyway */)
      {
      }
    };

    namespace detail
    {
      /// Throw an error if it is not a valid order, that is, if some label is repeated
      template <std::size_t N>
      void check_order(const std::string& order)
      {
	if (order.size() != N)
	{
	  std::stringstream ss;
	  ss << "The length of the dimension labels `" << order
	     << "` should match the template argument N `" << N << "`";
	  throw std::runtime_error(ss.str());
	}

	char s[256];
	for (unsigned int i = 0; i < 256; ++i)
	  s[i] = 0;
	for (unsigned int i = 0; i < N; ++i)
	{
	  if (s[order[i]] != 0)
	  {
	    std::stringstream ss;
	    ss << "Invalid order: some label names are repeated `" << order << "`";
	    throw std::runtime_error(ss.str());
	  }
	  s[order[i]] = 1;
	}
      }
    }

    enum Throw_kvcoors { NoThrow, ThrowOnUnmatchLabel, ThrowOnMissing };

    template <std::size_t N, typename INT = int>
    Coor<N> kvcoors(const std::string& order, const std::map<char, INT>& m, Index missing = 0,
		    Throw_kvcoors t = ThrowOnUnmatchLabel)
    {
      detail::check_order<N>(order);

      Coor<N> r;
      unsigned int found = 0;
      for (std::size_t i = 0; i < N; ++i)
      {
	auto it = m.find(order[i]);
	if (it != m.end())
	{
	  r[i] = it->second;
	  ++found;
	}
	else if (t == ThrowOnMissing)
	{
	  std::stringstream ss;
	  ss << "kvcoors: Missing value for label `" << order[i] << "` on dimension labels `"
	     << order << "`";
	  throw std::runtime_error(ss.str());
	}
	else
	{
	  r[i] = missing;
	}
      }

      if (found != m.size() && t == ThrowOnUnmatchLabel)
      {
	std::stringstream ss;
	ss << "kvcoors: Some dimension label on the given map m does not correspond to a dimension "
	      "label `"
	   << order << "`.";
	throw std::runtime_error(ss.str());
      }

      return r;
    }

    template <std::size_t N>
    Coor<N> latticeSize(const std::string& order, const std::map<char, int>& m = {})
    {
#  if QDP_USE_LEXICO_LAYOUT
      // No red-black ordering
      std::map<char, int> m0 = {{'x', Layout::lattSize()[0]},
				{'y', Layout::lattSize()[1]},
				{'z', Layout::lattSize()[2]},
				{'t', Layout::lattSize()[3]},
				{'X', 1},
				{'s', Ns},
				{'c', Nc},
				{'.', 2}};
#  elif QDP_USE_CB2_LAYOUT
      // Red-black ordering
      assert(Layout::lattSize()[0] % 2 == 0);
      std::map<char, int> m0 = {{'x', Layout::lattSize()[0] / 2},
				{'y', Layout::lattSize()[1]},
				{'z', Layout::lattSize()[2]},
				{'t', Layout::lattSize()[3]},
				{'X', 2},
				{'s', Ns},
				{'c', Nc},
				{'.', 2}};
#  else
      throw std::runtime_error("Unsupported layout");
#  endif
      for (const auto& it : m)
	m0[it.first] = it.second;
      return kvcoors<N>(order, m0, 0, NoThrow);
    }

    // Replace a label by another label
    using remap = std::map<char, char>;

    // Return the equivalent value of the coordinate `v` in the interval [0, dim[ for a periodic
    // dimension with length `dim`.

    inline int normalize_coor(int v, int dim)
    {
      return (v + dim * (v < 0 ? -v / dim + 1 : 0)) % dim;
    }

    // Return the equivalent value of the coordinate `v` in the interval [0, dim[ for a periodic
    // dimension with length `dim`.

    template <std::size_t N>
    Coor<N> normalize_coor(Coor<N> v, Coor<N> dim)
    {
      Coor<N> r;
      for (std::size_t i = 0; i < N; ++i)
	r[i] = normalize_coor(v[i], dim[i]);
      return r;
    }

    namespace detail
    {
      using namespace superbblas::detail;

      /// Return whether a character is in a string
      /// \param s: the string
      /// \param c: the character

      inline bool is_in(const std::string& s, char c)
      {
	return std::find(s.begin(), s.end(), c) != s.end();
      }

      inline std::map<char, int> update_kvcoor(const std::map<char, int>& kvcoor, const remap& m)
      {
	std::map<char, int> r;
	for (auto const& it : kvcoor)
	  r[m.at(it.first)] = it.second;
	return r;
      }

      // Throw an error if `order` does not contain a label in `should_contain`
      inline void check_order_contains(const std::string& order, const std::string& should_contain)
      {
	for (char c : should_contain)
	{
	  if (order.find(c) == std::string::npos)
	  {
	    std::stringstream ss;
	    ss << "The input order `" << order << "` is missing the label `" << c << "`";
	    throw std::runtime_error(ss.str());
	  }
	}
      }

      /// Concatenate the two given orders without repeating characters and removing some other characters
      /// \param order0: input string
      /// \param order1: input string
      /// \param remove_dims: remove these characters

      inline std::string union_dimensions(const std::string& order0, const std::string& order1,
					  const std::string& remove_dims = "")
      {
	std::string out;
	out.reserve(order0.size() + order1.size());
	for (char c : order0)
	  if (out.find(c) == std::string::npos && remove_dims.find(c) == std::string::npos)
	    out.push_back(c);
	for (char c : order1)
	  if (out.find(c) == std::string::npos && remove_dims.find(c) == std::string::npos)
	    out.push_back(c);
	return out;
      }

      /// Remove some characters from a given string
      /// \param order: input string
      /// \param remove_dims: remove these characters from `order`

      inline std::string remove_dimensions(const std::string& order, const std::string& remove_dims)
      {
	return union_dimensions(order, "", remove_dims);
      }

      inline std::string update_order(std::string order, const remap& m)
      {
	for (std::size_t i = 0; i < order.size(); ++i)
	{
	  auto it = m.find(order[i]);
	  if (it != m.end())
	    order[i] = it->second;
	}
	return order;
      }

      template <std::size_t N>
      std::string update_order_and_check(std::string order, const remap& m)
      {
	std::string new_order = update_order(order, m);
	check_order<N>(new_order);
	return new_order;
      }

      template <std::size_t N>
      Coor<N - 1> remove_coor(Coor<N> v, std::size_t pos)
      {
	assert(pos < N);
	Coor<N - 1> r;
	for (std::size_t i = 0, j = 0; i < N; ++i)
	  if (i != pos)
	    r[j++] = v[i];
	return r;
      }

      inline std::string remove_coor(const std::string& v, std::size_t pos)
      {
	std::string r = v;
	r.erase(pos, 1);
	return r;
      }

      template <std::size_t N>
      Coor<N + 1> insert_coor(Coor<N> v, std::size_t pos, Index value)
      {
	assert(pos <= N);
	Coor<N + 1> r;
	for (std::size_t i = 0, j = 0; j < N + 1; ++j)
	{
	  if (j != pos)
	    r[j] = v[i++];
	  else
	    r[j] = value;
	}
	return r;
      }

      template <std::size_t N>
      Coor<N> replace_coor(Coor<N> v, std::size_t pos, Index value)
      {
	assert(pos <= N);
	v[pos] = value;
	return v;
      }

      inline std::string insert_coor(std::string v, std::size_t pos, char value)
      {
	assert(pos <= v.size());
	v.insert(pos, 1, value);
	return v;
      }

      inline std::string replace_coor(std::string v, std::size_t pos, char value)
      {
	assert(pos <= v.size());
	v[pos] = value;
	return v;
      }

      /// Return a character not given
      /// \param used_labels: labels not to use

      inline char get_free_label(const std::string& used_labels)
      {
	for (char c = '0'; true; ++c)
	{
	  if (used_labels.find(c) == std::string::npos)
	    return c;
	  if (c == std::numeric_limits<char>::max())
	    break;
	}
	throw std::runtime_error("get_free_labels: out of labels");
      }

      /// Return a string version of the number in scientific notation
      /// \param v: number to convert
      /// \param prec: number of digits to print

      inline std::string tostr(double v, unsigned int prec = 2)
      {
	std::stringstream ss;
	ss << std::scientific << std::setprecision(prec) << v;
	return ss.str();
      }

      /// Return a map to transform given labels into another ones
      /// \param labels: labels to remap
      /// \param used_labels: labels not to use, besides `labels`

      inline remap getNewLabels(const std::string& labels, std::string used_labels)
      {
	remap r;
	used_labels += labels;
	for (unsigned int i = 0; i < labels.size(); ++i)
	{
	  char c = get_free_label(used_labels);
	  r[labels[i]] = c;
	  used_labels.push_back(c);
	}
	return r;
      }

      // Return an array with an order, used by superbblas

      template <std::size_t N>
      std::array<char, N> to_sb_order(const std::string& order)
      {
	if (order.size() != N)
	  throw std::runtime_error(
	    "to_sb_order: the given string doesn't match the template parameter");
	std::array<char, N> c;
	std::copy_n(order.begin(), N, c.begin());
	return c;
      }

      /// Return the volume associated to an order
      /// \param m: size of each dimension
      /// \param labels: labels to consider

      inline std::size_t volume(const std::map<char, int>& m, const std::string& labels)
      {
	if (labels.size() == 0)
	  return 0;
	std::size_t vol = 1;
	for (char c : labels)
	  vol *= (std::size_t)m.at(c);
	return vol;
      }

      enum CoorType { From, Size };

      /// Return whether two from-size ranges are compatible on common dimensions
      /// \param o0: order for the first coordinates
      /// \param from0: first coordinate on the first range
      /// \param size0: range size on the first range
      /// \param o0: order for the second coordinates
      /// \param from1: first coordinate on the second range
      /// \param size1: range size on the second range
      /// \param labelsToCompare: labels to compare

      template <std::size_t N0, std::size_t N1>
      bool compatibleRanges(const std::string& o0, const Coor<N0>& from0, const Coor<N0>& size0,
			    const std::string& o1, const Coor<N1>& from1, const Coor<N1>& size1,
			    const std::string& labelsToCompare)
      {
	if (o0.size() != N0 || o1.size() != N1)
	  throw std::runtime_error("compatibleRanges: invalid size of input ordering");
	std::map<char, std::array<int, 2>> mfs0;
	for (unsigned int i = 0; i < N0; ++i)
	  if (std::find(labelsToCompare.begin(), labelsToCompare.end(), o0[i]) !=
	      labelsToCompare.end())
	    mfs0[o0[i]] = {{from0[i], size0[i]}};
	for (unsigned int i = 0; i < N1; ++i)
	{
	  if (mfs0.count(o1[i]) == 0)
	    continue;
	  auto fs0 = mfs0.at(o1[i]);
	  if (fs0[0] != from1[i] || fs0[1] != size1[i])
	    return false;
	}
	return true;
      }

      /// Coarse a range given a blocking
      /// \param fs: range to block
      /// \param blocking: blocking on each coordinate

      template <std::size_t N>
      std::array<Coor<N>, 2> coarse_range(const std::array<Coor<N>, 2>& fs, const Coor<N>& blocking)
      {
	std::array<Coor<N>, 2> r;
	for (unsigned int i = 0; i < N; ++i)
	{
	  r[0][i] = fs[0][i] / blocking[i] * blocking[i];
	  r[1][i] = (fs[0][i] + fs[1][i] + blocking[i] - 1) / blocking[i] * blocking[i] - r[0][i];
	}
	return r;
      }

      /// Split a dimension into another dimensions
      /// \param pos: dimension to split
      /// \param c: coordinate to transform
      /// \param new_dim: dimensions of the new tensor
      /// \param t: either `From` (first element) or `Size` (number of elements in each dimension)

      template <std::size_t Nout, std::size_t N>
      Coor<Nout> split_dimension(std::size_t pos, const Coor<N>& c, const Coor<Nout>& new_dim,
				 CoorType t)
      {
	constexpr std::size_t Nnew = Nout + 1 - N;
	Coor<Nout> r;
	std::copy_n(c.begin(), pos, r.begin());
	Index stride = 1;
	for (unsigned int k = 0; k < Nnew; ++k)
	{
	  if (!(t == From || c[pos] < stride || c[pos] % stride == 0))
	    throw std::runtime_error("split_dimension: Not supporting for this partition");
	  if (t == From)
	    r[pos + k] = (c[pos] / stride) % new_dim[pos + k];
	  else
	    r[pos + k] = std::min((c[pos] + stride - 1) / stride, new_dim[pos + k]);
	  stride *= new_dim[pos + k];
	}
	if (t == Size && new_dim[pos + Nnew - 1] != std::numeric_limits<int>::max() &&
	    c[pos] > stride)
	  throw std::runtime_error("split_dimension: dimension shorter than it should be");
	std::copy_n(c.begin() + pos + 1, N - pos - 1, r.begin() + pos + Nnew);
	return r;
      }

      /// Collapse several dimensions into another dimension
      /// \param pos: first dimension to collapse
      /// \param c: coordinate to transform
      /// \param old_dim: dimensions of the old tensor
      /// \param t: either `From` (first element) or `Size` (number of elements in each dimension)

      template <std::size_t Nout, std::size_t N>
      Coor<Nout> collapse_dimensions(std::size_t pos, const Coor<N>& c, const Coor<N>& old_dim,
				     CoorType t)
      {
	constexpr std::size_t Ncol = N + 1 - Nout; // number of dimensions to collapse
	Coor<Nout> r;
	std::copy_n(c.begin(), pos, r.begin());
	Index stride = 1, i = (t == From ? 0 : 1);
	bool odd_dim_watched = false;
	for (unsigned int k = 0; k < Ncol; ++k)
	{
	  if (t == Size && c[pos + k] > 0 && c[pos + k] != old_dim[pos + k])
	  {
	    if (odd_dim_watched)
	      throw std::runtime_error(
		"collapse_dimensions: unsupported to collapse a range with holes");
	    odd_dim_watched = true;
	  }
	  if (t == From)
	    i += c[pos + k] * stride;
	  else
	    i *= c[pos + k];
	  stride *= old_dim[pos + k];
	}
	r[pos] = i;
	std::copy_n(c.begin() + pos + Ncol, N - pos - Ncol, r.begin() + pos + 1);
	return r;
      }

      enum ReshapeDimensionsError {
	Success,		     ///< success
	CollapseRangeWithHoles,	     ///< unsupported to collapse a range with holes
	SizeNotDivisibleByPartition, ///< unsupported size for the partition
	NewDimensionIsTooShort	     ///< new dimension shorter than it should be
      };

      /// Reshape several dimensions into another dimension
      /// \param ncollapse: number of dimensions to collapse starting from each old dimension
      /// \param nsplit: number of dimensions to split starting from each old dimension
      /// \param old_dim: dimensions of the old tensor
      /// \param new_dim: maximum dimension size for the new tensor
      /// \param t: either `From` (first element) or `Size` (number of elements in each dimension)
      /// \param c: coordinate to transform

      template <std::size_t Nout, std::size_t N>
      std::pair<ReshapeDimensionsError, Coor<Nout>>
      reshape_dimensions(const Coor<N>& ncollapse, const Coor<N>& nsplit, const Coor<N>& old_dim,
			 const Coor<Nout>& new_dim, CoorType t, const Coor<N>& c)
      {
	Coor<Nout> r;
	unsigned int ri = 0;
	for (unsigned int ci = 0; ci < N; ++ci)
	{
	  if (ncollapse[ci] == 1 && nsplit[ci] == 1)
	  {
	    r[ri++] = c[ci];
	  }
	  else
	  {
	    // Collapse the dimensions from it[0] up to it[0]+it[1]-1
	    Index idx = 0;
	    {
	      Index stride = 1;
	      idx = (t == From ? 0 : 1);
	      bool odd_dim_watched = false;
	      for (unsigned int k = 0; k < ncollapse[ci]; ++k)
	      {
		if (t == Size && c[ci + k] > 0 && c[ci + k] != old_dim[ci + k])
		{
		  if (odd_dim_watched)
		    return {CollapseRangeWithHoles, {}};
		  odd_dim_watched = true;
		}
		if (t == From)
		  idx += c[ci + k] * stride;
		else
		  idx *= c[ci + k];
		stride *= old_dim[ci + k];
	      }
	    }

	    // Split the new dimension into it[2] new dimensions
	    {
	      Index stride = 1;
	      for (unsigned int k = 0; k < nsplit[ci]; ++k)
	      {
		if (!(t == From || idx < stride || idx % stride == 0))
		  return {SizeNotDivisibleByPartition, {}};
		if (t == From)
		  r[ri + k] = (idx / stride) % new_dim[ri + k];
		else
		  r[ri + k] = std::min((idx + stride - 1) / stride, new_dim[ri + k]);
		stride *= new_dim[ri + k];
	      }
	      if (t == Size && new_dim[ri + nsplit[ci] - 1] != std::numeric_limits<int>::max() &&
		  idx > stride)
		return {NewDimensionIsTooShort, {}};
	    }

	    ri += nsplit[ci];
	    ci += ncollapse[ci] - 1;
	  }
	}

	// Return the new coordinates
	return {Success, r};
      }

#  if defined(BUILD_MAGMA)
      // Return a MAGMA context
      inline std::shared_ptr<magma_queue_t> getMagmaContext(Maybe<int> device = none)
      {
	static std::shared_ptr<magma_queue_t> queue;
	if (!queue)
	{
	  // Start MAGMA and create a queue
	  int dev = device.getSome(-1);
	  if (dev < 0)
	  {
#    ifdef SUPERBBLAS_USE_CUDA
	    superbblas::detail::cudaCheck(cudaGetDevice(&dev));
#    elif defined(SUPERBBLAS_USE_HIP)
	    superbblas::detail::hipCheck(hipGetDevice(&dev));
#    else
#      error superbblas was not build with support for GPUs
#    endif
	  }
	  magma_init();
	  magma_queue_t q;
	  magma_queue_create(dev, &q);
	  queue = std::make_shared<magma_queue_t>(q);
	}
	return queue;
      }
#  endif

      // Return a context on either the host or the device
      inline std::shared_ptr<superbblas::Context> getContext(DeviceHost dev)
      {
	// Creating GPU context can be expensive; so do it once
	static std::shared_ptr<superbblas::Context> cudactx;
	static std::shared_ptr<superbblas::Context> cpuctx;
	if (!cpuctx)
	  cpuctx = std::make_shared<superbblas::Context>(superbblas::createCpuContext());

	switch (dev)
	{
	case OnHost: return cpuctx;
	case OnDefaultDevice:
#  ifdef SUPERBBLAS_USE_GPU
	  if (!cudactx)
	  {

	    int dev = -1;
#    if defined(QDP_IS_QDPJIT)
	    // When using QDP-JIT, the GPU device to use is already selected
#      ifdef SUPERBBLAS_USE_CUDA
	    superbblas::detail::cudaCheck(cudaGetDevice(&dev));
#      elif defined(SUPERBBLAS_USE_HIP)
	    superbblas::detail::hipCheck(hipGetDevice(&dev));
#      else
#	error unsupported GPU platform
#      endif
#    else
	    // When not using QDP-JIT, select the GPU device based on either the local
	    // MPI rank or the global MPI rank and assuming that consecutive MPI ranks
	    // tends to be on the same node.
	    const char* l = std::getenv("SB_NUM_GPUS_ON_NODE");
	    if (l)
	    {
	      dev = Layout::nodeNumber() % std::atoi(l);
	    }
	    else
	    {
	      const char* l = std::getenv("SLURM_LOCALID");
	      if (l)
	      {
		dev = std::atoi(l);
	      }
	      else
	      {
		QDPIO::cerr << "Please set SB_NUM_GPUS_ON_NODE or SLURM_LOCALID" << std::endl;
		QDP_abort(1);
	      }
	    }
#    endif

#    if defined(BUILD_MAGMA)
	    // Force the creation of the queue before creating a superbblas context (otherwise cublas complains)
	    getMagmaContext();
#    endif

	    // Workaround on a potential issue in qdp-jit: avoid passing through the pool allocator
#    if defined(QDP_IS_QDPJIT)
	    if (jit_config_get_max_allocation() != 0)
	    {
	      cudactx = std::make_shared<superbblas::Context>(superbblas::createGpuContext(
		dev,

		// Make superbblas use the same memory allocator for gpu as any other qdp-jit lattice object
		[](std::size_t size, superbblas::platform plat) -> void* {
		  if (size == 0)
		    return nullptr;
		  if (plat == superbblas::CPU)
		    return malloc(size);
		  void* ptr = nullptr;
		  QDP_get_global_cache().addDeviceStatic(&ptr, size, true);
		  assert(superbblas::detail::getPtrDevice(ptr) >= 0);
		  return ptr;
		},

		// The corresponding deallocator
		[](void* ptr, superbblas::platform plat) {
		  if (ptr == nullptr)
		    return;
		  if (plat == superbblas::CPU)
		    free(ptr);
		  else
		    QDP_get_global_cache().signoffViaPtr(ptr);
		}));
	    }
	    else
#    endif // defined(QDP_IS_QDPJIT)
	    {
	      cudactx = std::make_shared<superbblas::Context>(superbblas::createGpuContext(dev));
	    }
	  }
	  return cudactx;
#  else	 // SUPERBBLAS_USE_GPU
	  return cpuctx;
#  endif // SUPERBBLAS_USE_GPU
	}
	throw std::runtime_error("Unsupported `DeviceHost`");
      }

      /// Return if two devices are the same

      inline bool is_same(DeviceHost a, DeviceHost b)
      {
#  ifdef SUPERBBLAS_USE_GPU
	return a == b;
#  else
	// Without gpus, OnHost and OnDefaultDevice means on cpu.
	return true;
#  endif
      }

      /// Return x if conjugate is false and conj(x) otherwise
      /// \param x: value to conjugate

      template <typename T, typename std::enable_if<is_complex<T>::value, bool>::type = true>
      T cond_conj(bool conjugate, const T& x)
      {
	return (conjugate ? std::conj(x) : x);
      }

      template <typename T, typename std::enable_if<!is_complex<T>::value, bool>::type = true>
      T cond_conj(bool, const T& x)
      {
	return x;
      }

      /// Return an ordering with labels 0, 1, ...
      inline std::string getTrivialOrder(std::size_t N)
      {
	std::string r(N, 0);
	for (std::size_t i = 0; i < N; ++i)
	  r[i] = (i + 1) % 128;
	return r;
      }

      /// Return a map with pairs from elements withdraw from two lists
      /// ita_begin, first element for the first pair
      /// ita_end, first element not to include
      /// itb_begin, second element for the first pair

      template <typename ITA_BEGIN, typename ITA_END, typename ITB_BEGIN>
      std::map<char, int> zip(ITA_BEGIN ita_begin, ITA_END ita_end, ITB_BEGIN itb_begin)
      {
	std::map<char, int> m;
	while (ita_begin != ita_end)
	{
	  m[*ita_begin] = *itb_begin;
	  ita_begin++;
	  itb_begin++;
	}
	return m;
      }

      /// Return whether the tensor isn't local or on master or replicated
      inline bool isDistributedOnEveryone(const Distribution& dist)
      {
	return dist != OnMaster && dist != OnEveryoneReplicated && dist != Local;
      }

      /// Stores the subtensor supported on each node (used by class Tensor)
      template <std::size_t N>
      struct TensorPartition {
      public:
	using PartitionStored = std::vector<superbblas::PartitionItem<N>>;
	Coor<N> dim;	   ///< Dimensions of the tensor
	PartitionStored p; ///< p[i] = {first coordinate, size} of tensor on i-th node
	bool isLocal;	   ///< Whether the partition is non-collective

	/// Constructor
	/// \param order: dimension labels (use x, y, z, t for lattice dimensions)
	/// \param dim: dimension size for the tensor
	/// \param dist: how to distribute the tensor among the nodes

	TensorPartition(const std::string& order, Coor<N> dim, Distribution dist) : dim(dim)
	{
	  detail::check_order<N>(order);
	  isLocal = false;
	  if (dist == OnMaster)
	  {
	    p = all_tensor_on_master(dim);
	  }
	  else if (dist == OnEveryoneReplicated)
	  {
	    p = all_tensor_replicated(dim);
	  }
	  else if (dist == OnEveryoneAsChroma)
	  {
	    p = partitioning_chroma_compatible(order, dim);
	  }
	  else if (dist == Local)
	  {
	    p = local(dim);
	    isLocal = true;
	  }
	  else
	  {
	    p = partitioning_distributed(order, dim, dist);
	  }
	}

	/// Constructor for `insert_dimension`
	/// \param dim: dimension size for the tensor
	/// \param p: partition
	/// \praam isLocal: whether the tensor is local

	TensorPartition(Coor<N> dim, const PartitionStored& p, bool isLocal)
	  : dim(dim), p(p), isLocal(isLocal)
	{
	}

	/// Empty constructor
	TensorPartition() : dim{}, p{}, isLocal{false}
	{
	}

	/// Return the volume of the tensor supported on this node
	std::size_t localVolume() const
	{
	  return superbblas::detail::volume(p[MpiProcRank()][1]);
	}

	/// Return the first coordinate store locally
	Coor<N> localFrom() const
	{
	  return p[MpiProcRank()][0];
	}

	/// Return the number of elements store locally in each dimension
	Coor<N> localSize() const
	{
	  return p[MpiProcRank()][1];
	}

	/// Return how many processes have support on this tensor
	/// Note that it may differ from MPI's numProcs if the tensor does not have support on all processes.

	unsigned int numProcs() const
	{
	  unsigned int numprocs = 0;
	  for (const auto& i : p)
	    if (superbblas::detail::volume(i[1]) > 0)
	      numprocs++;
	  return numprocs;
	}

	/// Return the process rank on this tensor or -1 if this process does not have support on the tensor
	/// Note that it may differ from MPI's rank if the tensor does not have support on all processes.

	int procRank() const
	{
	  // Return -1 if this process does not have support on the tensor
	  int mpi_rank = MpiProcRank();
	  if (superbblas::detail::volume(p[mpi_rank][1]) == 0)
	    return -1;

	  // Return as rank how many processes with MPI rank smaller than this process have support
	  int this_rank = 0;
	  for (int i = 0; i < mpi_rank; ++i)
	    if (superbblas::detail::volume(p[i][1]) > 0)
	      this_rank++;
	  return this_rank;
	}

	/// Return the MPI process rank
	int MpiProcRank() const
	{
	  return (isLocal ? 0 : Layout::nodeNumber());
	}

	/// Return whether other partition is compatible with this one

	template <std::size_t N0>
	bool is_compatible(const std::string& o0, const TensorPartition<N0>& t,
			   const std::string& o1, const std::string& labelToCompare) const
	{
	  if (t.p.size() != p.size())
	    return false;
	  for (unsigned int i = 0; i < p.size(); ++i)
	    if (!compatibleRanges(o0, p[i][0], p[i][1], o1, t.p[i][0], t.p[i][1], labelToCompare))
	      return false;

	  return true;
	}

	/// Make a partition compatible with a given one

	template <std::size_t N1>
	TensorPartition<N> make_compatible(const std::string& o0, const TensorPartition<N1>& t,
					   const std::string& o1,
					   const std::string& labelsToCompare) const
	{
	  if (t.p.size() != p.size())
	    throw std::runtime_error(
	      "make_compatible: the given partition should have the same number of elemens");

	  if (o0.size() != N || o1.size() != N1)
	    throw std::runtime_error(
	      "make_compatible: one the given orders does not match the expected length");

	  typename TensorPartition<N>::PartitionStored r = p;
	  for (unsigned int i = 0; i < p.size(); ++i)
	  {
	    std::map<char, std::array<int, 2>> mfs1;
	    for (unsigned int j = 0; j < N1; ++j)
	      if (std::find(labelsToCompare.begin(), labelsToCompare.end(), o1[j]) !=
		  labelsToCompare.end())
		mfs1[o1[j]] = {{t.p[i][0][j], t.p[i][1][j]}};
	    for (unsigned int j = 0; j < N; ++j)
	    {
	      if (mfs1.count(o0[j]) == 0)
		continue;
	      auto fs1 = mfs1.at(o0[j]);
	      r[i][0][j] = fs1[0];
	      r[i][1][j] = fs1[1];
	    }
	    if (superbblas::detail::volume(r[i][1]) == 0)
	      r[i] = std::array<Coor<N>, 2>{Coor<N>{{}}, Coor<N>{{}}};
	  }

	  return TensorPartition<N>{dim, r, isLocal};
	}

	/// Insert a new non-distributed dimension

	TensorPartition<N + 1> insert_dimension(std::size_t pos, std::size_t dim_size) const
	{
	  typename TensorPartition<N + 1>::PartitionStored r;
	  r.reserve(p.size());
	  for (const auto& i : p)
	    r.push_back({insert_coor(i[0], pos, 0), insert_coor(i[1], pos, dim_size)});
	  return TensorPartition<N + 1>{insert_coor(dim, pos, dim_size), r, isLocal};
	}

	/// Remove a non-distributed dimension

	TensorPartition<N - 1> remove_dimension(std::size_t pos) const
	{
	  typename TensorPartition<N - 1>::PartitionStored r;
	  r.reserve(p.size());
	  for (const auto& i : p)
	    r.push_back({remove_coor(i[0], pos), remove_coor(i[1], pos)});
	  return TensorPartition<N - 1>{remove_coor(dim, pos), r, isLocal};
	}

	/// Split a dimension into a non-distributed dimension and another dimension

	template <std::size_t Nout, typename std::enable_if<(N > 0), bool>::type = true>
	TensorPartition<Nout> split_dimension(std::size_t pos, const Coor<Nout>& new_dim) const
	{
	  typename TensorPartition<Nout>::PartitionStored r;
	  r.reserve(p.size());
	  for (const auto& i : p)
	    r.push_back({detail::split_dimension(pos, i[0], new_dim, From),
			 detail::split_dimension(pos, i[1], new_dim, Size)});
	  return TensorPartition<Nout>{detail::split_dimension(pos, dim, new_dim, Size), r,
				       isLocal};
	}

	/// Coarse the ranges on each process

	template <typename std::enable_if<(N > 0), bool>::type = true>
	TensorPartition<N> coarse_support(const Coor<N>& blocking) const
	{
	  typename TensorPartition<N>::PartitionStored r;
	  r.reserve(p.size());
	  for (const auto& i : p)
	    r.push_back(detail::coarse_range(i, blocking));
	  return TensorPartition<N>{dim, r, isLocal};
	}

	/// Collapse several dimensions into another dimension

	template <std::size_t Nout, typename std::enable_if<(Nout > 0), bool>::type = true>
	TensorPartition<Nout> collapse_dimensions(std::size_t pos) const
	{
	  typename TensorPartition<Nout>::PartitionStored r;
	  r.reserve(p.size());
	  for (const auto& i : p)
	    r.push_back({detail::collapse_dimensions<Nout>(pos, i[0], dim, From),
			 detail::collapse_dimensions<Nout>(pos, i[1], dim, Size)});
	  return TensorPartition<Nout>{detail::collapse_dimensions<Nout>(pos, dim, dim, Size), r,
				       isLocal};
	}

	/// Reshape several dimensions into another dimension
	/// \param ncollapse: number of dimensions to collapse starting from each old dimension
	/// \param nsplit: number of dimensions to split starting from each old dimension
	/// \param new_dim: maximum dimension size for the new tensor

	template <std::size_t Nout, typename std::enable_if<(N > 0 && Nout > 0), bool>::type = true>
	std::pair<ReshapeDimensionsError, TensorPartition<Nout>>
	reshape_dimensions(const Coor<N>& ncollapse, const Coor<N>& nsplit,
			   const Coor<Nout>& new_dim) const
	{
	  auto new_dim_aux =
	    detail::reshape_dimensions<Nout>(ncollapse, nsplit, dim, new_dim, Size, dim);
	  if (new_dim_aux.first != Success)
	    return {new_dim_aux.first, {}};
	  typename TensorPartition<Nout>::PartitionStored r;
	  r.reserve(p.size());
	  for (const auto& i : p)
	  {
	    auto new_from =
	      detail::reshape_dimensions<Nout>(ncollapse, nsplit, dim, new_dim, From, i[0]);
	    auto new_size =
	      detail::reshape_dimensions<Nout>(ncollapse, nsplit, dim, new_dim, Size, i[1]);
	    if (new_from.first != Success)
	      return {new_from.first, {}};
	    if (new_size.first != Success)
	      return {new_size.first, {}};
	    r.push_back({new_from.second, new_size.second});
	  }
	  return {Success, TensorPartition<Nout>{new_dim_aux.second, r, isLocal}};
	}

	/// Extend the support of distributed dimensions by one step in each direction

	TensorPartition<N> extend_support(Coor<N> m) const
	{
	  typename TensorPartition<N>::PartitionStored r;
	  r.reserve(p.size());
	  for (const auto& i : p)
	  {
	    superbblas::PartitionItem<N> fs;
	    for (unsigned int j = 0; j < N; ++j)
	    {
	      fs[1][j] = std::min(i[1][j] + 2 * m[j], dim[j]);
	      fs[0][j] = (fs[1][j] < dim[j] ? (i[0][j] - m[j] + dim[j]) % dim[j] : 0);
	    }
	    r.push_back(fs);
	  }
	  return TensorPartition<N>{dim, r, isLocal};
	}

	/// Return a subpartition given a range

	TensorPartition<N> get_subpartition(const Coor<N>& from, const Coor<N>& size) const
	{
	  typename TensorPartition<N>::PartitionStored r;
	  r.reserve(p.size());
	  for (const auto& i : p)
	  {
	    Coor<N> lfrom, lsize;
	    superbblas::detail::intersection(i[0], i[1], from, size, dim, lfrom, lsize);
	    r.push_back(superbblas::detail::volume(lsize) == 0
			  ? std::array<Coor<N>, 2>{Coor<N>{{}}, Coor<N>{{}}}
			  : std::array<Coor<N>, 2>{normalize_coor(lfrom - from, size), lsize});
	  }
	  return TensorPartition<N>{size, r, isLocal};
	}

	/// Return a partition with the local portion of the tensor

	TensorPartition<N> get_local_partition() const
	{
	  return TensorPartition<N>{
	    localSize(), PartitionStored(1, superbblas::PartitionItem<N>{{{}, localSize()}}), true};
	}

	/// Return a copy of this tensor with a compatible distribution to be contracted with the given tensor
	/// \param order: labels for this distribution
	/// \param t: given tensor distribution
	/// \param ordert: labels for the given distribution

	template <std::size_t Nt>
	TensorPartition<N> make_suitable_for_contraction(const std::string& order,
							 const TensorPartition<Nt>& t,
							 const std::string& ordert) const
	{
	  PartitionStored r(p.size());
	  std::map<char, Index> mf, ms;
	  for (std::size_t i = 0; i < N; ++i)
	    mf[order[i]] = 0;
	  for (std::size_t i = 0; i < N; ++i)
	    ms[order[i]] = dim[i];
	  for (std::size_t pi = 0; pi < p.size(); ++pi)
	  {
	    std::map<char, Index> mfrom = mf;
	    for (std::size_t i = 0; i < Nt; ++i)
	      mfrom[ordert[i]] = t.p[pi][0][i];
	    for (std::size_t i = 0; i < N; ++i)
	      r[pi][0][i] = mfrom[order[i]];

	    std::map<char, Index> msize = ms;
	    for (std::size_t i = 0; i < Nt; ++i)
	      msize[ordert[i]] = t.p[pi][1][i];
	    for (std::size_t i = 0; i < N; ++i)
	      r[pi][1][i] = msize[order[i]];

	    if (superbblas::detail::volume(r[pi][1]) == 0)
	      r[pi] = std::array<Coor<N>, 2>{Coor<N>{{}}, Coor<N>{{}}};
	  }
	  return TensorPartition<N>{dim, r, isLocal};
	}

      private:
	/// Return a partitioning for a non-collective tensor
	/// \param dim: dimension size for the tensor

	static PartitionStored local(Coor<N> dim)
	{
	  return PartitionStored(1, superbblas::PartitionItem<N>{{{}, dim}});
	}

	/// Return a partitioning where the root node has support for the whole tensor
	/// \param dim: dimension size for the tensor

	static PartitionStored all_tensor_on_master(Coor<N> dim)
	{
	  int nprocs = Layout::numNodes();
	  // Set the first coordinate and size of tensor supported on each proc to zero excepting
	  // on proc 0, where the size is set to dim
	  PartitionStored fs(nprocs);
	  if (1 <= nprocs)
	    fs[0][1] = dim;
	  return fs;
	}

	/// Return a partitioning where all nodes have support for the whole tensor
	/// \param dim: dimension size for the tensor

	static PartitionStored all_tensor_replicated(Coor<N> dim)
	{
	  int nprocs = Layout::numNodes();
	  // Set the first coordinate of the tensor supported on each prop to zero and the size
	  // to dim
	  PartitionStored fs(nprocs);
	  for (auto& it : fs)
	    it[1] = dim;
	  return fs;
	}

	/// Return a partitioning for a tensor of `dim` dimension onto a grid of processes
	/// \param order: dimension labels (use x, y, z, t for lattice dimensions)
	/// \param dim: dimension size for the tensor

	static PartitionStored partitioning_chroma_compatible(const std::string& order, Coor<N> dim)
	{
	  // Find a dimension label in `order` that is going to be distributed
	  const char dist_labels[] = "xyzt"; // distributed dimensions
	  int first_dist_label = -1;
	  for (unsigned int i = 0; i < std::strlen(dist_labels); ++i)
	  {
	    const auto& it = std::find(order.begin(), order.end(), dist_labels[i]);
	    if (it != order.end())
	    {
	      first_dist_label = it - order.begin();
	      break;
	    }
	  }

	  // If no dimension is going to be distributed, the whole tensor will have support only on node zero
	  if (first_dist_label < 0)
	    return all_tensor_on_master(dim);

	  // Get the number of procs use in each dimension; for know we put as many as chroma
	  // put onto the lattice dimensions
	  multi1d<int> procs_ = Layout::logicalSize();
	  Coor<N> procs = kvcoors<N>(
	    order, {{'x', procs_[0]}, {'y', procs_[1]}, {'z', procs_[2]}, {'t', procs_[3]}}, 1,
	    NoThrow);

	  // For each proc, get its coordinate in procs (logical coordinate) and compute the
	  // fair range of the tensor supported on the proc
	  int num_procs = Layout::numNodes();
	  PartitionStored fs(num_procs);
	  for (int rank = 0; rank < num_procs; ++rank)
	  {
	    multi1d<int> cproc_ = Layout::getLogicalCoordFrom(rank);
	    Coor<N> cproc = kvcoors<N>(
	      order, {{'x', cproc_[0]}, {'y', cproc_[1]}, {'z', cproc_[2]}, {'t', cproc_[3]}}, 0,
	      NoThrow);
	    for (unsigned int i = 0; i < N; ++i)
	    {
	      // First coordinate in process with rank 'rank' on dimension 'i'
	      fs[rank][0][i] = dim[i] / procs[i] * cproc[i] + std::min(cproc[i], dim[i] % procs[i]);
	      // Number of elements in process with rank 'cproc[i]' on dimension 'i'
	      fs[rank][1][i] =
		dim[i] / procs[i] + (dim[i] % procs[i] > cproc[i] ? 1 : 0) % procs[i];
	    }

	    // Avoid replicating parts of tensor if some of the lattice dimensions does not participate on this tensor
	    for (unsigned int i = 0; i < std::strlen(dist_labels); ++i)
	    {
	      if (std::find(order.begin(), order.end(), dist_labels[i]) != order.end())
		continue;
	      if (cproc_[i] > 0)
	      {
		fs[rank][1][first_dist_label] = 0;
		break;
	      }
	    }

	    // Normalize
	    if (superbblas::detail::volume(fs[rank][1]) == 0)
	      fs[rank] = std::array<Coor<N>, 2>{Coor<N>{{}}, Coor<N>{{}}};
	  }
	  return fs;
	}

	/// Return a partitioning for a tensor of `dim` dimension onto a grid of processes
	/// \param order: dimension labels
	/// \param dim: dimension size for the tensor
	/// \param order: labels to distribute

	static PartitionStored partitioning_distributed(const std::string& order,
							const Coor<N>& dim,
							const std::string& dist_labels)
	{
	  std::string dist_order;
	  Coor<N> dist_dim;
	  for (unsigned int i = 0; i < dist_labels.size(); ++i)
	  {
	    const auto& it = std::find(order.begin(), order.end(), dist_labels[i]);
	    if (it != order.end() && dim[it - order.begin()] > 1)
	    {
	      dist_dim[dist_order.size()] = dim[it - order.begin()];
	      dist_order.push_back(dist_labels[i]);
	    }
	  }
	  for (unsigned int i = dist_order.size(); i < N; ++i)
	    dist_dim[i] = 1;

	  // Update the dimension x with the even-odd label X
	  {
	    const auto& itX = std::find(order.begin(), order.end(), 'X');
	    const auto& itx = std::find(dist_order.begin(), dist_order.end(), 'x');
	    if (itX != order.end() && itx != dist_order.end())
	    {
	      dist_dim[itx - dist_order.begin()] *= dim[itX - order.begin()];
	    }
	  }

	  // Avoid splitting even and odds components for xyzt
	  const std::string even_odd_labels = "xyzt";
	  for (unsigned int i = 0; i < even_odd_labels.size(); ++i)
	  {
	    const auto& it = std::find(dist_order.begin(), dist_order.end(), even_odd_labels[i]);
	    if (it != dist_order.end() && dist_dim[it - dist_order.begin()] % 2 == 0)
	      dist_dim[it - dist_order.begin()] /= 2;
	  }

	  // Update the number of active dimensions
	  int num_dims = 0;
	  for (unsigned int i = 0; i < dist_order.size(); ++i)
	    if (dist_dim[i] > 1)
	      num_dims++;

	  // If no dimension is going to be distributed, the whole tensor will have support only on node zero
	  if (num_dims == 0 || superbblas::detail::volume(dim) == 0)
	    return all_tensor_on_master(dim);

	  // Compute the ideal length of a hypercube in each process with total volume equal to the tensor volume
	  double vol = superbblas::detail::volume(dist_dim);
	  int num_procs = Layout::numNodes();
	  double r = std::exp(std::log(vol / num_procs) / num_dims);

	  // Put as many processes in each direction to get close to the ideal length
	  Coor<N> p;
	  int remaining_procs = num_procs;
	  for (unsigned int i = 0; i < N; ++i)
	  {
	    p[i] =
	      std::min(dist_dim[i], std::min(remaining_procs, (int)std::max(1.0, std::round(dist_dim[i] / r))));
	    remaining_procs /= p[i];
	    assert(p[i] > 0);
	  }

	  // For each proc, get its coordinate in procs (logical coordinate) and compute the
	  // fair range of the tensor supported on the proc
	  PartitionStored fs(num_procs);
	  Coor<N> stride = superbblas::detail::get_strides<int>(p, superbblas::FastToSlow);
	  int active_procs = superbblas::detail::volume(p);
	  Coor<N> procs =
	    kvcoors<N>(order, zip(dist_order.begin(), dist_order.end(), p.begin()), 1, NoThrow);
	  for (int rank = 0; rank < active_procs; ++rank)
	  {
	    Coor<N> cproc_ = superbblas::detail::index2coor(rank, p, stride);
	    Coor<N> cproc = kvcoors<N>(
	      order, zip(dist_order.begin(), dist_order.end(), cproc_.begin()), 0, NoThrow);
	    for (unsigned int i = 0; i < N; ++i)
	    {
	      // First coordinate in process with rank 'rank' on dimension 'i'
	      fs[rank][0][i] = dim[i] / procs[i] * cproc[i] + std::min(cproc[i], dim[i] % procs[i]);
	      // Number of elements in process with rank 'cproc[i]' on dimension 'i'
	      fs[rank][1][i] =
		dim[i] / procs[i] + (dim[i] % procs[i] > cproc[i] ? 1 : 0) % procs[i];
	    }

	    // Normalize
	    if (superbblas::detail::volume(fs[rank][1]) == 0)
	      fs[rank] = std::array<Coor<N>, 2>{Coor<N>{{}}, Coor<N>{{}}};
	  }
	  return fs;
	}
      };

      template <typename T>
      struct WordType {
	using type = T;
      };

      template <typename T>
      struct WordType<std::complex<T>> {
	using type = T;
      };

      /// Return a Nan for float, double, and complex variants
      template <typename T>
      struct NaN;

      /// Specialization for int
      template <>
      struct NaN<int> {
	static int get()
	{
	  return std::numeric_limits<int>::min();
	}
      };

      /// Specialization for float
      template <>
      struct NaN<float> {
	static float get()
	{
	  return std::nanf("");
	}
      };

      /// Specialization for double
      template <>
      struct NaN<double> {
	static double get()
	{
	  return std::nan("");
	}
      };

      /// Specialization for std::complex
      template <typename T>
      struct NaN<std::complex<T>> {
	static std::complex<T> get()
	{
	  return std::complex<T>{NaN<T>::get(), NaN<T>::get()};
	}
      };

      /// Return if a float, double, and std::complex is finite
      template <typename T>
      struct IsFinite {
	static bool get(T v)
	{
	  return std::isfinite(v);
	}
      };

      /// Specialization for std::complex
      template <typename T>
      struct IsFinite<std::complex<T>> {
	static bool get(std::complex<T> v)
	{
	  return std::isfinite(v.real()) && std::isfinite(v.imag());
	}
      };

      namespace repr
      {
	template <typename Ostream, std::size_t N>
	Ostream& operator<<(Ostream& s, Coor<N> o)
	{
	  s << "[";
	  if (N > 0)
	    s << o[0];
	  for (unsigned int i = 1; i < N; ++i)
	    s << "," << o[i];
	  s << "]";
	  return s;
	}

	template <typename Ostream, typename T>
	Ostream& operator<<(Ostream& s, std::complex<T> o)
	{
	  s << std::real(o) << "+" << std::imag(o) << "i";
	  return s;
	}

	template <typename Ostream, typename T,
		  typename std::enable_if<std::is_floating_point<T>::value, bool>::type = true>
	Ostream& operator<<(Ostream& s, T o)
	{
	  s.operator<<(o);
	  return s;
	}

	template <typename Ostream, typename T>
	Ostream& operator<<(Ostream& s, const std::vector<T>& o)
	{
	  s << "{";
	  for (const auto& i : o)
	    s << i;
	  s << "}";
	  return s;
	}

	template <typename Ostream, typename T, std::size_t N>
	Ostream& operator<<(Ostream& s, const std::array<T, N>& o)
	{
	  s << "{";
	  for (const auto& i : o)
	    s << i;
	  s << "}";
	  return s;
	}
      }

      inline void log(int level, const std::string& s)
      {
	static int log_level = []() {
	  const char* l = std::getenv("SB_LOG");
	  if (l)
	    return std::atoi(l);
	  return 0;
	}();
	if (log_level < level)
	  return;
	QDPIO::cout << s << std::endl;
	QDPIO::cout.flush();
      }

      inline void log_mem()
      {
	if (!superbblas::getTrackingMemory())
	  return;
	std::stringstream ss;
	ss << "mem usage, CPU: " << std::fixed << std::setprecision(0)
	   << superbblas::getCpuMemUsed(0) / 1024 / 1024
	   << " MiB   GPU: " << superbblas::getGpuMemUsed(0) / 1024 / 1024 << " MiB";
	log(1, ss.str());
      }

      /// is_complex<T>::value is true if `T` is complex

      template <typename T>
      struct is_complex : std::false_type {
      };

      template <typename T>
      struct is_complex<std::complex<T>> : std::true_type {
      };

      /// real_type<T>::type is T::value_type if T is complex; otherwise it is T

      template <typename T>
      struct real_type {
	using type = T;
      };

      template <typename T>
      struct real_type<std::complex<T>> {
	using type = T;
      };

      template <typename T, typename A, typename B,
		typename std::enable_if<!is_complex<T>::value, bool>::type = true>
      T safe_div(A a, B b)
      {
	if (std::fabs(std::imag(a)) != 0 || std::fabs(std::imag(b)) != 0)
	  throw std::runtime_error("Invalid division");
	return std::real(a) / std::real(b);
      }

      template <typename T, typename A, typename B,
		typename std::enable_if<is_complex<T>::value, bool>::type = true>
      T safe_div(A a, B b)
      {
	return (T)a / (T)b;
      }

      inline bool is_default_device_gpu()
      {
	static bool v = []() {
	  const char* l = std::getenv("SB_DEFAULT_DEVICE_GPU");
	  if (l)
	    return std::atoi(l) != 0;
	  return true;
	}();
	return v;
      }

      /// Data allocation
      template <typename T>
      struct Allocation {
	/// Allocation
	T* ptr;

	/// Context of the allocation
	std::shared_ptr<superbblas::Context> ctx;

	/// Unfinished operations on the allocation
	std::vector<superbblas::Request> pending_operations;

	/// Deallocate the pointer on destruction
	bool destroy_ptr;

	/// Allocate n elements of type T with the given context
	/// \param n: number of elements to allocate
	/// \param ctx: context of the allocation

	Allocation(std::size_t n, const std::shared_ptr<superbblas::Context>& ctx)
	  : ptr(superbblas::allocate<T>(n, *ctx)), ctx(ctx), destroy_ptr(true)
	{
	}

	/// User given pointer that will not be deallocated automatically
	/// \param ptr: pointer to an allocation
	/// \param ctx: context of the allocation

	Allocation(T* ptr, const std::shared_ptr<superbblas::Context>& ctx)
	  : ptr(ptr), ctx(ctx), destroy_ptr(false)
	{
	}

	/// Destructor

	~Allocation()
	{
	  finish_pending_operations();
	  if (destroy_ptr)
	    superbblas::deallocate(ptr, *ctx);
	}

	/// Return the pointer

	T* data()
	{
	  finish_pending_operations();
	  return ptr;
	}

	/// Append a pending operation
	/// \param req: pending operation to finish later
	/// NOTE: finish the operation for pointers not managed; those come from Chroma objects
	///       and Chroma users may get unexpected results if they access the Chroma object
	///       while the proxy Tensor object created with `asTensorView` is still alive.

	void append_pending_operation(const superbblas::Request& req)
	{
	  if (destroy_ptr)
	  {
	    if (req)
	      pending_operations.push_back(req);
	  }
	  else
	  {
	    superbblas::wait(req);
	  }
	}

	/// Finish all pending operations
	void finish_pending_operations()
	{
	  for (const auto& i : pending_operations)
	    superbblas::wait(i);
	  pending_operations.clear();
	}
      };
    }

    /// Class for operating dense tensors

    template <std::size_t N, typename T>
    struct Tensor {
      static_assert(superbblas::supported_type<T>::value, "Not supported type");

      /// Allocation type
      /// NOTE: the complex types decay to the base type, which is needed by `toFakeReal`
      using Allocation = detail::Allocation<typename detail::real_type<T>::type>;

    public:
      std::string order;		      ///< Labels of the tensor dimensions
      Coor<N> dim;			      ///< Length of the tensor dimensions
      std::shared_ptr<Allocation> allocation; ///< Tensor storage
      std::shared_ptr<detail::TensorPartition<N>>
	p;		      ///< Distribution of the tensor among the processes
      Distribution dist;      ///< Whether the tensor is stored on the cpu or a device
      Coor<N> from;	      ///< First active coordinate in the tensor
      Coor<N> size;	      ///< Number of active coordinates on each dimension
      Stride<N> strides;      ///< Displacement for the next element along every direction
      T scalar;		      ///< Scalar factor of the tensor
      bool conjugate;	      ///< Whether the values are implicitly conjugated
      bool eg;		      ///< Whether this tensor is an example
      bool unordered_writing; ///< Whether to allow execution of writing operations
			      /// in a different order than the one issue

      /// Return a string describing the tensor
      /// \param ptr: pointer to the memory allocation
      /// \return: the string representing the tensor

      std::string repr(T* ptr = nullptr) const
      {
	using namespace detail::repr;
	std::stringstream ss;
	ss << "Tensor{";
	if (ptr)
	  ss << "data:" << ptr << ", ";
	std::size_t sizemb = p->localVolume() * sizeof(T) / 1024 / 1024;
	ss << "order:" << order << ", from:" << from << ", size:" << size << ", dim:" << dim
	   << ", dist:" << dist << ", local_storage:" << sizemb << " MiB}";
	return ss.str();
      }

      /// Constructor
      /// \param order: dimension labels of the tensor
      /// \param dim: size for each dimension
      /// \param dev: where to allocate the content on the GPU if available (`OnDefaultDevice`)
      ///        or on CPU always (`OnHost`)
      /// \param dist: how to distribute the tensor, see `Distribution`

      Tensor(const std::string& order, Coor<N> dim, DeviceHost dev = OnDefaultDevice,
	     Distribution dist = OnEveryone)
	: Tensor(order, dim, dev, dist,
		 std::make_shared<detail::TensorPartition<N>>(
		   detail::TensorPartition<N>(order, dim, dist)),
		 false /*= unordered_writing */)
      {
      }

      /// Empty constructor

      Tensor()
	: order(detail::getTrivialOrder(N)),
	  dim{{}},
	  p(std::make_shared<detail::TensorPartition<N>>(
	    detail::TensorPartition<N>(detail::getTrivialOrder(N), {{}}, OnEveryoneReplicated))),
	  dist(OnEveryoneReplicated),
	  from{{}},
	  size{{}},
	  strides{{}},
	  scalar{0},
	  conjugate{false},
	  eg{false},
	  unordered_writing{false}
      {
      }

      /// Constructor for bringing the memory allocation (see `asTensorView`)
      /// \param order: dimension labels of the tensor
      /// \param dim: size for each dimension
      /// \param dev: where to allocate the content on the GPU if available (`OnDefaultDevice`)
      ///        or on CPU always (`OnHost`)
      /// \param dist: how to distribute the tensor, see `Distribution`
      /// \param ptr: pointer to the first element

      Tensor(const std::string& order, Coor<N> dim, DeviceHost dev, Distribution dist, T* ptr)
	: order(order),
	  dim(dim),
	  allocation(std::make_shared<Allocation>((typename detail::real_type<T>::type*)ptr,
						  detail::getContext(dev))),
	  dist(dist),
	  from{{}},
	  size(dim),
	  strides(detail::get_strides<std::size_t, N>(dim, superbblas::FastToSlow)),
	  scalar{1},
	  conjugate{false},
	  eg{false},
	  unordered_writing{false}
      {
	checkOrder();

	// For now, TensorPartition creates the same distribution as chroma for tensor with
	// dimensions divisible by chroma logical dimensions
	p = std::make_shared<detail::TensorPartition<N>>(
	  detail::TensorPartition<N>(order, dim, dist));
      }

      /// Internal constructor, used by `toFakeReal`
      /// \param order: dimension labels of the tensor
      /// \param dim: size for each dimension
      /// \param allocation: allocation
      /// \param p: partition of the tensor among the processes
      /// \param dist: how to distribute the tensor, see `Distribution`
      /// \param from: coordinate of the first element in this view
      /// \param size: elements in each direction in this view
      /// \param scalar: scalar factor of this view
      /// \param conjugate: whether the elements are implicitly conjugated

      Tensor(const std::string& order, Coor<N> dim, std::shared_ptr<Allocation> allocation,
	     std::shared_ptr<detail::TensorPartition<N>> p, Distribution dist, Coor<N> from,
	     Coor<N> size, T scalar, bool conjugate, bool eg, bool unordered_writing)
	: order(order),
	  dim(dim),
	  allocation(allocation),
	  p(p),
	  dist(dist),
	  from(normalize_coor(from, dim)),
	  size(size),
	  strides(detail::get_strides<std::size_t, N>(dim, superbblas::FastToSlow)),
	  scalar(scalar),
	  conjugate(conjugate),
	  eg(eg),
	  unordered_writing(unordered_writing)
      {
	checkOrder();
      }

      /// Internal constructor, used by `make_suitable_for_contraction`
      /// \param order: dimension labels of the tensor
      /// \param dim: size for each dimension
      /// \param dist: how to distribute the tensor, see `Distribution`
      /// \param p: partition of the tensor among the processes

      Tensor(const std::string& order, Coor<N> dim, DeviceHost dev, Distribution dist,
	     std::shared_ptr<detail::TensorPartition<N>> p, bool unordered_writing)
	: order(order),
	  dim(dim),
	  allocation(std::make_shared<Allocation>(
	    p->localVolume() * (detail::is_complex<T>::value ? 2u : 1u), detail::getContext(dev))),
	  p(p),
	  dist(dist),
	  from{{}},
	  size(dim),
	  strides(detail::get_strides<std::size_t, N>(dim, superbblas::FastToSlow)),
	  scalar{1},
	  conjugate{false},
	  eg{false},
	  unordered_writing{unordered_writing}
      {
	checkOrder();
	detail::log_mem();
      }

    protected:
      /// Internal constructor, used by functions making slices, eg. `kvslice_from_size`
      /// \param order: dimension labels of the tensor
      /// \param from: coordinate of the first element in this view
      /// \param size: elements in each direction in this view

      Tensor(const Tensor& t, const std::string& order, Coor<N> from, Coor<N> size)
	: order(order),
	  dim(t.dim),
	  allocation(t.allocation),
	  p(t.p),
	  dist(t.dist),
	  from(normalize_coor(from, t.dim)),
	  size(size),
	  strides(t.strides),
	  scalar{t.scalar},
	  conjugate{t.conjugate},
	  eg{t.eg},
	  unordered_writing{t.unordered_writing}
      {
	checkOrder();
      }

      /// Internal constructor, used by `scale` and `conj`
      /// \param scalar: scalar factor of this view
      /// \param conjugate: whether the elements are implicitly conjugated

      Tensor(const Tensor& t, T scalar, bool conjugate)
	: order(t.order),
	  dim(t.dim),
	  allocation(t.allocation),
	  p(t.p),
	  dist(t.dist),
	  from(t.from),
	  size(t.size),
	  strides(t.strides),
	  scalar{scalar},
	  conjugate{conjugate},
	  eg{false},
	  unordered_writing{t.unordered_writing}
      {
	checkOrder();
      }

    public:
      /// Return whether the tensor is not empty
      ///
      /// Example:
      ///
      ///   Tensor<2,Complex> t("cs", {{Nc,Ns}});
      ///   Tensor<2,Complex> q("cs", {{Nc,0}});
      ///   if (t) std::cout << "t is not empty";  // print this
      ///   if (q) std::cout << "q is not empty";  // doesn't print this

      explicit operator bool() const noexcept
      {
	return volume() > 0;
      }

      /// Return whether the view doesn't start at the origin or doesn't encompass the whole original tensor
      ///
      /// Example:
      ///
      ///   Tensor<2,Complex> t("cs", {{Nc,Ns}});
      ///   t.isSubtensor(); // is false
      ///   t.slice_from_size({{0,1}}).isSubtensor(); // is true
      ///   t.slice_from_size({}, {{0,1}}).isSubtensor(); // is true

      bool isSubtensor() const
      {
	return (from != Coor<N>{{}} || size != dim);
      }

      /// Return the first coordinate supported by the tensor
      ///
      /// Example:
      ///
      ///   Tensor<2,Complex> t("cs", {{Nc,Ns}});
      ///   t.kvfrom(); // is {{'c',0},{'s',0}}
      ///   t.kvslice_from_size({{'s',1}}).kvfrom(); // is {{'c',0},{'s',1}}

      std::map<char, int> kvfrom() const
      {
	std::map<char, int> d;
	for (unsigned int i = 0; i < N; ++i)
	  d[order[i]] = from[i];
	return d;
      }

      /// Return the dimensions of the tensor
      ///
      /// Example:
      ///
      ///   Tensor<2,Complex> t("cs", {{Nc,Ns}});
      ///   t.kvdim(); // is {{'c',Nc},{'s',Ns}}
      ///   t.kvslice_from_size({}, {{'s',1}}).kvdim(); // is {{'c',Nc},{'s',1}}

      std::map<char, int> kvdim() const
      {
	std::map<char, int> d;
	for (unsigned int i = 0; i < N; ++i)
	  d[order[i]] = size[i];
	return d;
      }

      /// Return the allocated dimensions of the tensor
      ///
      /// Example:
      ///
      ///   Tensor<2,Complex> t("cs", {{Nc,Ns}});
      ///   t.kvslice_from_size({}, {{'s',1}}).kvdim(); // is {{'c',Nc},{'s',1}}
      ///   t.kvslice_from_size({}, {{'s',1}}).alloc_kvdim(); // is {{'c',Nc},{'s',2}}

      std::map<char, int> alloc_kvdim() const
      {
	std::map<char, int> d;
	for (unsigned int i = 0; i < N; ++i)
	  d[order[i]] = dim[i];
	return d;
      }

      /// Return the number of the elements in the tensor
      ///
      /// Example:
      ///
      ///   Tensor<2,Complex> t("cs", {{Nc,Ns}});
      ///   t.volume(); // is Nc*Ns
      ///   t.kvslice_from_size({}, {{'s',1}}).volume(); // is Nc*1

      std::size_t volume() const
      {
	return superbblas::detail::volume(size);
      }

      /// Return the product of the size for each given label
      ///
      /// Example:
      ///
      ///   Tensor<2,Complex> t("cs", {{Nc,Ns}});
      ///   t.volume("c"); // is Nc

      std::size_t volume(const std::string& labels) const
      {
	const auto d = kvdim();
	std::size_t vol = 1;
	for (char l : labels)
	  vol *= d.at(l);
	return vol;
      }

      /// Return whether the tensor is an example
      ///
      /// Example:
      ///
      ///   Tensor<2,Complex> t("cs", {{Nc,Ns}});
      ///   t.volume(); // is Nc*Ns
      ///   t.kvslice_from_size({}, {{'s',1}}).volume(); // is Nc*1

      bool is_eg() const
      {
	return eg;
      }

      /// Return if the given tensor has the same distribution as this
      /// \param w: tensor to compare with

      template <std::size_t Nw, typename Tw>
      bool isDistributedAs(Tensor<Nw, Tw> w, Maybe<std::string> labels = none) const
      {
	return p->is_compatible(order, *w.p, w.order, labels.getSome(order));
      }

      /// Return if the given tensor the same length for the shared dimensions
      /// \param w: tensor to compare with
      /// \param labels: dimension labels to compare if given; all labels otherwise

      template <std::size_t Nw, typename Tw>
      bool is_compatible(Tensor<Nw, Tw> w, Maybe<std::string> labels = none) const
      {
	std::string labels_to_compare = labels.getSome(order);
	auto dims = kvdim();
	auto wdims = w.kvdim();
	for (char c : labels_to_compare)
	  if (wdims.count(c) == 1 && wdims.at(c) != dims.at(c))
	    return false;
	return true;
      }

      /// Return the pointer to the first local element
      /// NOTE: there will be no pending writing operations

      T* data() const
      {
	if (!allocation)
	  return nullptr;
	return (T*)allocation->data();
      }

      /// Return the pointer to the first local element
      /// NOTE: there may be pending writing operations if `unordered_writing` is true

      T* data_for_writing() const
      {
	if (!allocation)
	  return nullptr;
	if (unordered_writing)
	  return (T*)allocation->ptr;
	return (T*)allocation->data();
      }

      /// Return the allocation context

      superbblas::Context& ctx() const
      {
	if (!allocation)
	  return *detail::getContext(OnHost);
	return *allocation->ctx;
      }

      /// Get an element of the tensor
      /// \param coor: coordinates of the element to get
      /// \return: the value of the element at the coordinate
      ///
      /// NOTE:
      /// - operation allowed only for tensors supported on the CPU and replicated on every process (or local)
      /// - the operation is slow, avoid in critical performance operations
      ///
      /// Example:
      ///
      ///   Tensor<2,Complex> t("cs", {{Nc,Ns}}, OnHost, OnEveryoneReplicated);
      ///   t.set({0,1}, 1.0); // set the element with c=0 and s=1 to 1.0
      ///   t.get({0,1}); // get the element with c=0 and s=1
      ///
      ///   Tensor<5,double> q("xyztX", latticeSize<5>("xyztX"), OnHost);
      ///   q.getLocal().set({0,0,0,0,0}, 1.0); // set the first local element in this process to 1.0
      ///   q.getLocal().get({0,0,0,0,0}); // get the first local element in this process

      T get(Coor<N> coor) const
      {
	if (ctx().plat != superbblas::CPU)
	  throw std::runtime_error(
	    "Unsupported to `get` elements from tensors not stored on the host");
	if (dist != OnEveryoneReplicated && dist != Local)
	  throw std::runtime_error(
	    "Unsupported to `get` elements on a distributed tensor; change the distribution to "
	    "`OnEveryoneReplicated` or local");
	if (is_eg())
	  throw std::runtime_error("Invalid operation from an example tensor");

	// coor[i] = coor[i] + from[i]
	for (unsigned int i = 0; i < N; ++i)
	  coor[i] = normalize_coor(normalize_coor(coor[i], size[i]) + from[i], dim[i]);

	return detail::cond_conj(conjugate,
				 data()[detail::coor2index<N>(coor, dim, strides)] * scalar);
      }

      /// Set an element of the tensor
      /// \param coor: coordinates of the element to set
      /// \param v: the new value of the element
      ///
      /// NOTE:
      /// - operation allowed only for tensors supported on the CPU and replicated on every process (or local)
      /// - the operation is slow, avoid in critical performance operations
      ///
      /// Example:
      ///
      ///   Tensor<2,Complex> t("cs", {{Nc,Ns}}, OnHost, OnEveryoneReplicated);
      ///   t.set({0,1}, 1.0); // set the element with c=0 and s=1 to 1.0
      ///
      ///   Tensor<5,double> q("xyztX", latticeSize<5>("xyztX"), OnHost);
      ///   q.getLocal().set({0,0,0,0,0}, 1.0); // set the first local element in this process to 1.0

      void set(Coor<N> coor, T v)
      {
	if (ctx().plat != superbblas::CPU)
	  throw std::runtime_error(
	    "Unsupported to `get` elements from tensors not stored on the host");
	if (dist != OnEveryoneReplicated && dist != Local)
	  throw std::runtime_error(
	    "Unsupported to `set` elements on a distributed tensor; change the distribution to "
	    "`OnEveryoneReplicated` or local");
	if (is_eg())
	  throw std::runtime_error("Invalid operation from an example tensor");

	// coor[i] = coor[i] + from[i]
	for (unsigned int i = 0; i < N; ++i)
	  coor[i] = normalize_coor(normalize_coor(coor[i], size[i]) + from[i], dim[i]);

	data_for_writing()[detail::coor2index<N>(coor, dim, strides)] =
	  detail::cond_conj(conjugate, v) / scalar;
      }

      /// Modify the content this tensor with the result of a function on each element
      /// \param func: function () -> COMPLEX
      /// \param threaded: whether to run threaded

      template <typename Func>
      void fillWithCPUFuncNoArgs(Func func, bool threaded = true)
      {
	if (is_eg())
	  throw std::runtime_error("Invalid operation from an example tensor");

	auto t = isSubtensor() ? cloneOn(OnHost) : make_sure(none, OnHost);
	std::size_t vol = t.getLocal().volume();
	T* ptr = t.data_for_writing();

	if (threaded)
	{
#  ifdef _OPENMP
#    pragma omp parallel for schedule(static)
#  endif
	  for (std::size_t i = 0; i < vol; ++i)
	    ptr[i] = func();
	}
	else
	{
	  for (std::size_t i = 0; i < vol; ++i)
	    ptr[i] = func();
	}

	t.copyTo(*this);
      }

      /// Fill the tensor with the value of the function applied to each element
      /// \param func: function (Coor<N>) -> T
      /// \param threaded: whether to run threaded

      template <typename Func>
      void fillCpuFunCoor(Func func, bool threaded = true)
      {
	if (is_eg())
	  throw std::runtime_error("Invalid operation from an example tensor");

	using superbblas::detail::operator+;

	auto t = isSubtensor() ? cloneOn(OnHost) : make_sure(none, OnHost);
	std::size_t vol = t.getLocal().volume();
	T* ptr = t.data_for_writing();
	/// Number of elements in each direction for the local part
	Coor<N> local_size = t.getLocal().size;
	/// Stride for the local volume
	Stride<N> local_stride =
	  superbblas::detail::get_strides<std::size_t>(local_size, superbblas::FastToSlow);
	/// Coordinates of first elements stored locally
	Coor<N> local_from = t.p->localFrom();

	if (threaded)
	{
#  ifdef _OPENMP
#    pragma omp parallel for schedule(static)
#  endif
	  for (std::size_t i = 0; i < vol; ++i)
	  {
	    // Get the global coordinates
	    Coor<N> c = normalize_coor(
	      superbblas::detail::index2coor(i, local_size, local_stride) + local_from, t.dim);
	    ptr[i] = func(c);
	  }
	}
	else
	{
	  for (std::size_t i = 0; i < vol; ++i)
	  {
	    Coor<N> c = normalize_coor(
	      superbblas::detail::index2coor(i, local_size, local_stride) + local_from, t.dim);
	    ptr[i] = func(c);
	  }
	}

	t.copyTo(*this);
      }

      /// Return a new tensor with the value of the function applied to each element
      /// \param func: function T -> Tr
      /// \param threaded: whether to run threaded

      template <typename Tr, typename Func>
      Tensor<N, Tr> transformWithCPUFun(Func func, bool threaded = true) const
      {
	if (is_eg())
	  throw std::runtime_error("Invalid operation from an example tensor");

	auto t = isSubtensor() ? cloneOn(OnHost) : make_sure(none, OnHost);
	auto r = t.template make_compatible<N, Tr>();
	assert(!r.isSubtensor() && !t.isSubtensor());
	std::size_t vol = t.getLocal().volume();
	T* tptr = t.data();
	Tr* rptr = r.data();

	if (threaded)
	{
#  ifdef _OPENMP
#    pragma omp parallel for schedule(static)
#  endif
	  for (std::size_t i = 0; i < vol; ++i)
	    rptr[i] = func(tptr[i]);
	}
	else
	{
	  for (std::size_t i = 0; i < vol; ++i)
	    rptr[i] = func(tptr[i]);
	}

	return r.make_sure(none, getDev());
      }

      /// Return a new tensor with the value of the function applied to each element
      /// \param func: function (Coor<N>, T) -> Tr
      /// \param threaded: whether to run threaded

      template <typename Tr, typename FuncWithCoor>
      Tensor<N, Tr> transformWithCPUFunWithCoor(FuncWithCoor func, bool threaded = true) const
      {
	if (is_eg())
	  throw std::runtime_error("Invalid operation from an example tensor");

	using superbblas::detail::operator+;

	auto t = isSubtensor() ? cloneOn(OnHost) : make_sure(none, OnHost);
	auto r = t.template make_compatible<N, Tr>();
	assert(!r.isSubtensor() && !t.isSubtensor());
	std::size_t vol = t.getLocal().volume();
	T* tptr = t.data();
	Tr* rptr = r.data();
	/// Number of elements in each direction for the local part
	Coor<N> local_size = t.getLocal().size;
	/// Stride for the local volume
	Stride<N> local_stride =
	  superbblas::detail::get_strides<std::size_t>(local_size, superbblas::FastToSlow);
	/// Coordinates of first elements stored locally
	Coor<N> local_from = t.p->localFrom();

	if (threaded)
	{
#  ifdef _OPENMP
#    pragma omp parallel for schedule(static)
#  endif
	  for (std::size_t i = 0; i < vol; ++i)
	  {
	    // Get the global coordinates
	    Coor<N> c = normalize_coor(
	      superbblas::detail::index2coor(i, local_size, local_stride) + local_from, t.dim);
	    rptr[i] = func(c, tptr[i]);
	  }
	}
	else
	{
	  for (std::size_t i = 0; i < vol; ++i)
	  {
	    // Get the global coordinates
	    Coor<N> c = normalize_coor(
	      superbblas::detail::index2coor(i, local_size, local_stride) + local_from, t.dim);
	    rptr[i] = func(c, tptr[i]);
	  }
	}

	return r.make_sure(none, getDev());
      }

      /// Apply the function to each tensor element
      /// \param func: function T -> void
      /// \param threaded: whether to run threaded

      template <typename Func>
      void foreachWithCPUFun(Func func, bool threaded = true) const
      {
	if (is_eg())
	  throw std::runtime_error("Invalid operation from an example tensor");

	auto t = isSubtensor() ? cloneOn(OnHost) : make_sure(none, OnHost);
	assert(!t.isSubtensor());
	std::size_t vol = t.getLocal().volume();
	T* tptr = t.data();

	if (threaded)
	{
#  ifdef _OPENMP
#    pragma omp parallel for schedule(static)
#  endif
	  for (std::size_t i = 0; i < vol; ++i)
	    func(tptr[i]);
	}
	else
	{
	  for (std::size_t i = 0; i < vol; ++i)
	    func(tptr[i]);
	}
      }

      /// Set all elements with the given value
      /// \param v: the new value for all the elements
      ///
      /// Example:
      ///
      ///   Tensor<2,Complex> t("cs", {{Nc,Ns}}, OnHost, OnEveryoneReplicated);
      ///   t.set({0,1}, 1.0); // set the element with c=0 and s=1 to 1.0
      ///
      ///   Tensor<5,double> q("xyztX", latticeSize<5>("xyztX"), OnHost);
      ///   q.getLocal().set({0,0,0,0,0}, 1.0); // set the first local element in this process to 1.0

      void set(T v)
      {
	if (std::norm(v) == 0)
	  set_zero();
	else
	  fillWithCPUFuncNoArgs([=]() { return v; });
      }

      /// Return a new tensors with the dimension labels renamed
      /// \param m: dictionary with the dimensions to rename
      /// \return: new view of the tensor with the dimension labels renamed
      ///
      /// Example:
      ///
      ///   Tensor<2,Complex> t("cs", {{Nc,Ns}});
      ///   Tensor<2,Complex> q = t.rename_dims({{'s','S'}});
      ///   q.order; // is "cS"

      Tensor<N, T> rename_dims(const SB::remap& m) const
      {
	return Tensor<N, T>(*this, detail::update_order_and_check<N>(order, m), this->from,
			    this->size);
      }

      /// Return a slice of the tensor starting at coordinate `kvfrom` and taking `kvsize` elements
      /// in each direction. The missing dimensions in `kvfrom` are set to zero and the missing
      /// directions in `kvsize` are set to the size of the tensor.
      ///
      /// \param kvfrom: dictionary with the index of the first element in each direction
      /// \param kvsize: dictionary with the number of elements in each direction
      /// \return: new view of the tensor
      ///
      /// Example:
      ///
      ///   Tensor<2,Complex> t("cs", {{Nc,Ns}});
      ///   t.kvslice_from_size({{'s',1}}); // is a view where the origin element is t(c=0,s=1)
      ///   t.slice_from_size({{0,1}},{{Nc,Ns}}); // equivalent view

      Tensor<N, T> kvslice_from_size(const std::map<char, int>& kvfrom = {},
				     const std::map<char, int>& kvsize = {}) const
      {
	std::map<char, int> updated_kvsize = this->kvdim();
	for (const auto& it : kvsize)
	  updated_kvsize[it.first] = it.second;
	return slice_from_size(kvcoors<N>(order, kvfrom), kvcoors<N>(order, updated_kvsize));
      }

      /// Return a slice of the tensor starting at coordinate `from` and taking `size` elements
      /// in each direction.
      ///
      /// \param from: first coordinate in the view
      /// \param size: number of elements in each direction
      /// \return: new view of the tensor
      ///
      /// Example:
      ///
      ///   Tensor<2,Complex> t("cs", {{Nc,Ns}});
      ///   t.slice_from_size({{0,1}},{{Nc,Ns}}); // view of the tensor starting at element (0,1)
      ///   t.slice_from_size({{0,1}},{{1,1}}); // view of a single element at (0,1)
      ///   t.slice_from_size({{0,1}},{{Nc,1}}); // view of all elements with s=1

      Tensor<N, T> slice_from_size(Coor<N> from, Coor<N> size) const
      {
	for (unsigned int i = 0; i < N; ++i)
	{
	  if (size[i] > this->size[i])
	    throw std::runtime_error(
	      "The size of the slice cannot be larger than the original tensor");
	  if (normalize_coor(from[i], this->size[i]) + size[i] > this->size[i] &&
	      this->size[i] != this->dim[i])
	    throw std::runtime_error(
	      "Unsupported to make a view on a non-contiguous range on the tensor");
	}

	using superbblas::detail::operator+;
	return Tensor<N, T>(*this, order, this->from + from, size);
      }

      /// Return a similar tensor keeping the same distribution
      /// \param new_order: dimension labels of the new tensor
      /// \param kvsize: override the length of the given dimensions
      /// \param new_dev: device
      ///
      /// Example:
      ///
      ///   Tensor<2,Complex> t("cs", {{Nc,Ns}});
      ///   // Create a new tensor as a collection of three `t` tensors
      ///   Tensor<3,Complex> q = t.make_compatible<3>("csn", {{'n',3}});
      ///   // Create a tensor like q but with allocation on host
      ///   Tensor<3,Complex> v = q.make_compatible(none, {}, OnHost);

      template <std::size_t Nn = N, typename Tn = T>
      Tensor<Nn, Tn> make_compatible(const Maybe<std::string>& new_order = none,
				     const std::map<char, int>& kvsize = {},
				     Maybe<DeviceHost> new_dev = none) const
      {
	std::map<char, int> new_kvdim = kvdim();
	for (const auto& it : kvsize)
	  new_kvdim[it.first] = it.second;
	std::string new_order_ = new_order.getSome(order);
	auto new_dim = kvcoors<Nn>(new_order_, new_kvdim, 0, ThrowOnMissing);
	std::string same_dim_labels;
	auto dim_ = kvdim();
	for (char c : new_order_)
	  if (dim_.count(c) == 1 && dim_.at(c) == new_kvdim.at(c))
	    same_dim_labels.push_back(c);
	return Tensor<Nn, Tn>(new_order_, new_dim, new_dev.getSome(getDev()), dist,
			      std::make_shared<detail::TensorPartition<Nn>>(
				detail::TensorPartition<Nn>(new_order_, new_dim, dist)
				  .make_compatible(new_order_, p->get_subpartition(from, size),
						   order, same_dim_labels)),
			      false /* unordered_writing */);
      }

      /// Return a tensor on the same device and following the same distribution
      /// \param new_order: dimension labels of the new tensor
      /// \param kvsize: override the length of the given dimensions
      /// \param new_dev: device
      /// \param new_dist: distribution
      ///
      /// Example:
      ///
      ///   Tensor<2,Complex> t("cs", {{Nc,Ns}});
      ///   // Create a new tensor as a collection of three `t` tensors
      ///   Tensor<3,Complex> q = t.like_this<3>("csn", {{'n',3}});
      ///   // Create a tensor like q but with allocation on host
      ///   Tensor<3,Complex> v = q.like_this(none, {}, OnHost);

      template <std::size_t Nn = N, typename Tn = T>
      Tensor<Nn, Tn>
      like_this(const Maybe<std::string>& new_order = none, const std::map<char, int>& kvsize = {},
		Maybe<DeviceHost> new_dev = none, Maybe<Distribution> new_dist = none) const
      {
	std::map<char, int> new_kvdim = kvdim();
	for (const auto& it : kvsize)
	  new_kvdim[it.first] = it.second;
	std::string new_order_ = new_order.getSome(order);
	auto new_dim = kvcoors<Nn>(new_order_, new_kvdim, 0, ThrowOnMissing);
	return Tensor<Nn, Tn>(new_order_, new_dim, new_dev.getSome(getDev()),
			      new_dist.getSome(dist));
      }

      /// Return a tensor on the same device and following the same distribution
      /// \param new_order: dimension labels of the new tensor
      /// \param remaining_char: placeholder for the remaining dimensions
      /// \param kvsize: override the length of the given dimensions
      /// \param new_dev: device
      /// \param new_dist: distribution
      ///
      /// Example:
      ///
      ///   Tensor<2,Complex> t("cs", {{Nc,Ns}});
      ///   // Create a new tensor as a collection of three `t` tensors
      ///   Tensor<3,Complex> q = t.like_this<3>("%n", '%', "", {{'n',3}});
      ///   // Create a tensor like q but without the dimension c
      ///   Tensor<2,Complex> v = q.like_this<2>("%", '%', "c");

      template <std::size_t Nn = N, typename Tn = T>
      Tensor<Nn, Tn>
      like_this(const std::string& new_order, char remaining_char,
		const std::string& remove_dims = "", const std::map<char, int>& kvsize = {},
		Maybe<DeviceHost> new_dev = none, Maybe<Distribution> new_dist = none) const
      {
	return like_this<Nn, Tn>(
	  detail::remove_dimensions(get_order_for_reorder(new_order, remaining_char), remove_dims),
	  kvsize, new_dev, new_dist);
      }

      /// Return a copy of this tensor, possibly with a new precision `nT`
      ///
      /// Example:
      ///
      ///   Tensor<2,std::complex<double>> t("cs", {{Nc,Ns}});
      ///   Tensor<2,std::complex<double>> v = t.clone(); // copy of t
      ///   Tensor<2,std::complex<float>> q = t.clone<std::complex<float>>(); // copy of t in single prec.

      template <typename Tn = T>
      Tensor<N, Tn> clone() const
      {
	return cloneOn<Tn>(getDev());
      }

      /// Return a copy of this tensor on device `new_dev`, possibly with a new precision `nT`
      /// \param new_dev: device that will hold the new tensor
      ///
      /// Example:
      ///
      ///   Tensor<2,std::complex<double>> t("cs", {{Nc,Ns}});
      ///   Tensor<2,std::complex<double>> v = t.cloneOn(OnHost); // copy of t on host
      ///   Tensor<2,std::complex<float>> q = t.cloneOn<std::complex<float>>(OnHost); // copy of t in single prec. on host

      template <typename Tn = T>
      Tensor<N, Tn> cloneOn(DeviceHost new_dev) const
      {
	if (is_eg())
	  throw std::runtime_error("Invalid operation from an example tensor");

	Tensor<N, Tn> r = like_this<N, Tn>(none, {}, new_dev);
	r.conjugate = conjugate;
	copyTo(r);
	return r;
      }

      /// Return a template of this tensor
      ///
      /// Example:
      ///
      ///   Tensor<2,std::complex<double>> t("cs", {{Nc,Ns}});
      ///   Tensor<2,std::complex<double>> t_eg = t.make_eg();
      ///   Tensor<2,std::complex<double>> q = t_eg.like_this(); // create a new tensor like t

      Tensor<N, T> make_eg() const
      {
	return Tensor<N, T>(
	  order, size, {},
	  std::make_shared<detail::TensorPartition<N>>(p->get_subpartition(from, size)), dist, {{}},
	  size, T{1}, false /* not conjugate */, true /* is eg */, false /* ordered writing */);
      }

      /// Return this tensor but allowing consecutive writing operations (from `copyTo`, `contract`...)
      /// to apply non-atomically and in different order than issued. In return, this may reduce the
      /// latency impact by overlapping communications with other operations.

      Tensor<N, T> make_writing_nonatomic() const
      {
	Tensor<N, T> t = *this;
	t.unordered_writing = true;
	return t;
      }

      /// Return the new ordering based on a partial reordering
      /// \param new_order: new dimension labels order
      /// \param remaining_char: if it isn't the null char, placeholder for the dimensions not given
      ///
      /// If the dimension labels order does not match the current order, return a copy of this
      /// tensor with that ordering. If the given order does not contain all dimensions, only the
      /// involved dimensions are permuted.

      std::string get_order_for_reorder(const std::string& new_order, char remaining_char = 0) const
      {
	std::string new_order1;
	if (remaining_char != 0)
	{
	  std::string::size_type rem_pos = new_order.find(remaining_char);
	  if (rem_pos == std::string::npos)
	  {
	    new_order1 = new_order;
	  }
	  else
	  {
	    new_order1 = new_order.substr(0, rem_pos) +
			 detail::remove_dimensions(order, new_order) +
			 new_order.substr(rem_pos + 1, new_order.size() - rem_pos - 1);
	  }
	}
	else
	{
	  new_order1 = order;
	  unsigned int j = 0;
	  for (unsigned int i = 0; i < N; ++i)
	    if (new_order.find(order[i]) != std::string::npos)
	      new_order1[i] = new_order[j++];
	  if (j < new_order.size())
	    throw std::runtime_error("Unknown labels in the given order");
	}

	return new_order1;
      }

      /// Return a copy of this tensor with the given ordering
      /// \param new_order: new dimension labels order
      /// \param remaining_char: if it isn't the null char, placeholder for the dimensions not given
      ///
      /// If the dimension labels order does not match the current order, return a copy of this
      /// tensor with that ordering. If the given order does not contain all dimensions, only the
      /// involved dimensions are permuted.

      Tensor<N, T> reorder(const std::string& new_order, char remaining_char = 0) const
      {
	std::string new_order1 = get_order_for_reorder(new_order, remaining_char);
	if (order == new_order1)
	  return *this;
	Tensor<N, T> r = make_compatible(new_order1);
	if (is_eg())
	  r = r.make_eg();
	else
	  copyTo(r);
	r.unordered_writing = unordered_writing;
	return r;
      }

      /// Return whether the tensor has complex components although being stored with a non-complex type `T`

      bool isFakeReal() const
      {
	return order.find('.') != std::string::npos;
      }

      /// Check that the dimension labels are valid

      void checkOrder() const
      {
	// Check that all labels are different there are N
	detail::check_order<N>(order);

	/// Throw exception if this a fake real tensor but with a complex type `T`
	if (isFakeReal() && detail::is_complex<T>::value)
	  throw std::runtime_error("Invalid tensor: it is fake real and complex!");

	for (auto s : size)
	  if (s < 0)
	    std::runtime_error("Invalid tensor size: it should be positive");
      }

      /// Return a fake real view of this tensor

      template <typename U = T,
		typename std::enable_if<detail::is_complex<U>::value, bool>::type = true>
      Tensor<N + 1, typename U::value_type> toFakeReal() const
      {
	assert(!isFakeReal());

	if (is_eg())
	  throw std::runtime_error("Invalid operation from an example tensor");

	std::string new_order = "." + order;
	Coor<N + 1> new_from = {0};
	std::copy_n(from.begin(), N, new_from.begin() + 1);
	Coor<N + 1> new_size = {2};
	std::copy_n(size.begin(), N, new_size.begin() + 1);
	Coor<N + 1> new_dim = {2};
	std::copy_n(dim.begin(), N, new_dim.begin() + 1);
	if (std::fabs(std::imag(scalar)) != 0)
	  throw std::runtime_error(
	    "Unsupported conversion to fake real tensors with an implicit complex scale");
	using new_T = typename T::value_type;
	new_T new_scalar = std::real(scalar);
	auto new_p = std::make_shared<detail::TensorPartition<N + 1>>(p->insert_dimension(0, 2));

	return Tensor<N + 1, new_T>(new_order, new_dim, allocation, new_p, dist, new_from, new_size,
				    new_scalar, conjugate, eg, unordered_writing);
      }

      template <typename U = T,
		typename std::enable_if<!detail::is_complex<U>::value, bool>::type = true>
      Tensor<N - 1, std::complex<U>> toComplex(bool allow_cloning = true) const
      {
	assert(isFakeReal() && kvdim()['.'] == 2);

	if (is_eg())
	  throw std::runtime_error("Invalid operation from an example tensor");

	std::size_t dot_pos = order.find('.');
	std::string new_order = detail::remove_coor(order, dot_pos);

	if (dot_pos != 0)
	{
	  if (allow_cloning)
	    return reorder("." + new_order).toComplex(false);
	  else
	    throw std::runtime_error("Not allow to create a new tensor in `toComplex`");
	}

	Coor<N - 1> new_from = detail::remove_coor(from, dot_pos);
	Coor<N - 1> new_size = detail::remove_coor(size, dot_pos);
	Coor<N - 1> new_dim = detail::remove_coor(dim, dot_pos);
	using new_T = std::complex<T>;
	new_T new_scalar = new_T{scalar};
	auto new_p = std::make_shared<detail::TensorPartition<N - 1>>(p->remove_dimension(dot_pos));

	return Tensor<N - 1, new_T>(new_order, new_dim, allocation, new_p, dist, new_from, new_size,
				    new_scalar, conjugate, eg, unordered_writing);
      }

      template <typename U = T,
		typename std::enable_if<!detail::is_complex<U>::value, bool>::type = true>
      Tensor<N, U> toFakeReal() const
      {
	if (!isFakeReal())
	  throw std::runtime_error("toFakeReal: unsupported on a non-complex tensor");
	return *this;
      }

      template <typename U = T,
		typename std::enable_if<detail::is_complex<U>::value, bool>::type = true>
      Tensor<N, U> toComplex(bool allow_cloning = true) const
      {
	(void)allow_cloning;
	return *this;
      }

      /// Split a dimension into another dimensions
      /// \param dim_label: dimension to split
      /// \param new_labels: the labels of the new dimensions
      /// \param new_dim: number of elements in each new labels

      template <std::size_t Nout, typename std::enable_if<(N > 0), bool>::type = true>
      Tensor<Nout, T> split_dimension(char dim_label, std::string new_labels,
				      const std::map<char, int>& new_dim) const
      {
	using namespace detail;

	// Find the position of dim_label in order
	std::string::size_type pos = order.find(dim_label);
	if (pos == std::string::npos)
	{
	  std::stringstream ss;
	  ss << "Not found label `" << dim_label << "` in this tensor with dimension labels `"
	     << order;
	  throw std::runtime_error(ss.str());
	}

	// Check the length of the output tensor
	if (N + new_labels.size() - 1 != Nout)
	  throw std::runtime_error(
	    "split_dimension: `new_labels` doesn't match the output tensor dimensions!");

	// Check that the size is divisible by the new partition
	if (new_labels.size() == 0)
	{
	  if (size[pos] != 1)
	    throw std::runtime_error("Invalid operation: removing a dimension that isn't singlet");
	  if (dim[pos] != 1)
	    throw std::runtime_error("Unsupported remove a dimension that isn't singlet; clone "
				     "this object before doing the operator");
	}

	// Set the new characteristics of the tensor
	std::string new_order = std::string(order.begin(), order.begin() + pos) + new_labels +
				std::string(order.begin() + pos + 1, order.end());
	Coor<Nout> d;
	std::copy_n(dim.begin(), pos, d.begin());
	for (unsigned int i = 0; i < new_labels.size(); ++i)
	  d[pos + i] = new_dim.at(new_labels[i]);
	std::copy_n(dim.begin() + pos + 1, N - pos - 1, d.begin() + pos + new_labels.size());

	// Transform the partition
	auto new_p = std::make_shared<detail::TensorPartition<Nout>>(p->split_dimension(pos, d));

	return Tensor<Nout, T>(new_order, new_p->dim, allocation, new_p, dist,
			       detail::split_dimension(pos, from, d, From),
			       detail::split_dimension(pos, size, d, Size), scalar, conjugate, eg,
			       unordered_writing);
      }

      /// Split a dimension into another dimensions
      /// \param dim_label: dimension to split
      /// \param new_labels: the labels of the new dimensions
      /// \param step: length of the first label in `new_labels`

      Tensor<N + 1, T> split_dimension(char dim_label, const std::string& new_labels,
				       Index step) const
      {
	if (new_labels.size() != 2)
	  throw std::runtime_error(
	    "split_dimension: invalid `new_labels`, it should have size two");
	if (kvdim().at(dim_label) == 1)
	  step = 1;
	if (kvdim().at(dim_label) % step != 0)
	  throw std::runtime_error(
	    "split_dimension: invalid `step`, it should divide the dimension size");
	return split_dimension<N + 1>(
	  dim_label, new_labels,
	  {{new_labels[0], step}, {new_labels[1], kvdim().at(dim_label) / step}});
      }

      /// Collapse several dimensions into a new one
      /// \param dim_label: dimension to split
      /// \param new_labels: the labels of the new dimensions
      /// \param new_dim: number of elements in each new labels

      template <std::size_t Nout, typename std::enable_if<(N > 0), bool>::type = true>
      Tensor<Nout, T> collapse_dimensions(std::string labels, char new_label,
					  bool allow_copy = false) const
      {
	using namespace detail;

	// Check that all `labels` are together in `order`
	auto s_labels = std::search(order.begin(), order.end(), labels.begin(), labels.end());
	if (s_labels == order.end())
	{
	  if (!allow_copy)
	    throw std::runtime_error(
	      "collapse_dimensions: invalid labels to collapse or they are "
	      " not appear together in the same ordering and copying is not allow");

	  // Find the position of the first label
	  std::string new_order;
	  for (char c : order)
	  {
	    if (std::find(labels.begin(), labels.end(), c) != labels.end())
	      break;
	    new_order.push_back(c);
	  }
	  new_order += labels + "%";
	  return reorder(new_order, '%').template collapse_dimensions<Nout>(labels, new_label);
	}

	// Check the length of the output tensor
	if (N - labels.size() + 1 != Nout)
	  throw std::runtime_error(
	    "collapse_dimensions: `labels` doesn't match the output tensor dimensions!");

	// Lets put the new dimension on the first dimension to collapse
	std::size_t pos = s_labels - order.begin();

	// Set the new characteristics of the tensor
	std::string new_order = std::string(order.begin(), order.begin() + pos) +
				std::string(1, new_label) +
				std::string(order.begin() + pos + labels.size(), order.end());

	// Transform the partition
	auto new_p = std::make_shared<detail::TensorPartition<Nout>>(
	  p->template collapse_dimensions<Nout>(pos));

	return Tensor<Nout, T>(new_order, new_p->dim, allocation, new_p, dist,
			       detail::collapse_dimensions<Nout>(pos, from, dim, From),
			       detail::collapse_dimensions<Nout>(pos, size, dim, Size), scalar,
			       conjugate, eg, unordered_writing);
      }

      /// Rearrange several dimensions into new ones
      /// \param m: maps from suborder of the current tensor to new orders
      /// \param allow_copy: whether to allow to return a reordered copy of the current tensor

      template <std::size_t Nout = N, typename std::enable_if<(N > 0), bool>::type = true>
      Tensor<Nout, T> reshape_dimensions(const std::map<std::string, std::string>& m,
					 const std::map<char, int>& new_dim,
					 bool allow_copy = true) const
      {
	using namespace detail;

	// Check that all suborders in `m` are together in `order`
	std::string old_order = order;
	for (const auto& it : m)
	{
	  if (it.first.size() == 0 || it.second.size() == 0)
	    throw std::runtime_error("reshape_dimensions: invalid map element with empty string");

	  auto s_labels = std::search(order.begin(), order.end(), it.first.begin(), it.first.end());
	  if (s_labels == order.end())
	  {
	    if (!allow_copy)
	      throw std::runtime_error(
		"reshape_dimensions: invalid labels to reshape or they do "
		" not appear together in the same way as in the tensor and copying is not allow");

	    // Find the position of the first label to reshape and enforce the given subordering
	    std::string old_order0;
	    for (char c : old_order)
	    {
	      if (std::find(it.first.begin(), it.first.end(), c) != it.first.end())
		break;
	      old_order0.push_back(c);
	    }
	    old_order = old_order0 + it.first + remove_dimensions(old_order, old_order0 + it.first);
	  }
	}
	if (old_order != order)
	  return reorder(old_order).template reshape_dimensions<Nout>(m, new_dim, true);

	// Check the length of the output tensor
	int nout = N;
	for (const auto& it : m)
	  nout += (int)it.second.size() - (int)it.first.size();
	if (nout != Nout)
	  throw std::runtime_error("reshape_dimensions: the resulting tensor after the changes "
				   "given in `m` doesn't match the output tensor's dimensions!");

	// Compute the new order
	std::string new_order = order;
	for (const auto& it : m)
	{
	  auto s_first = std::find(new_order.begin(), new_order.end(), it.first.front());
	  new_order = std::string(new_order.begin(), s_first) + it.second +
		      std::string(s_first + it.first.size(), new_order.end());
	}

	// Compute the dimensions of the new tensor
	auto new_dim0 = kvdim();
	for (const auto& it : new_dim)
	  new_dim0[it.first] = it.second;

	// The last label on the new subordering is optional
	for (const auto& it : m)
	  if (new_dim.count(it.second.back()) == 0)
	    new_dim0[it.second.back()] = std::numeric_limits<int>::max();

	// Compute the number of dimensions to collapse and to split
	std::map<char, int> m_ncollapse, m_nsplit;
	for (const auto& it : m)
	{
	  m_ncollapse[it.first.front()] = it.first.size();
	  m_nsplit[it.first.front()] = it.second.size();
	}
	Coor<N> ncollapse = kvcoors<N>(order, m_ncollapse, 1);
	Coor<N> nsplit = kvcoors<N>(order, m_nsplit, 1);
	auto d_aux = detail::reshape_dimensions<Nout>(
	  ncollapse, nsplit, dim, kvcoors<Nout>(new_order, new_dim0, 0, ThrowOnMissing), Size, dim);
	if (d_aux.first != Success)
	  throw std::runtime_error(
	    "reshape_dimensions: invalid reshape, most likely some new dimension is too short");
	auto d = d_aux.second; // new dimensions

	// Transform the partition
	auto new_p_aux = p->template reshape_dimensions<Nout>(ncollapse, nsplit, d);
	auto new_from = detail::reshape_dimensions<Nout>(ncollapse, nsplit, dim, d, From, from);
	auto new_size = detail::reshape_dimensions<Nout>(ncollapse, nsplit, dim, d, Size, size);

	// Whether a compatible partition can be made that doesn't require a copy of the tensors' data
	bool success =
	  (new_p_aux.first == Success && new_from.first == Success && new_size.first == Success);

	// Return the new tensor
	if (!allow_copy && !success)
	{
	  throw std::runtime_error("reshape_dimensions: unsupported reshape without copying");
	}
	else if (success)
	{
	  // Return a tensor with this data but a different shape
	  auto new_p = std::make_shared<detail::TensorPartition<Nout>>(new_p_aux.second);
	  return Tensor<Nout, T>(new_order, new_p->dim, allocation, new_p, dist, new_from.second,
				 new_size.second, scalar, conjugate, eg, unordered_writing);
	}
	else if (new_size.first != Success)
	{
	  // This shouldn't happen
	  throw std::runtime_error("reshape_dimensions: something is wrong...");
	}
	else
	{
	  // Try the other way around
	  Tensor<Nout, T> r(new_order, new_size.second, getDev(), dist);
	  r.scalar = scalar;
	  r.conjugate = conjugate;
	  r.unordered_writing = unordered_writing;
	  if (eg)
	    return r.make_eg();
	  std::map<std::string, std::string> reverse_m;
	  for (const auto& it : m)
	    reverse_m[it.second] = it.first;
	  copyTo(r.template reshape_dimensions<N>(reverse_m, kvdim(), false));
	  return r;
	}
      }

      /// Append a dimension with size one
      /// \param new_label: label for the new dimension

      template <typename std::enable_if<(N > 0), bool>::type = true>
      Tensor<N + 1, T> append_dimension(char new_label) const
      {
	std::string last_label{order.back()};
	return reshape_dimensions<N + 1>({{last_label, last_label + std::string(1, new_label)}},
					 {{new_label, 1}}, false);
      }

      /// Coarse the support range of the tensor on each process
      /// \param blocking: blocking for each dimension

      template <typename std::enable_if<(N > 0), bool>::type = true>
      Tensor<N, T> coarse_support(const std::map<char, int>& blocking) const
      {
	// Get the blocking and check that it divides each diension
	auto c_blk = kvcoors<N>(order, blocking, 1);
	for (std::size_t i = 0; i < N; ++i)
	  if (dim[i] % c_blk[i] != 0)
	    throw std::runtime_error(
	      "coarse_support: the given blocking isn't dividing the tensor dimensions");

	// Transform the partition
	auto new_p = std::make_shared<detail::TensorPartition<N>>(p->coarse_support(c_blk));

	// Create output tensor
	Tensor<N, T> r(order, dim, getDev(), dist, new_p, unordered_writing);
	r.from = from;
	r.size = size;
	r.conjugate = conjugate;

	// Return it
	if (is_eg())
	  return r.make_eg();
	copyTo(r);
	return r;
      }

      /// Copy/add this tensor into the given one
      /// NOTE: if this tensor or the given tensor is fake real, force both to be fake real

      template <std::size_t Nw, typename Tw, std::size_t Nm = N, typename Tm = float,
		std::size_t Nwm = Nw, typename Twm = float,
		typename std::enable_if<
		  detail::is_complex<T>::value != detail::is_complex<Tw>::value, bool>::type = true>
      void doAction(Action action, Tensor<Nw, Tw> w, Tensor<Nm, Tm> m = {},
		    Tensor<Nwm, Twm> wm = {}, const std::string& uneven_mask_labels = "") const
      {
	if (m || wm)
	  throw std::runtime_error(
	    "doAction: unsupported mixing real and complex types with masks");
	toFakeReal().doAction(action, w.toFakeReal());
      }

      /// Return the local support of this tensor
      Tensor<N, T> getLocal() const
      {
	// Shortcut for empty and local tensors
	if (!*this || dist == Local)
	  return *this;

	// Finish writing operations: local tensor will not be able to finish pending writing operations
	data();

	// Compute the size of the intersection of the current view and the local support
	Coor<N> lfrom, lsize;
	superbblas::detail::intersection(p->localFrom(), p->localSize(), from, size, dim, lfrom,
					 lsize);

	// If the current process has no support, return the empty tensor
	if (superbblas::detail::volume(lsize) == 0)
	  return Tensor<N, T>{};

	using superbblas::detail::operator-;
	return Tensor<N, T>(order, p->localSize(), allocation,
			    std::make_shared<detail::TensorPartition<N>>(p->get_local_partition()),
			    Local, normalize_coor(from - p->localFrom(), dim), lsize, scalar,
			    conjugate, eg, false /* ordered writing */);
      }

      /// Set zero
      void set_zero()
      {
	if (is_eg())
	  throw std::runtime_error("Invalid operation from an example tensor");

	T* ptr = data_for_writing();
	MPI_Comm comm = (dist == OnMaster || dist == Local ? MPI_COMM_SELF : MPI_COMM_WORLD);
	if (dist != OnMaster || Layout::nodeNumber() == 0)
	  superbblas::copy<N, N>(T{0}, p->p.data(), 1, order.c_str(), from, size, dim,
				 (const T**)&ptr, nullptr, &ctx(), p->p.data(), 1, order.c_str(),
				 from, dim, &ptr, nullptr, &ctx(), comm, superbblas::FastToSlow,
				 superbblas::Copy);
      }

      /// Return whether the given tensor has the same distribution as this one
      template <typename Tv>
      bool is_distributed_like(Tensor<N, Tv> v) const
      {
	return from == v.from && size == v.size && dim == v.dim && p->p == v.p->p;
      }

      /// Return whether the given tensor has the same distribution as this one
      template <std::size_t Nv, typename Tv, typename std::enable_if<N != Nv, bool>::type = true>
      bool is_distributed_like(Tensor<Nv, Tv>) const
      {
	return false;
      }

      /// Return whether the given tensor has the same shape, distribution, type, and implicit scalar
      /// and conjugacy.
      /// \param v: tensor to compare

      bool is_like(Tensor<N, T> v) const
      {
	return order == v.order && from == v.from && size == v.size && dim == v.dim &&
	       scalar == v.scalar && conjugate == v.conjugate && dist == v.dist && p->p == v.p->p;
      }

      template <
	std::size_t Nv, typename Tv,
	typename std::enable_if<(N != Nv || !std::is_same<T, Tv>::value), bool>::type = true>
      bool is_like(Tensor<Nv, Tv>) const
      {
	return false;
      }

      /// Return whether the given tensor has the same memory allocation as this one
      /// \param v: tensor to compare

      template <std::size_t Nv>
      bool has_same_allocation(Tensor<Nv, T> v) const
      {
	// Compare the allocation pointer, not the actual allocation.ptr; we are making sure that
	// the two allocations are on the same device in this way
	return allocation == v.allocation;
      }

      template <std::size_t Nv, typename Tv,
		typename std::enable_if<!std::is_same<typename detail::real_type<T>::type,
						      typename detail::real_type<Tv>::type>::value,
					bool>::type = true>
      bool has_same_allocation(Tensor<Nv, Tv>) const
      {
	return false;
      }

      /// Return whether the given tensor has the same distribution as this one
      Tensor<N, float> create_mask() const
      {
	Tensor<N, float> m{order, dim, getDev(), dist, p, false /* ordered writing */};
	m.set_zero();
	m.from = from;
	m.size = size;
	m.conjugate = conjugate;
	return m;
      }

      /// Copy/Add this tensor into the given one; and copy only where the values of the mask are nonzero if given
      template <std::size_t Nw, typename Tw, std::size_t Nm = N, typename Tm = float,
		std::size_t Nwm = Nw, typename Twm = float,
		typename std::enable_if<
		  detail::is_complex<T>::value == detail::is_complex<Tw>::value, bool>::type = true>
      void doAction(Action action, Tensor<Nw, Tw> w, Tensor<Nm, Tm> m = {},
		    Tensor<Nwm, Twm> wm = {}, const std::string& uneven_mask_labels = "") const
      {
	if (is_eg() || w.is_eg() || (m && m.is_eg()) || (wm && wm.is_eg()))
	  throw std::runtime_error("Invalid operation from an example tensor");

	Coor<N> wsize = kvcoors<N>(order, w.kvdim(), 1, NoThrow);
	for (unsigned int i = 0; i < N; ++i)
	  if (size[i] > wsize[i] && !detail::is_in(uneven_mask_labels, order[i]))
	    throw std::runtime_error("The destination tensor is smaller than the source tensor");
	if (m || wm)
	  for (unsigned int i = 0; i < N; ++i)
	    if (size[i] != wsize[i] && !detail::is_in(uneven_mask_labels, order[i]))
	      throw std::runtime_error("copying with masks tensor with different dimensions");

	if (action == AddTo && w.scalar != Tw{1})
	  throw std::runtime_error(
	    "Not allowed to add to a tensor whose implicit scalar factor is not one");

	if (conjugate != w.conjugate)
	  throw std::runtime_error(
	    "Not allowed to copy or add tensor with different implicit conjugacy");

	bool some_is_local =
	  dist == Local || w.dist == Local || (m && m.dist == Local) || (wm && wm.dist == Local);
	bool some_isnt_local =
	  dist != Local || w.dist != Local || (m && m.dist != Local) || (wm && wm.dist != Local);
	if (some_is_local && some_isnt_local)
	  throw std::runtime_error(
	    "Not allowed to copy or add a non-local tensor into a local tensor or vice versa");

	// Transform to a local copy when both tensors have the same shape and distribution
	if (action == CopyTo && is_like(w))
	{
	  if (some_isnt_local)
	  {
	    auto this_local = getLocal();
	    auto w_local = w.getLocal();
	    if (w_local && this_local)
	      this_local.doAction(action, w_local, m.getLocal(), wm.getLocal(), uneven_mask_labels);
	    return;
	  }
	  if (some_is_local && has_same_allocation(w) && !m && !wm)
	    return;
	}

	// Check if some dimension size doesn't match
	if (m || wm)
	{
	  std::map<char, int> new_size;
	  bool v_has_new_size = false, w_has_new_size = false;
	  for (unsigned int i = 0; i < N; ++i)
	  {
	    if (size[i] != wsize[i])
	    {
	      new_size[order[i]] = std::max(size[i], wsize[i]);
	      v_has_new_size |= new_size[order[i]] != size[i];
	      w_has_new_size |= new_size[order[i]] != wsize[i];
	    }
	  }
	  if (new_size.size() > 0)
	  {
	    auto v0 = *this;
	    auto w0 = w;
	    auto m0 = m;
	    auto wm0 = wm, wm0_sliced = wm;
	    if (v_has_new_size)
	    {
	      v0 = like_this(none, new_size);
	      copyTo(v0);
	      if (m)
	      {
		m0 = m.like_this(none, new_size);
		m0.set_zero();
		m.copyTo(m0);
	      }
	    }
	    if (w_has_new_size)
	    {
	      w0 = w.like_this(none, new_size);
	      w.copyTo(w0);
	      if (wm)
	      {
		wm0 = wm.like_this(none, new_size);
		wm0.set_zero();
		wm.copyTo(wm0);
		wm0_sliced = wm0.kvslice_from_size({}, w.kvdim());
	      }
	    }
	    v0.doAction(action, w0, m0, wm0);
	    if (w_has_new_size)
	      w0.kvslice_from_size({}, w.kvdim()).doAction(CopyTo, w, wm0_sliced, wm);
	    return;
	  }
	}

	// Compute masks
	float *m0ptr = nullptr, *m1ptr = nullptr;
	Tensor<N, float> m0;
	Tensor<Nw, float> m1;
	if (m || wm)
	{
	  if (m)
	  {
	    if (is_distributed_like(m))
	    {
	      m0 = m;
	    }
	    else
	    {
	      m0 = create_mask();
	      m.copyTo(m0);
	    }
	  }

	  if (wm)
	  {
	    if (w.is_distributed_like(wm))
	    {
	      m1 = wm;
	    }
	    else
	    {
	      m1 = w.create_mask();
	      wm.copyTo(m1);
	    }
	  }

	  if (m && !wm)
	    m0.copyTo(m1);
	  if (!m && wm)
	    m1.copyTo(m0);

	  m0ptr = m0.data();
	  m1ptr = m1.data();
	}

	T* ptr = data();
	Tw* w_ptr = w.data_for_writing();
	MPI_Comm comm =
	  ((dist == OnMaster && w.dist == OnMaster) || dist == Local ? MPI_COMM_SELF
								     : MPI_COMM_WORLD);
	if (dist != OnMaster || w.dist != OnMaster || Layout::nodeNumber() == 0)
	{
	  superbblas::Request req;
	  superbblas::copy<N, Nw>(
	    detail::safe_div<T>(scalar, w.scalar), p->p.data(), 1, order.c_str(), from, size, dim,
	    (const T**)&ptr, (const float**)&m0ptr, &ctx(), w.p->p.data(), 1, w.order.c_str(),
	    w.from, w.dim, &w_ptr, (const float**)&m1ptr, &w.ctx(), comm, superbblas::FastToSlow,
	    action == CopyTo ? superbblas::Copy : superbblas::Add, &req);
	  w.allocation->append_pending_operation(req);
	}
      }

      /// Copy this tensor into the given one
      template <std::size_t Nw, typename Tw>
      void copyTo(Tensor<Nw, Tw> w) const
      {
	doAction(CopyTo, w);
      }

      /// Copy this tensor into the given one but only the elements where the mask is nonzero
      template <std::size_t Nw, typename Tw, std::size_t Nm, typename Tm, std::size_t Nwm,
		typename Twm>
      void copyToWithMask(Tensor<Nw, Tw> w, Tensor<Nm, Tm> m, Tensor<Nwm, Twm> wm,
			  const std::string uneven_mask_labels = "") const
      {
	doAction<Nw, Tw, Nm, Tm, Nwm, Twm>(CopyTo, w, m, wm, uneven_mask_labels);
      }

      // Add `this` tensor into the given one
      template <std::size_t Nw, typename Tw>
      void addTo(Tensor<Nw, Tw> w) const
      {
	doAction(AddTo, w);
      }

      /// Return a copy of this tensor with a compatible distribution to be contracted with the given tensor
      /// \param v: given tensor

      template <std::size_t Nv, typename Tv,
		typename std::enable_if<std::is_same<T, Tv>::value, bool>::type = true>
      Tensor<N, T> make_suitable_for_contraction(Tensor<Nv, Tv> v) const
      {
	if (dist != OnEveryoneReplicated)
	  throw std::runtime_error("Invalid tensor distribution for this function");

	Coor<N> vsize = kvcoors<N>(order, v.kvdim(), 0, NoThrow);
	for (unsigned int i = 0; i < N; ++i)
	  if (vsize[i] != 0 && vsize[i] != size[i])
	    throw std::runtime_error(
	      "Invalid tensor contractions: one of the dimensions does not match");

	auto new_p = std::make_shared<detail::TensorPartition<N>>(
	  p->make_suitable_for_contraction(order, *v.p, v.order));

	Tensor<N, T> r(order, dim, getDev(), OnEveryone, new_p, unordered_writing);
	copyTo(r);
	return r;
      }

      // Contract the dimensions with the same label in `v` and `w` than do not appear on `this` tensor.
      template <std::size_t Nv, std::size_t Nw>
      void contract(Tensor<Nv, T> v, const remap& mv, Conjugation conjv, Tensor<Nw, T> w,
		    const remap& mw, Conjugation conjw, const remap& mr = {}, T beta = T{0})
      {
	if (is_eg() || v.is_eg() || w.is_eg())
	  throw std::runtime_error("Invalid operation from an example tensor");

	// If either v or w is on OnDevice, force both to be on device
	if (v.ctx().plat != w.ctx().plat)
	{
	  if (v.getDev() != OnDefaultDevice)
	    v = v.cloneOn(OnDefaultDevice);
	  if (w.getDev() != OnDefaultDevice)
	    w = w.cloneOn(OnDefaultDevice);
	}

	// Superbblas tensor contraction is shit and those not deal with subtensors or contracting a host and
	// device tensor (for now)
	if (v.isSubtensor())
	  v = v.clone();
	if (w.isSubtensor())
	  w = w.clone();
	if (isSubtensor() || getDev() != v.getDev())
	{
	  Tensor<N, T> aux =
	    std::norm(beta) == 0 ? like_this(none, {}, v.getDev()) : cloneOn(v.getDev());
	  aux.contract(v, mv, conjv, w, mw, conjw, mr, beta);
	  aux.copyTo(*this);
	  return;
	}

	if ((v.dist == Local) != (w.dist == Local) || (w.dist == Local) != (dist == Local))
	  throw std::runtime_error(
	    "One of the contracted tensors or the output tensor is local and others are not!");

	T* v_ptr = v.data();
	T* w_ptr = w.data();
	T* ptr = std::norm(beta) == 0 ? data_for_writing() : data();
	std::string orderv_ = detail::update_order_and_check<Nv>(v.order, mv);
	std::string orderw_ = detail::update_order_and_check<Nw>(w.order, mw);
	std::string order_ = detail::update_order_and_check<N>(order, mr);
	bool conjv_ = (((conjv == Conjugate) xor v.conjugate) xor conjugate);
	bool conjw_ = (((conjw == Conjugate) xor w.conjugate) xor conjugate);
	superbblas::contraction<Nv, Nw, N>(
	  detail::cond_conj(conjv_, v.scalar) * detail::cond_conj(conjw_, w.scalar) / scalar, //
	  v.p->p.data(), v.dim, 1, orderv_.c_str(), conjv_, (const T**)&v_ptr, &v.ctx(),      //
	  w.p->p.data(), w.dim, 1, orderw_.c_str(), conjw_, (const T**)&w_ptr, &w.ctx(),      //
	  detail::cond_conj(conjugate, beta), p->p.data(), dim, 1, order_.c_str(), &ptr, &ctx(),
	  MPI_COMM_WORLD, superbblas::FastToSlow);
      }

      /// Compute the Cholesky factor of `v' and contract its inverse with `w`
      /// \param v: tensor to compute the Cholesky factor
      /// \param order_rows: labels that are rows of the matrices to factor
      /// \param order_cols: labels that are columns of the matrices to factor
      /// \param w: the other tensor to contract

      template <std::size_t Nv, std::size_t Nw>
      void cholInv(Tensor<Nv, T> v, const std::string& order_rows, const std::string& order_cols,
		   Tensor<Nw, T> w)
      {
	if (is_eg() || v.is_eg() || w.is_eg())
	  throw std::runtime_error("Invalid operation from an example tensor");

	// Conjugacy isn't supported
	if (v.conjugate || w.conjugate || conjugate)
	  throw std::runtime_error("cholInv: Unsupported implicit conjugate tensors");

	// If either v or w is on OnDevice, force both to be on device
	if (v.ctx().plat != w.ctx().plat)
	{
	  if (v.getDev() != OnDefaultDevice)
	    v = v.cloneOn(OnDefaultDevice);
	  if (w.getDev() != OnDefaultDevice)
	    w = w.cloneOn(OnDefaultDevice);
	}

	// Superbblas tensor contraction is shit and those not deal with subtensors or contracting a host and
	// device tensor (for now)
	if (v.isSubtensor())
	  v = v.clone();
	if (w.isSubtensor())
	  w = w.clone();
	if (isSubtensor() || getDev() != v.getDev())
	{
	  Tensor<N, T> aux = like_this(none, {}, v.getDev());
	  aux.cholInv(v, order_rows, order_cols, w);
	  aux.copyTo(*this);
	  return;
	}

	// v is going to be modified and is reference, make a clone
	if (v.allocation.use_count() > 1)
	  v = v.clone();

	if ((v.dist == Local) != (w.dist == Local) || (w.dist == Local) != (dist == Local))
	  throw std::runtime_error(
	    "One of the contracted tensors or the output tensor is local and others are not!");

	if (detail::isDistributedOnEveryone(v.dist) && w.dist == OnEveryoneReplicated)
	  w = w.make_suitable_for_contraction(v);

	if (v.dist == OnEveryoneReplicated && detail::isDistributedOnEveryone(w.dist))
	  v = v.make_suitable_for_contraction(w);

	if (std::fabs(std::imag(v.scalar)) != 0 || std::real(v.scalar) < 0)
	  throw std::runtime_error("cholInv: unsupported a negative or imaginary scale");

	T* v_ptr = v.data();
	T* w_ptr = w.data();
	T* ptr = data_for_writing();
	superbblas::cholesky<Nv>(v.p->p.data(), v.dim, 1, v.order.c_str(), &v_ptr,
				 order_rows.c_str(), order_cols.c_str(), &v.ctx(), MPI_COMM_WORLD,
				 superbblas::FastToSlow);
	superbblas::trsm<Nv, Nw, N>(
	  w.scalar / std::sqrt(v.scalar) / scalar, //
	  v.p->p.data(), v.dim, 1, v.order.c_str(), (const T**)&v_ptr, order_rows.c_str(),
	  order_cols.c_str(),
	  &v.ctx(),								 //
	  w.p->p.data(), w.dim, 1, w.order.c_str(), (const T**)&w_ptr, &w.ctx(), //
	  p->p.data(), dim, 1, order.c_str(), &ptr, &ctx(), MPI_COMM_WORLD, superbblas::FastToSlow);
      }

      /// Solve the linear systems within tensor `v' and right-hand-sides `w`
      /// \param v: tensor to compute the Cholesky factor
      /// \param order_rows: labels that are rows of the matrices to factor
      /// \param order_cols: labels that are columns of the matrices to factor
      /// \param w: the other tensor to contract

      template <std::size_t Nv, std::size_t Nw>
      void solve(Tensor<Nv, T> v, const std::string& order_rows, const std::string& order_cols,
		 Tensor<Nw, T> w)
      {
	if (is_eg() || v.is_eg() || w.is_eg())
	  throw std::runtime_error("Invalid operation from an example tensor");

	// Conjugacy isn't supported
	if (v.conjugate || w.conjugate || conjugate)
	  throw std::runtime_error("solve: Unsupported implicit conjugate tensors");

	// If either v or w is on OnDevice, force both to be on device
	if (v.ctx().plat != w.ctx().plat)
	{
	  if (v.getDev() != OnDefaultDevice)
	    v = v.cloneOn(OnDefaultDevice);
	  if (w.getDev() != OnDefaultDevice)
	    w = w.cloneOn(OnDefaultDevice);
	}

	// Superbblas tensor contraction is shit and those not deal with subtensors or contracting a host and
	// device tensor (for now)
	if (v.isSubtensor())
	  v = v.clone();
	if (w.isSubtensor())
	  w = w.clone();
	if (isSubtensor() || getDev() != v.getDev())
	{
	  Tensor<N, T> aux = like_this(none, {}, v.getDev());
	  aux.solve(v, order_rows, order_cols, w);
	  aux.copyTo(*this);
	  return;
	}

	if ((v.dist == Local) != (w.dist == Local) || (w.dist == Local) != (dist == Local))
	  throw std::runtime_error("solve: One of the contracted tensors or the output tensor is "
				   "local and others are not!");

	// Help superbblas to get the same verbatim value in all processes for the same tensor element in all
	// replicated copies
	// TODO: check whether superbblas does this already
	if ((v.dist == OnMaster || v.dist == OnEveryoneReplicated) ||
	    (w.dist == OnMaster && w.dist == OnEveryoneReplicated))
	{
	  v = v.make_sure(none, none, OnMaster);
	  w = w.make_sure(none, none, OnMaster);
	}

	if (detail::isDistributedOnEveryone(v.dist) && w.dist == OnEveryoneReplicated)
	  w = w.make_suitable_for_contraction(v);

	if (v.dist == OnEveryoneReplicated && detail::isDistributedOnEveryone(w.dist))
	  v = v.make_suitable_for_contraction(w);

	T* v_ptr = v.data();
	T* w_ptr = w.data();
	T* ptr = data_for_writing();
	superbblas::gesm<Nv, Nw, N>(
	  w.scalar / v.scalar / scalar, //
	  v.p->p.data(), v.dim, 1, v.order.c_str(), (const T**)&v_ptr, order_rows.c_str(),
	  order_cols.c_str(),
	  &v.ctx(),								 //
	  w.p->p.data(), w.dim, 1, w.order.c_str(), (const T**)&w_ptr, &w.ctx(), //
	  p->p.data(), dim, 1, order.c_str(), &ptr, &ctx(), MPI_COMM_WORLD, superbblas::FastToSlow);
      }

      /// Return a view of this tensor where the elements are scaled by the given argument
      /// \param s: scaling factor
      /// \return: a new view (it doesn't create a copy of the tensor)

      Tensor<N, T> scale(T s) const
      {
	if (is_eg())
	  throw std::runtime_error("Invalid operation from an example tensor");
	return Tensor<N, T>(*this, scalar * detail::cond_conj(conjugate, s), conjugate);
      }

      /// Return a view of this tensor where the elements are conjuated
      /// \return: a new view (it doesn't create a copy of the tensor)

      Tensor<N, T> conj() const
      {
	if (is_eg())
	  throw std::runtime_error("Invalid operation from an example tensor");
	return Tensor<N, T>(*this, scalar, !conjugate);
      }

      void release()
      {
	dim = {{}};
	allocation.reset();
	p.reset();
	from = {{}};
	size = {{}};
	strides = {{}};
	scalar = T{0};
	conjugate = false;
	eg = false;
      }

      // Return whether the current view is contiguous in memory
      bool isContiguous() const
      {
	// Meaningless for tensors not been fully supported on a single node
	if (dist != OnMaster && dist != Local)
	  return false;

	if (volume() > 0 && N > 1)
	{
	  bool non_full_dim = false; // some dimension is not full
	  for (unsigned int i = 0; i < N - 1; ++i)
	  {
	    if (from[i] != 0 || size[i] != dim[i])
	    {
	      if (non_full_dim && size[i] != 1)
		return false;
	      non_full_dim = true;
	    }
	  }
	}
	return true;
      }

      /// Return a copy of this tensor if it does not have the same type, the same order, or is not on the given device or distribution
      /// \param new_order: dimension labels of the new tensor
      /// \param new_dev: device
      /// \param new_dist: distribution
      /// \tparam Tn: new precision

      template <typename Tn = T,
		typename std::enable_if<std::is_same<T, Tn>::value, bool>::type = true>
      Tensor<N, Tn> make_sure(const Maybe<std::string>& new_order = none,
			      Maybe<DeviceHost> new_dev = none,
			      Maybe<Distribution> new_dist = none) const
      {
	if (new_order.getSome(order) != order ||
	    !detail::is_same(new_dev.getSome(getDev()), getDev()) || new_dist.getSome(dist) != dist)
	{
	  Tensor<N, Tn> r = new_dist.getSome(dist) != dist
			      ? like_this(new_order, {}, new_dev, new_dist)
			      : make_compatible(new_order, {}, new_dev);
	  if (is_eg())
	  {
	    r = r.make_eg();
	  }
	  else
	  {
	    r.conjugate = conjugate;
	    r.unordered_writing = unordered_writing;
	    copyTo(r);
	  }
	  return r;
	}
	else
	{
	  return *this;
	}
      }

      template <typename Tn = T,
		typename std::enable_if<!std::is_same<T, Tn>::value, bool>::type = true>
      Tensor<N, Tn> make_sure(const Maybe<std::string>& new_order = none,
			      Maybe<DeviceHost> new_dev = none,
			      Maybe<Distribution> new_dist = none) const
      {
	Tensor<N, Tn> r = like_this<N, Tn>(new_order, {}, new_dev, new_dist);
	if (is_eg())
	{
	  r = r.make_eg();
	}
	else
	{
	  r.conjugate = conjugate;
	  r.unordered_writing = unordered_writing;
	  copyTo(r);
	}
	return r;
      }

      /// Return a copy of this tensor in a different type or this tensor if the type coincides
      /// \tparam Tn: new precision

      template <typename Tn = T,
		typename std::enable_if<std::is_same<T, Tn>::value, bool>::type = true>
      Tensor<N, Tn> cast() const
      {
	return *this;
      }

      template <typename Tn = T,
		typename std::enable_if<!std::is_same<T, Tn>::value, bool>::type = true>
      Tensor<N, Tn> cast() const
      {
	auto r = make_compatible<N, Tn>();
	if (is_eg())
	{
	  r = r.make_eg();
	}
	else
	{
	  r.conjugate = conjugate;
	  r.unordered_writing = unordered_writing;
	  copyTo(r);
	}
	return r;
      }

      /// Return a compatible tensor in a different type or this tensor if the type coincides
      /// \tparam Tn: new precision

      template <typename Tn = T,
		typename std::enable_if<std::is_same<T, Tn>::value, bool>::type = true>
      Tensor<N, Tn> cast_like() const
      {
	return *this;
      }

      template <typename Tn = T,
		typename std::enable_if<!std::is_same<T, Tn>::value, bool>::type = true>
      Tensor<N, Tn> cast_like() const
      {
	auto r = make_compatible<N, Tn>();
	if (is_eg())
	{
	  r = r.make_eg();
	}
	else
	{
	  r.conjugate = conjugate;
	  r.unordered_writing = unordered_writing;
	}
	return r;
      }

      /// Extend the support of each dimension by the given amount in each direction
      /// \param m: amount to extend the support for each process
      /// \return a new tensor with the extension

      Tensor<N, T> extend_support(const std::map<char, int>& m) const
      {
	Tensor<N, T> r{
	  order,
	  dim,
	  getDev(),
	  dist,
	  std::make_shared<detail::TensorPartition<N>>(p->extend_support(kvcoors<N>(order, m, 0))),
	  unordered_writing};
	r.from = from;
	r.size = size;
	r.strides = strides;
	r.scalar = scalar;
	r.conjugate = conjugate;
	if (is_eg())
	  r = r.make_eg();
	else
	  copyTo(r);
	return r;
      }

      /// Get where the tensor is stored

      DeviceHost getDev() const
      {
#  ifdef SUPERBBLAS_USE_GPU
	return (ctx().plat != superbblas::CPU ? OnDefaultDevice : OnHost);
#  else
	return OnDefaultDevice;
#  endif
      }

      void binaryRead(BinaryReader& bin)
      {
	if (is_eg())
	  throw std::runtime_error("Invalid operation from an example tensor");
	if (ctx().plat != superbblas::CPU)
	  throw std::runtime_error("Only supported to read on `OnHost` tensors");
	if (dist != OnMaster)
	  throw std::runtime_error("Only supported to read on `OnMaster` tensors");
	if (!isContiguous())
	  throw std::runtime_error("Only supported contiguous views in memory");
	if (scalar != T{1} || conjugate)
	  throw std::runtime_error(
	    "Not allowed for tensor with a scale not being one or implicitly conjugated");

	// Only on primary node read the data
	std::size_t vol = volume();
	std::size_t disp = detail::coor2index<N>(from, dim, strides);
	std::size_t word_size = sizeof(typename detail::WordType<T>::type);
	bin.readArrayPrimaryNode((char*)&data_for_writing()[disp], word_size,
				 sizeof(T) / word_size * vol);
      }

      void binaryWrite(BinaryWriter& bin) const
      {
	if (is_eg())
	  throw std::runtime_error("Invalid operation from an example tensor");

	// If the writing is collective, the root process needs to hold the whole tensor
	if (!bin.isLocal() && dist != OnMaster)
	  throw std::runtime_error("For collective writing, the tensor should be `OnMaster`");

	// If the writing is non-collective, the tensor should be local
	if (bin.isLocal() && dist != Local)
	  throw std::runtime_error("For non-collective writing, the tensor should be `Local`");

	if (conjugate)
	  throw std::runtime_error("Not allowed for tensors implicitly conjugated");

	// If the tensor has an implicit scale, view, or is not on host, make a copy
	if (scalar != T{1} || isSubtensor() || ctx().plat != superbblas::CPU)
	{
	  cloneOn(OnHost).binaryWrite(bin);
	  return;
	}

	// Write the local data
	std::size_t vol = p->localVolume();
	std::size_t word_size = sizeof(typename detail::WordType<T>::type);
	bin.writeArrayPrimaryNode((char*)data(), word_size, sizeof(T) / word_size * vol);
      }

      void print(const std::string& name) const
      {
	if (is_eg())
	  throw std::runtime_error("Invalid operation from an example tensor");

	std::stringstream ss;
	auto t = toComplex();
	auto t_host = t.like_this(none, {}, OnHost, OnMaster);
	t.copyTo(t_host);
	if (Layout::nodeNumber() == 0)
	{
	  using namespace detail::repr;
	  ss << "% " << repr(data()) << std::endl;
	  ss << "% dist=" << p->p << std::endl;
	  ss << name << "=reshape([";
	  assert(!t_host.isSubtensor());
	  std::size_t vol = volume();
	  for (std::size_t i = 0; i < vol; ++i)
	  {
	    //using detail::repr::operator<<;
	    ss << " ";
	    detail::repr::operator<<(ss, t_host.data()[i]);
	  }
	  ss << "], [" << size << "]);" << std::endl;
	}
	detail::log(1, ss.str());
      }
#  if 0
      /// Get where the tensor is stored
      void setNan() 
      {
#    ifndef QDP_IS_QDPJIT
	T nan = detail::NaN<T>::get();
	std::size_t vol = superbblas::detail::volume<N>(dim);
	T* p = data.get();
	for (std::size_t i = 0; i < vol; i++)
	  p[i] = nan;
#    endif
    }

    void
    checkNan() const
    {
#    ifndef QDP_IS_QDPJIT
	std::size_t vol = superbblas::detail::volume<N>(dim);
	T* p = data.get();
	for (std::size_t i = 0; i < vol; i++)
	  assert(detail::IsFinite<T>::get(p[i]));
#    endif
      }
#  endif
    };

    /// Copy v.kvslice_from_size(dir) into w.kvslice_from_size(dir) for every dir in disps
    /// assuming that v and w have even-odd layout (if 'X' == 2) and the displacements `disps`
    /// are given in natural coordinates.
    ///
    /// \param v: origin tensor
    /// \param w: destination tensor
    /// \param label_mu: if given, copy each displacement into a separate coordinate.
    /// \param disps: displacements in natural coordinates
    /// \param real_dims: even-odd dimension of the original lattice
    /// \param even_mask: mask into the elements with even x natural coordinate
    /// \param odd_mask: mask into the elements with odd x natural coordinate

    template <std::size_t Nv, typename Tv, std::size_t Nw, typename Tw, std::size_t Nm = Nv,
	      typename Tm = float>
    void latticeCopyToWithMask(const Tensor<Nv, Tv>& v, const Tensor<Nw, Tw>& w, char label_mu,
			       const std::vector<Coor<Nd>>& disps,
			       const std::map<char, int>& real_dims,
			       const Tensor<Nm, Tm>& mask_even, const Tensor<Nm, Tm>& mask_odd)
    {
      // Shortcuts
      if (disps.size() == 0)
	return;

      // Get the number of colors on the original lattice
      const auto dim = v.kvdim();
      int real_maxX = real_dims.count('X') == 1 ? real_dims.at('X') : dim.at('X');

      // Preallocate the masks for v and w
      Tensor<Nv, float> v_mask = v.create_mask();
      Tensor<Nw, float> w_mask = w.create_mask();

      for (unsigned int mu = 0; mu < disps.size(); ++mu)
      {
	const auto& dir = disps[mu];
	int sumdir = std::accumulate(dir.begin(), dir.end(), int{0});

	for (int x = 0; x < 2; ++x)
	{
	  // Nat coor (x+dirx,Y+diry,Z+dirz,T+dirt) to even-odd coordinate
	  std::map<char, int> from{{'x', x / real_maxX}};
	  std::map<char, int> to{{'X', sumdir},
				 {'x', (dir[0] + dim.at('x') * real_maxX + x) / real_maxX},
				 {'y', dir[1]},
				 {'z', dir[2]},
				 {'t', dir[3]}};

	  // Restrict the destination tensor to label_mu if given
	  auto w_mu = (label_mu == 0 ? w : w.kvslice_from_size({{label_mu, mu}}, {{label_mu, 1}}));

	  auto mask_mu = (x == 0 ? mask_even : mask_odd).kvslice_from_size(from, {});
	  auto v_mask_mu = v_mask.kvslice_from_size(to, {});
	  auto w_mask_mu =
	    (label_mu == 0 ? w_mask : w_mask.kvslice_from_size({{label_mu, mu}}, {{label_mu, 1}}));
	  w_mask_mu = w_mask_mu.kvslice_from_size(to, {});
	  mask_mu.copyTo(v_mask_mu);
	  mask_mu.copyTo(w_mask_mu);
	  v.kvslice_from_size(to, {}).copyToWithMask(w_mu.kvslice_from_size(to, {}), v_mask_mu,
						     w_mask_mu);
	} // x
      }	  // mu
    }

    /// Contract some dimension of the given tensors
    /// \param v: one tensor to contract
    /// \param w: the other tensor to contract
    /// \param labels_to_contract: labels dimensions to contract from `v` and `w`
    /// \param action: either to copy or add to the given output tensor if given
    /// \param r: optional given tensor where to put the resulting contraction
    /// \param mr: map from the given `r` to the labels of the contraction
    /// \param beta: scale on `r` if the `action` in `AddTo`
    ///
    /// Example:
    ///
    ///   Tensor<2,Complex> t("cs", {{Nc,Ns}}), q("Ss", {{Ns,Ns}});
    ///   Tensor<2,Complex> r0 = contract<2>(t, q, "s"); // r0 dims are "cS"
    ///   Tensor<3,Complex> r1 = contract<3>(t, q, ""); // r1 dims are "csS"
    ///   Tensor<2,Complex> r2("cS", {{Nc,Ns}});
    ///   contract<2>(t, q, "s", CopyTo, r2); // r2 = q * s
    ///   Tensor<2,Complex> r3("cs", {{Nc,Ns}});
    ///   contract<2>(t, q, "s", CopyTo, r3, {{'s','S'}}); // r2 = q * s
    ///   contract<2>(t, q.rename_dims({{'s','S'},{'S','s'}}).conj(), "s", CopyTo, r3, {{'s','S'}}); // r2 = q * s^*

    template <std::size_t Nr, std::size_t Nv, std::size_t Nw, typename T>
    Tensor<Nr, T> contract(const Tensor<Nv, T>& v, Tensor<Nw, T> w,
			   const std::string& labels_to_contract, Maybe<Action> action = none,
			   Tensor<Nr, T> r = Tensor<Nr, T>{}, const remap& mr = {}, T beta = T{1})
    {
      if (action.hasSome() != (bool)r)
	throw std::runtime_error("Invalid default value");

      // Compute the labels of the output tensor: v.order + w.order - labels_to_contract
      std::string rorder = detail::union_dimensions(v.order, w.order, labels_to_contract);
      if (Nr != rorder.size())
	throw std::runtime_error(
	  "contract: The dimension of the output tensor does not match the template argument");
      if ((bool)r && detail::union_dimensions(rorder, r.order) != rorder)
	throw std::runtime_error("contract: The given output tensor has an unexpected ordering");

      // If the output tensor is not given create a new one
      Tensor<Nr, T> r0;
      if (!r)
      {
	r0 = v.template like_this<Nr>(rorder, w.kvdim());
	beta = 0;
      }
      else
      {
	r0 = r;
      }

      // Correct beta for the action
      if (action.hasSome() && action.getSome() == CopyTo)
	beta = 0.0;

      // Do the contraction
      r0.contract(v, {}, NotConjugate, w, {}, NotConjugate, mr, beta);

      return r0;
    }

    /// Do the Kronecker product of two tensors
    /// \param v: one tensor to contract
    /// \param w: the other tensor to contract
    /// \param r: optional given tensor where to put the resulting contraction

    template <std::size_t Nr, std::size_t Nv, std::size_t Nw, typename T>
    Tensor<Nr, T> kronecker(const Tensor<Nv, T>& v, const Tensor<Nw, T>& w,
			    Tensor<Nr, T> r = Tensor<Nr, T>{})
    {
      // Make sure that no dimension in common has size larger than one in both tensors
      auto v_kvdim = v.kvdim();
      auto w_kvdim = w.kvdim();
      for (const auto& it : v_kvdim)
	if (it.second > 1 && w_kvdim.count(it.first) > 0 && w_kvdim.at(it.first) > 1)
	  throw std::runtime_error(
	    "kronecker: input tensors have a common dimension with size larger than one");

      // Renamed all dimensions in w to avoid a common label between the tensors
      remap w_m = detail::getNewLabels(w.order, v.order);

      // Do the contraction
      auto k = contract<Nv + Nw>(v, w.rename_dims(w_m), "");

      // The labels of the output tensor are the union of the input tensors labels
      std::string rorder = detail::union_dimensions(v.order, w.order);

      // The output tensor has the maximum size of the input tensors
      auto rdims = v_kvdim;
      for (const auto& it : w_kvdim)
	if (rdims.count(it.first) == 0 || rdims.at(it.first) == 1)
	  rdims[it.first] = it.second;

      // For the common labels, rename the singleton one
      remap k_m;
      for (const auto& it : w_kvdim)
      {
	if (v_kvdim.count(it.first) == 1 && it.second > 1)
	{
	  k_m[w_m.at(it.first)] = it.first;
	  k_m[it.first] = w_m.at(it.first);
	}
	else if (v_kvdim.count(it.first) == 0)
	{
	  k_m[w_m.at(it.first)] = it.first;
	}
      }

      // If the output tensor is not given create a new one
      if (!r)
      {
	auto r0 = v.template like_this<Nr>(rorder, rdims);
	k.rename_dims(k_m).copyTo(r0);
	return r0;
      }
      else
      {
	k.rename_dims(k_m).copyTo(r);
	return r;
      }
    }

    /// Compute the norm along some dimensions
    /// \param v: tensor
    /// \param order_t: labels not to contract (optional)
    /// \param order_rows: labels to contract (optional, either order_rows or order_t
    ///        should be provided)
    ///
    /// Example:
    ///
    ///   Tensor<2,Complex> t("cs", {{Nc,Ns}}), q("Ss", {{Ns,Ns}});
    ///   Tensor<2,Complex> r0 = contract<2>(t, q, "s"); // r0 dims are "cS"
    ///   Tensor<3,Complex> r1 = contract<3>(t, q, ""); // r1 dims are "csS"
    ///   Tensor<2,Complex> r2("cS", {{Nc,Ns}});
    ///   contract<2>(t, q, "s", CopyTo, r2); // r2 = q * s
    ///   Tensor<2,Complex> r3("cs", {{Nc,Ns}});
    ///   contract<2>(t, q, "s", CopyTo, r3, {{'s','S'}}); // r2 = q * s
    ///   contract<2>(t, q.rename_dims({{'s','S'},{'S','s'}}).conj(), "s", CopyTo, r3, {{'s','S'}}); // r2 = q * s^*

    template <std::size_t Nr, std::size_t Nv, typename T>
    Tensor<Nr, typename detail::real_type<T>::type> norm(const Tensor<Nv, T>& v,
							 Maybe<std::string> order_t = none,
							 Maybe<std::string> order_rows = none)
    {
      if (!order_t.hasSome() && !order_rows.hasSome())
	throw std::runtime_error(
	  "norm: invalid input, give at least either `order_t` or `order_rows`");

      // Compute the labels to contract
      std::string rorder = order_rows.hasSome()
			     ? order_rows.getSome()
			     : detail::remove_dimensions(v.order, order_t.getSome());
      std::string torder =
	order_t.hasSome() ? order_t.getSome() : detail::remove_dimensions(v.order, rorder);

      // Allocate the output on the host and spread the result to every process
      auto r = contract<Nr>(v.conj(), v, rorder).make_sure(torder, OnHost, OnEveryoneReplicated);

      // Do the square root and return the result
      using Treal = typename detail::real_type<T>::type;
      return r.template transformWithCPUFun<Treal>(
	[](const T& t) { return std::sqrt(std::real(t)); });
    }

    /// Compute the maximum for a small tensor
    /// \param v: tensor

    template <std::size_t N, typename T>
    T max(Tensor<N, T> v)
    {
      v = v.make_sure(none, OnHost, OnEveryoneReplicated);
      if (v.isSubtensor())
	v = v.clone();
      T r = std::numeric_limits<T>::min();
      T* p = v.data();
      for (unsigned int i = 0, vol = v.volume(); i < vol; ++i)
	r = std::max(r, p[i]);
      return r;
    }

    /// Compute the Cholesky factor of `v' and contract its inverse with `w`
    /// \param v: tensor to compute the Cholesky factor
    /// \param order_rows: labels that are rows of the matrices to factor
    /// \param order_cols: labels that are columns of the matrices to factor
    /// \param w: the other tensor to contract
    /// \param labels_to_contract: labels dimensions to contract from `v` and `w`
    /// \param action: either to copy or add to the given output tensor if given (only `CopyTo' supported)
    /// \param r: optional given tensor where to put the resulting contraction

    template <std::size_t Nr, std::size_t Nv, std::size_t Nw, typename T>
    Tensor<Nr, T> cholInv(const Tensor<Nv, T>& v, const std::string& order_rows,
			  const std::string& order_cols, const Tensor<Nw, T>& w,
			  const std::string& labels_to_contract, Maybe<Action> action = none,
			  Tensor<Nr, T> r = {})
    {
      if (action.hasSome() != (bool)r)
	throw std::runtime_error("Invalid default value");

      // Compute the labels of the output tensor: v.order + w.order - labels_to_contract
      std::string rorder = detail::union_dimensions(v.order, w.order, labels_to_contract);
      if (Nr != rorder.size())
	throw std::runtime_error(
	  "cholInv: The dimension of the output tensor does not match the template argument");
      if (r && detail::union_dimensions(rorder, r.order) != rorder)
	throw std::runtime_error("cholInv: The given output tensor has an unexpected ordering");

      // If the output tensor is not given create a new one
      Tensor<Nr, T> r0;
      if (!r)
      {
	r0 = v.template like_this<Nr>(rorder, w.kvdim());
      }
      else
      {
	r0 = r;
      }

      // For now, only `CopyTo' action is supported
      if (action.hasSome() && action.getSome() != CopyTo)
	throw std::runtime_error("cholInv: unsupported action");

      // Do the contraction
      r0.cholInv(std::move(v), order_rows, order_cols, w);

      return r0;
    }

    /// Solve the linear systems within tensor `v' and right-hand-sides `w`
    /// \param v: tensor to compute the Cholesky factor
    /// \param order_rows: labels that are rows of the matrices to factor
    /// \param order_cols: labels that are columns of the matrices to factor
    /// \param w: the other tensor to contract
    /// \param labels_to_contract: labels dimensions to contract from `v` and `w`
    /// \param action: either to copy or add to the given output tensor if given (only `CopyTo' supported)
    /// \param r: optional given tensor where to put the resulting contraction

    template <std::size_t Nlabels, std::size_t Nr, std::size_t Nv, std::size_t Nw, typename T>
    Tensor<Nr, T> solve(const Tensor<Nv, T>& v, const std::string& order_rows,
			const std::string& order_cols, const Tensor<Nw, T>& w,
			const std::string& labels_to_contract, Maybe<Action> action = none,
			Tensor<Nr, T> r = {})
    {
      if (action.hasSome() != (bool)r)
	throw std::runtime_error("solve: Invalid default value");

      // Compute the labels of the output tensor: v.order + w.order - labels_to_contract
      std::string rorder = detail::union_dimensions(v.order, w.order, labels_to_contract);
      if (Nr != rorder.size())
	throw std::runtime_error(
	  "solve: The dimension of the output tensor does not match the template argument");
      if (r && detail::union_dimensions(rorder, r.order) != rorder)
	throw std::runtime_error("solve: The given output tensor has an unexpected ordering");
      if (Nlabels != labels_to_contract.size())
	throw std::runtime_error(
	  "solve: The length of `order_rows` does not match the template argument `Nrows`");
      if (order_rows.size() != order_cols.size())
	throw std::runtime_error("solve: unsupported ordering for the matrix");

      // If the output tensor is not given create a new one
      Tensor<Nr, T> r0;
      if (!r)
      {
	r0 = v.template like_this<Nr>(rorder, w.kvdim());
      }
      else
      {
	r0 = r;
      }

      // For now, only `CopyTo' action is supported
      if (action.hasSome() && action.getSome() != CopyTo)
	throw std::runtime_error("solve: unsupported action");

      // Compute the solution
      r0.solve(v, order_rows, order_cols, w);

      // Check the solution
      if (superbblas::getDebugLevel() > 0)
      {
	auto res = w.clone().scale(-1);
	remap m{};
	for (unsigned int i = 0; i < order_rows.size(); ++i)
	{
	  m[order_rows[i]] = order_cols[i];
	  m[order_cols[i]] = order_rows[i];
	}
	contract<Nw>(v, r0.rename_dims(m), labels_to_contract, AddTo, res.rename_dims(m));
	auto wnorms = norm<Nw - Nlabels>(w, none, order_cols);
	auto rnorms = norm<Nw - Nlabels>(res, none, order_cols);
	double err = 0;
	for (int i = 0, i1 = wnorms.volume(); i < i1; ++i)
	  err = std::max(err, (double)rnorms.data()[i] / wnorms.data()[i]);
	QDPIO::cout << "solve error: " << detail::tostr(err) << std::endl;
	auto eps = std::sqrt(std::numeric_limits<typename detail::real_type<T>::type>::epsilon());
	if (err > eps)
	  throw std::runtime_error(std::string("solve: too much error in dense solution, ") +
				   detail::tostr(err));
      }

      return r0;
    }

    template <typename T>
    void* getQDPPtr(const T& t)
    {
<<<<<<< HEAD
#  if defined(QDP_IS_QDPJIT) && defined(SUPERBBLAS_USE_GPU)
      std::vector<QDPCache::ArgKey> v(1, t.getId());
=======
#  ifdef QDP_IS_QDPJIT
      multi1d<QDPCache::ArgKey> v(1);
      v[0] = t.getId();
>>>>>>> 90591e15
      void* r = QDP_get_global_cache().get_dev_ptrs(v)[0];
      assert(superbblas::detail::getPtrDevice(r) >= 0);
      return r;
#  else
      return t.getF();
#  endif
    }

    template <typename T>
    using LatticeColorVectorT = OLattice<PScalar<PColorVector<RComplex<T>, Nc>>>;

    template <typename T>
    Tensor<Nd + 2, std::complex<T>> asTensorView(const LatticeColorVectorT<T>& v)
    {
      using Complex = std::complex<T>;
      Complex* v_ptr = reinterpret_cast<Complex*>(v.getF());
      return Tensor<Nd + 2, Complex>("cxyztX", latticeSize<Nd + 2>("cxyztX"), OnHost, OnEveryoneAsChroma,
				     v_ptr);
    }

#  if !defined(QDP_IS_QDPJIT) || !defined(SUPERBBLAS_USE_GPU)
    inline Tensor<Nd + 3, Complex> asTensorView(const LatticeFermion& v)
    {
      Complex* v_ptr = reinterpret_cast<Complex*>(v.getF());
      return Tensor<Nd + 3, Complex>("csxyztX", latticeSize<Nd + 3>("csxyztX"), OnHost, OnEveryoneAsChroma,
				     v_ptr);
    }
#  else
    inline Tensor<Nd + 4, REAL> asTensorView(const LatticeFermion& v)
    {
      REAL* v_ptr = reinterpret_cast<REAL*>(getQDPPtr(v));
      return Tensor<Nd + 4, REAL>("xyztXsc.", latticeSize<Nd + 4>("xyztXsc."), OnDefaultDevice,
				  OnEveryoneAsChroma, v_ptr);
    }
#  endif

#  if !defined(QDP_IS_QDPJIT) || !defined(SUPERBBLAS_USE_GPU)
    inline Tensor<Nd + 1, Complex> asTensorView(const LatticeComplex& v)
    {
      Complex* v_ptr = reinterpret_cast<Complex*>(v.getF());
      return Tensor<Nd + 1, Complex>("xyztX", latticeSize<Nd + 1>("xyztX"), OnHost, OnEveryoneAsChroma,
				     v_ptr);
    }
#  else
    inline Tensor<Nd + 2, REAL> asTensorView(const LatticeComplex& v)
    {
      REAL* v_ptr = reinterpret_cast<REAL*>(getQDPPtr(v));
      return Tensor<Nd + 2, REAL>("xyztX.", latticeSize<Nd + 2>("xyztX."), OnDefaultDevice,
				  OnEveryoneAsChroma, v_ptr);
    }
#  endif

#  if !defined(QDP_IS_QDPJIT) || !defined(SUPERBBLAS_USE_GPU)
    inline Tensor<Nd + 3, Complex> asTensorView(const LatticeColorMatrix& v)
    {
      Complex* v_ptr = reinterpret_cast<Complex*>(v.getF());
      return Tensor<Nd + 3, Complex>("jixyztX",
				     latticeSize<Nd + 3>("jixyztX", {{'i', Nc}, {'j', Nc}}), OnHost,
				     OnEveryoneAsChroma, v_ptr);
    }
#  else
    inline Tensor<Nd + 4, REAL> asTensorView(const LatticeColorMatrix& v)
    {
      REAL* v_ptr = reinterpret_cast<REAL*>(getQDPPtr(v));
      return Tensor<Nd + 4, REAL>("xyztXji.",
				  latticeSize<Nd + 4>("xyztXji.", {{'i', Nc}, {'j', Nc}}),
				  OnDefaultDevice, OnEveryoneAsChroma, v_ptr);
    }
#  endif

    inline Tensor<Nd + 4, Complex> asTensorView(const LatticeColorVectorSpinMatrix& v)
    {
      Complex* v_ptr = reinterpret_cast<Complex*>(v.getF());
      return Tensor<Nd + 4, Complex>("cjixyztX",
				     latticeSize<Nd + 4>("cjixyztX", {{'i', Ns}, {'j', Ns}}),
				     OnHost, OnEveryoneAsChroma, v_ptr);
    }

    template <typename COMPLEX>
    Tensor<1, COMPLEX> asTensorView(std::vector<COMPLEX>& v,
				    Distribution dist = OnEveryoneReplicated)
    {
      return Tensor<1, COMPLEX>("i", Coor<1>{Index(v.size())}, OnHost, dist, v.data());
    }

    inline Tensor<2, Complex> asTensorView(SpinMatrix& smat)
    {
      Complex* v_ptr = reinterpret_cast<Complex*>(smat.getF());
      return Tensor<2, Complex>("ji", Coor<2>{Ns, Ns}, OnHost, OnEveryoneReplicated, v_ptr);
    }

    inline SpinMatrix SpinMatrixIdentity()
    {
      SpinMatrix one;
      // valgrind complains if all elements of SpinMatrix are not initialized!
      for (int i = 0; i < Ns; ++i)
	for (int j = 0; j < Ns; ++j)
	  pokeSpin(one, cmplx(Real(0), Real(0)), i, j);
      for (int i = 0; i < Ns; ++i)
	pokeSpin(one, cmplx(Real(1), Real(0)), i, i);
      return one;
    }

    template <typename COMPLEX = Complex>
    Tensor<2, COMPLEX> Gamma(int gamma, DeviceHost dev = OnDefaultDevice)
    {
      SpinMatrix g = QDP::Gamma(gamma) * SpinMatrixIdentity();
      Tensor<2, COMPLEX> r("ij", {Ns, Ns}, dev, OnEveryoneReplicated);
      asTensorView(g).copyTo(r);
      return r;
    }

    /// Broadcast a string from process zero
    inline std::string broadcast(const std::string& s)
    {
      // Broadcast the size of the string
      std::vector<float> size_orig(1, s.size()), size_dest(1, 0);
      asTensorView(size_orig, OnMaster).copyTo(asTensorView(size_dest));

      // Broadcast the content of the string
      std::vector<float> orig(s.begin(), s.end());
      orig.resize(size_dest[0]);
      std::vector<float> dest(size_dest[0]);
      asTensorView(orig, OnMaster).copyTo(asTensorView(dest));
      return std::string(dest.begin(), dest.end());
    }

    /// Broadcast a string from process zero
    inline int broadcast(int s)
    {
      std::vector<int> v(1, s), dest(1, 0);
      asTensorView(v, OnMaster).copyTo(asTensorView(dest));
      return dest[0];
    }

    /// Class for operating sparse tensors
    /// \tparam ND: number of domain dimensions
    /// \tparam NI: number of image dimensions
    /// \tparam T: datatype

    template <std::size_t ND, std::size_t NI, typename T>
    struct SpTensor {
      static_assert(superbblas::supported_type<T>::value, "Not supported type");

    public:
      Tensor<ND, T> d;		   ///< Tensor example for the domain
      Tensor<NI, T> i;		   ///< Tensor example for the image
      Coor<ND> blkd;		   ///< blocking for the domain
      Coor<NI> blki;		   ///< blocking for the image
      Tensor<NI, int> ii;	   ///< Number of blocks in each row
      Tensor<NI + 2, int> jj;	   ///< Coordinate of the first element on each block
      Tensor<NI + ND + 1, T> data; ///< Nonzero values
      std::shared_ptr<superbblas::BSR_handle> handle; ///< suparbblas sparse tensor handle
      T scalar;					      ///< Scalar factor of the tensor
      bool isImgFastInBlock;			      ///< whether the BSR blocks are in row-major
      unsigned int nblockd;			      ///< Number of blocked domain dimensions
      unsigned int nblocki;			      ///< Number of blocked image dimensions

      /// Low-level constructor
      SpTensor(Tensor<ND, T> d, Tensor<NI, T> i, Coor<ND> blkd, Coor<NI> blki, Tensor<NI, int> ii,
	       Tensor<NI + 2, int> jj, Tensor<NI + ND + 1, T> data, T scalar, bool isImgFastInBlock,
	       unsigned int nblockd, unsigned int nblocki)
	: d(d.make_eg()),
	  i(i.make_eg()),
	  blkd(blkd),
	  blki(blki),
	  ii(ii),
	  jj(jj),
	  data(data),
	  scalar(scalar),
	  isImgFastInBlock(isImgFastInBlock),
	  nblockd(nblockd),
	  nblocki(nblocki)
      {
      }

      /// Return a string describing the tensor
      /// \param ptr: pointer to the memory allocation
      /// \return: the string representing the tensor

      std::string repr() const
      {
	using namespace detail::repr;
	std::stringstream ss;
	ss << "SpTensor{";
	if (data.data())
	  ss << "data:" << data.data() << ", ";
	std::size_t sizemb = (ii.getLocal().volume() * sizeof(int) + //
			      jj.getLocal().volume() * sizeof(int) + //
			      data.getLocal().volume() * sizeof(T)) /
			     1024 / 1024;
	ss << "domain_order: " << d.order << ", domain_dim:" << d.dim << "image_order: " << i.order
	   << ", image_dim:" << i.dim << ", local_storage:" << sizemb << " MiB}";
	return ss.str();
      }

      /// Constructor
      /// \param d: example tensor for the domain
      /// \param i: example tensor for the image
      /// \param nblockd: the first `nblockd` domain labels will be blocked
      /// \param nblocki: the first `nblocki` image labels will blocked
      /// \param num_neighbors: number of nonzeros for each blocked row

      SpTensor(Tensor<ND, T> d, Tensor<NI, T> i, unsigned int nblockd, unsigned int nblocki,
	       unsigned int num_neighbors, bool isImgFastInBlock = false)
	: d{d.make_eg()},
	  i{i.make_eg()},
	  scalar{T{1}},
	  isImgFastInBlock{isImgFastInBlock},
	  nblockd(nblockd),
	  nblocki(nblocki)
      {
	// Check that the examples are on the same device
	if (d.getDev() != i.getDev())
	  throw std::runtime_error("Please give example vectors on the same device");

	// Check that `d` and `i` are not subtensors
	if (this->d.isSubtensor() || this->i.isSubtensor())
	  throw std::runtime_error("unsupported subtensors for domain/image distributions");

	// Check that the domain and image labels are different and do not contain `u` or `~`
	detail::check_order<NI + ND + 2>(i.order + d.order + std::string("u~"));

	// Check the blocking
	blkd = kvcoors<ND>(d.order, d.kvdim());
	for (unsigned int i = nblockd; i < ND; ++i)
	  blkd[i] = 1;
	blki = kvcoors<NI>(i.order, i.kvdim());
	for (unsigned int i = nblocki; i < NI; ++i)
	  blki[i] = 1;

	// Create the tensor containing the number of neighbors for each blocking
	std::map<char, int> nonblki;
	for (unsigned int j = 0; j < NI; ++j)
	  nonblki[i.order[j]] = i.size[j] / blki[j];
	ii = i.template make_compatible<NI, int>(none, nonblki);
	ii.set(num_neighbors);

	// Create the tensor containing the domain coordinates of the first nonzero in each block
	jj = ii.template make_compatible<NI + 2, int>(std::string("~u") + i.order,
						      {{'~', (int)ND}, {'u', (int)num_neighbors}});

	// Compute the data dimensions as
	//   image_blocked_dims + domain_dims + u + image_nonblocked_dims, for isImgFastInBlock
	//   domain_blocked_dims + image_blocked_dims + u + image_nonblockd_dims otherwise
	std::map<char, int> data_dims = i.kvdim();
	for (unsigned int i = 0; i < ND; ++i)
	  data_dims[d.order[i]] = blkd[i];
	data_dims['u'] = num_neighbors;
	std::string data_order =
	  (isImgFastInBlock ? std::string(i.order.begin(), i.order.begin() + nblocki) + d.order
			    : std::string(d.order.begin(), d.order.begin() + nblockd) +
				std::string(i.order.begin(), i.order.begin() + nblocki) +
				std::string(d.order.begin() + nblockd, d.order.end())) +
	  std::string("u") + std::string(i.order.begin() + nblocki, i.order.end());
	data = ii.template make_compatible<NI + ND + 1, T>(data_order, data_dims);

	std::string nonblock_img_labels(i.order.begin() + nblocki, i.order.end());
	if (!ii.isDistributedAs(this->i, nonblock_img_labels) ||
	    !ii.isDistributedAs(jj, nonblock_img_labels) ||
	    !ii.isDistributedAs(data, nonblock_img_labels))
	  throw std::runtime_error("SpTensor: the dense tensors representing the sparse tensor "
				   "have incompatible distributions");
      }

      /// Empty constructor

      SpTensor() : blki{{}}, blkd{{}}, scalar{0}, isImgFastInBlock{false}, nblockd{0}, nblocki{0}
      {
      }

      /// Return whether the tensor is not empty

      explicit operator bool() const noexcept
      {
	return (bool)d;
      }

      /// Construct the sparse operator
      void construct()
      {
	// Superbblas needs the column coordinates to be local
	// Remove the local domain coordinates to jj
	const auto localFrom = d.p->localFrom();
	const auto domDim = d.dim;
	auto localjj =
	  jj.template transformWithCPUFunWithCoor<int>([&](const Coor<NI + 2>& c, const int& t) {
	    return (t - localFrom[c[0]] + domDim[c[0]]) % domDim[c[0]];
	  });

	std::string nonblock_img_labels(i.order.begin() + nblocki, i.order.end());
	if (!ii.isDistributedAs(this->i, nonblock_img_labels) ||
	    !ii.isDistributedAs(localjj, nonblock_img_labels) ||
	    !ii.isDistributedAs(data, nonblock_img_labels))
	  throw std::runtime_error("SpTensor: the dense tensors representing the sparse tensor "
				   "have incompatible distributions");
	int* iiptr = ii.data();
	Coor<ND>* jjptr = (Coor<ND>*)localjj.data();
	// NOTE: despite jj being a vector of `int`, superbblas will use jj as a vector of Coor<NI>, so check that the alignment
	if (localjj.getLocal().volume() > 0 &&
	    superbblas::detail::align(alignof(Coor<NI>), sizeof(int), jjptr, sizeof(int)) ==
	      nullptr)
	  throw std::runtime_error("Ups! Look into this");
	const T* ptr = data.data();
	superbblas::BSR_handle* bsr = nullptr;
	superbblas::create_bsr<ND, NI, T>(i.p->p.data(), i.dim, d.p->p.data(), d.dim, 1, blki, blkd,
					  isImgFastInBlock, &iiptr, &jjptr, &ptr, &data.ctx(),
					  MPI_COMM_WORLD, superbblas::FastToSlow, &bsr);
	handle = std::shared_ptr<superbblas::BSR_handle>(
	  bsr, [=](superbblas::BSR_handle* bsr) { destroy_bsr(bsr); });
      }

      /// Split a dimension into another dimensions
      /// \param dom_dim_label: dominion dimension to split
      /// \param dom_new_labels: the labels of the new dominion dimensions
      /// \param dom_step: length of the first label in `dom_new_labels`
      /// \param img_dim_label: image dimension to split
      /// \param img_new_labels: the labels of the image new dimensions
      /// \param img_step: length of the first label in `img_new_labels`

      SpTensor<ND + 1, NI + 1, T>
      split_dimension(char dom_dim_label, const std::string& dom_new_labels, Index dom_step,
		      char img_dim_label, const std::string& img_new_labels, Index img_step) const
      {
	if (dom_new_labels.size() != 2)
	  throw std::runtime_error(
	    "split_dimension: invalid `dom_new_labels`, it should have size two");
	if (img_new_labels.size() != 2)
	  throw std::runtime_error(
	    "split_dimension: invalid `dom_new_labels`, it should have size two");
	if (d.kvdim().at(dom_dim_label) % dom_step != 0)
	  throw std::runtime_error(
	    "split_dimension: invalid `dom_step`, it should divide the dimension size");
	if (i.kvdim().at(img_dim_label) % img_step != 0)
	  throw std::runtime_error(
	    "split_dimension: invalid `img_step`, it should divide the dimension size");

	std::string::size_type d_pos = d.order.find(dom_dim_label);
	std::string::size_type i_pos = i.order.find(img_dim_label);

	if (blkd[d_pos] > 1 && blkd[d_pos] % dom_step != 0)
	  throw std::runtime_error(
	    "split_dimension: invalid `dom_step`, it should divide the block size");
	if (blki[i_pos] > 1 && blki[i_pos] % img_step != 0)
	  throw std::runtime_error(
	    "split_dimension: invalid `img_step`, it should divide the block size");

	// Transform the distribution of the domain and the image spaces
	// NOTE: blocking does not operate well with range intersection in the sense that
	//       intersection(range_a, range_b) != unblock(intersection(block(range_a), block(range_b))).
	//       A way to guarantee that is by enforcing that the first coordinate and the size of all ranges are
	//       divisible by the blocking. That's enforced by `coarse_support`.
	// FIXME: enforce that all contracted dense tensors with this sparse tensor have divisible partitions by
	//       the blocking.

	auto new_d = d.coarse_support({{dom_dim_label, dom_step}})
		       .split_dimension(dom_dim_label, dom_new_labels, dom_step);
	auto new_i = i.split_dimension(img_dim_label, img_new_labels, img_step);

	int new_blkd_pos = blkd[d_pos] == 1 ? 1 : dom_step;
	auto new_blkd = detail::insert_coor(blkd, d_pos, new_blkd_pos);
	new_blkd[d_pos + 1] /= new_blkd_pos;
	int new_blki_pos = blki[i_pos] == 1 ? 1 : img_step;
	auto new_blki = detail::insert_coor(blki, i_pos, new_blki_pos);
	new_blki[i_pos + 1] /= new_blki_pos;

	// Create the returning tensor
	SpTensor<ND + 1, NI + 1, T> r{new_d,
				      new_i,
				      nblockd + (d_pos < nblockd ? 1 : 0),
				      nblocki + (i_pos < nblocki ? 1 : 0),
				      (unsigned int)jj.kvdim().at('u'),
				      isImgFastInBlock};

	ii.split_dimension(img_dim_label, img_new_labels, img_step).copyTo(r.ii);
	auto new_jj = r.jj.make_compatible(none, {}, OnHost);
	jj.split_dimension(img_dim_label, img_new_labels, img_step)
	  .copyTo(new_jj.kvslice_from_size({}, {{'~', (int)ND}}));
	{
	  auto local_new_jj = new_jj.getLocal();
	  int* p = local_new_jj.data();
	  auto new_dom_dim = detail::insert_coor(d.size, d_pos, dom_step);
	  new_dom_dim[d_pos + 1] /= dom_step;
	  std::size_t i1 = local_new_jj.volume() / (ND + 1);
#  ifdef _OPENMP
#    pragma omp parallel for schedule(static)
#  endif
	  for (std::size_t i = 0; i < i1; ++i)
	  {
	    Coor<ND> c;
	    std::copy_n(p + (ND + 1) * i, ND, c.begin());
	    Coor<ND + 1> new_c = detail::split_dimension(d_pos, c, new_dom_dim, detail::From);
	    std::copy_n(new_c.begin(), ND + 1, p + (ND + 1) * i);
	  }
	}
	new_jj.copyTo(r.jj);

	data.split_dimension(dom_dim_label, dom_new_labels, dom_step)
	  .split_dimension(img_dim_label, img_new_labels, img_step)
	  .copyTo(r.data);

	if (is_constructed())
	  r.construct();

	return r;
      }

      /// Return a slice of the tensor starting at coordinate `dom_kvfrom`, `img_kvfrom` and taking
      /// `dom_kvsize`, `img_kvsize` elements in each direction. The missing dimensions in `*_kvfrom`
      /// are set to zero and the missing directions in `*_kvsize` are set to the size of the tensor.
      ///
      /// \param dom_kvfrom: dictionary with the index of the first element in each domain direction
      /// \param dom_kvsize: dictionary with the number of elements in each domain direction
      /// \param img_kvfrom: dictionary with the index of the first element in each domain direction
      /// \param img_kvsize: dictionary with the number of elements in each domain direction
      /// \return: a copy of the tensor

      SpTensor<ND, NI, T> kvslice_from_size(const std::map<char, int>& dom_kvfrom = {},
					    const std::map<char, int>& dom_kvsize = {},
					    const std::map<char, int>& img_kvfrom = {},
					    const std::map<char, int>& img_kvsize = {}) const
      {
	// Check that we aren't slicing the blocking dimensions
	bool fail = false;
	std::string o_blk_d = std::string(d.order.begin(), d.order.begin() + nblockd);
	for (auto& it : dom_kvfrom)
	  if (detail::is_in(o_blk_d, it.first) && it.second != 0)
	    fail = true;
	auto dim_d = d.kvdim();
	for (auto& it : dom_kvsize)
	  if (detail::is_in(o_blk_d, it.first) && it.second != dim_d.at(it.first))
	    fail = true;

	std::string o_blk_i = std::string(i.order.begin(), i.order.begin() + nblocki);
	for (auto& it : img_kvfrom)
	  if (detail::is_in(o_blk_i, it.first) && it.second != 0)
	    fail = true;
	auto dim_i = i.kvdim();
	for (auto& it : img_kvsize)
	  if (detail::is_in(o_blk_i, it.first) && it.second != dim_i.at(it.first))
	    fail = true;

	if (fail)
	  throw std::runtime_error(
	    "SpTensor::kvslice_from_size: unsupported slicing on blocked dimensions");

	auto new_d = d.kvslice_from_size(dom_kvfrom, dom_kvsize).make_eg();
	auto new_i = i.kvslice_from_size(img_kvfrom, img_kvsize).make_eg();

	// Get the nonzeros in the slice
	auto ii_slice = ii.kvslice_from_size(img_kvfrom, img_kvsize).cloneOn(OnHost);
	auto new_ii = ii_slice.make_compatible(none, {}, OnHost);
	new_ii.set_zero();
	auto jj_slice = jj.kvslice_from_size(img_kvfrom, img_kvsize).cloneOn(OnHost);
	auto new_jj = jj_slice.template make_compatible<NI + 1, float>(
	  detail::remove_dimensions(jj_slice.order, "~"), {}, OnHost);
	new_jj.set_zero();
	unsigned int num_neighbors = jj.kvdim().at('u');
	if (ii_slice.isSubtensor() || new_ii.isSubtensor() || jj_slice.isSubtensor() ||
	    new_jj.isSubtensor())
	{
	  throw std::runtime_error("This shouldn't happen");
	}
	{
	  Coor<ND> from_dom = kvcoors<ND>(d.order, dom_kvfrom);
	  std::map<char, int> updated_dom_kvsize = d.kvdim();
	  for (const auto& it : dom_kvsize)
	    updated_dom_kvsize[it.first] = it.second;
	  Coor<ND> size_dom = kvcoors<ND>(d.order, updated_dom_kvsize);
	  auto ii_slice_local = ii_slice.getLocal();
	  int* ii_slice_ptr = ii_slice_local.data();
	  auto jj_slice_local = jj_slice.getLocal();
	  int* jj_slice_ptr = jj_slice_local.data();
	  auto new_ii_local = new_ii.getLocal();
	  int* new_ii_ptr = new_ii_local.data();
	  auto new_jj_local = new_jj.getLocal();
	  float* new_jj_ptr = new_jj_local.data();
	  Coor<ND> size_nnz = d.size;
	  for (unsigned int i = nblockd; i < ND; ++i)
	    size_nnz[i] = 1;
	  for (std::size_t i = 0, i_acc = 0, i1 = new_ii_local.volume(); i < i1;
	       i_acc += ii_slice_ptr[i], ++i)
	  {
	    for (unsigned int j = i_acc, j1 = i_acc + ii_slice_ptr[i]; j < j1; ++j)
	    {
	      Coor<ND> from_nnz;
	      std::copy_n(jj_slice_ptr + j * ND, ND, from_nnz.begin());
	      Coor<ND> lfrom, lsize;
	      superbblas::detail::intersection(from_dom, size_dom, from_nnz, size_nnz, d.dim, lfrom,
					       lsize);
	      if (superbblas::detail::volume(lsize) == 0)
		continue;
	      new_ii_ptr[i]++;
	      new_jj_ptr[j] = 1;
	    }
	    if (i > 0 && new_ii_ptr[i] != new_ii_ptr[0])
	      throw std::runtime_error("SpTensor::kvslice_from_size: unsupported slices ending up "
				       "in different number of nonzero values in each row");
	  }

	  // Make sure that all nodes with support have the same number of neighbors
	  if (new_ii_local.volume() > 0)
	    num_neighbors = new_ii_ptr[0];
	  int global_num_neighbors = broadcast(num_neighbors);
	  if (new_ii_local.volume() > 0 && global_num_neighbors != num_neighbors)
	    throw std::runtime_error("SpTensor::kvslice_from_size: unsupported distribution");
	  num_neighbors = global_num_neighbors;
	}

	// Create the returning tensor
	SpTensor<ND, NI, T> r{new_d, new_i, nblockd, nblocki, num_neighbors, isImgFastInBlock};
	new_ii.copyTo(r.ii);

	auto jj_mask = jj.create_mask();
	jj_mask.set_zero();
	std::vector<float> ones_tilde(ND, 1);
	contract<ND + 2>(new_jj, asTensorView(ones_tilde).rename_dims({{'i', '~'}}), "")
	  .copyTo(jj_mask.kvslice_from_size(img_kvfrom, img_kvsize));
	auto r_jj_mask = r.jj.create_mask();
	r_jj_mask.set(1);
	jj.kvslice_from_size(img_kvfrom, img_kvsize)
	  .copyToWithMask(r.jj, jj_mask.kvslice_from_size(img_kvfrom, img_kvsize), r_jj_mask,
			  jj.order);

	auto data_mask = data.create_mask();
	data_mask.set_zero();
	std::map<char, int> blk_m;
	auto data_dim = data.kvdim();
	for (unsigned int i = 0; i < ND; ++i)
	  blk_m[d.order[i]] = data_dim.at(d.order[i]);
	for (unsigned int i = 0; i < NI; ++i)
	  blk_m[this->i.order[i]] = (i < nblocki ? data_dim.at(this->i.order[i]) : 1);
	auto data_blk =
	  data.template like_this<NI + ND, float>("%", '%', "u", blk_m, none, OnEveryoneReplicated);
	data_blk.set(1);
	kronecker<NI + ND + 1>(new_jj, data_blk)
	  .copyTo(data_mask.kvslice_from_size(img_kvfrom, img_kvsize));
	auto r_data_mask = r.data.create_mask();
	r_data_mask.set(1);
	data.kvslice_from_size(img_kvfrom, img_kvsize)
	  .copyToWithMask(r.data, data_mask.kvslice_from_size(img_kvfrom, img_kvsize), r_data_mask,
			  data.order);

	if (is_constructed())
	  r.construct();

	// Do a test
	if (superbblas::getDebugLevel() > 0)
	{
	  auto x0 = d.template like_this<ND + 1>("%n", '%', "", {{'n', 2}});
	  x0.set_zero();
	  urand(x0.kvslice_from_size(dom_kvfrom, dom_kvsize), -1, 1);
	  auto y0 = i.template like_this<NI + 1>("%n", '%', "", {{'n', 2}});
	  contractWith(x0, {}, y0, {});
	  y0 = y0.kvslice_from_size(img_kvfrom, img_kvsize);

	  auto y = r.i.template like_this<NI + 1>("%n", '%', "", {{'n', 2}});
	  if (!is_constructed())
	    r.construct();
	  r.contractWith(x0.kvslice_from_size(dom_kvfrom, dom_kvsize), {}, y, {});

	  y0.scale(-1).addTo(y);
	  auto norm0 = norm<1>(y0, "n");
	  auto normdiff = norm<1>(y, "n");
	  double max_err = 0;
	  for (int i = 0, vol = normdiff.volume(); i < vol; ++i)
	    max_err = std::max(max_err, (double)normdiff.get({{i}}) / norm0.get({{i}}));
	  QDPIO::cout << "kvslice_from_size error: " << detail::tostr(max_err) << std::endl;
	}

	return r;
      }

      /// Reorder the domain and image orders
      /// \param new_dom_order: new ordering for the domain
      /// \param new_img_order: new ordering for the image
      /// \param remaining_char: if it isn't the null char, placeholder for the remaining dimensions

      SpTensor<ND, NI, T> reorder(const std::string& new_dom_order,
				  const std::string& new_img_order, char remaining_char = 0) const
      {
	if (remaining_char == '~' || remaining_char == 'u')
	  throw std::runtime_error("reorder: invalid remaining char, it shouldn't be `~` or `u`");

	std::string new_dom_order0 = d.get_order_for_reorder(new_dom_order, remaining_char);
	std::string new_img_order0 = i.get_order_for_reorder(new_img_order, remaining_char);
	auto new_d = d.reorder(new_dom_order0);
	auto new_i = i.reorder(new_img_order0);

	Coor<ND> d_perm = superbblas::detail::find_permutation(
	  detail::to_sb_order<ND>(d.order), detail::to_sb_order<ND>(new_dom_order0));
	Coor<NI> i_perm = superbblas::detail::find_permutation(
	  detail::to_sb_order<NI>(i.order), detail::to_sb_order<NI>(new_img_order0));
	auto new_blkd = superbblas::detail::reorder_coor(blkd, d_perm);
	auto new_blki = superbblas::detail::reorder_coor(blki, i_perm);

	// Check the blocking
	for (unsigned int i = 0; i < ND; ++i)
	  if ((i < nblockd && new_blkd[i] != new_d.size[i]) || (i >= nblockd && new_blkd[i] != 1))
	    throw std::runtime_error("reorder: invalid domain reordering, it is mixing blocking "
				     "and nonblocking dimensions");
	for (unsigned int i = 0; i < NI; ++i)
	  if ((i < nblocki && new_blki[i] != new_i.size[i]) || (i >= nblocki && new_blki[i] != 1))
	    throw std::runtime_error("reorder: invalid image reordering, it is mixing blocking "
				     "and nonblocking dimensions");

	auto new_ii = ii.reorder(new_img_order0);
	auto new_jj = jj.reorder(std::string("~u") + new_img_order0);
	if (new_jj.order != jj.order)
	{
	  auto host_new_jj = new_jj.make_sure(none, OnHost);
	  auto local_new_jj = host_new_jj.getLocal();
	  int* new_p = local_new_jj.data();
	  for (std::size_t i = 0, i1 = local_new_jj.volume(); i < i1; i += ND)
	  {
	    Coor<ND> c;
	    std::copy_n(new_p + i, ND, c.begin());
	    Coor<ND> new_c = superbblas::detail::reorder_coor(c, d_perm);
	    std::copy_n(new_c.begin(), ND, new_p + i);
	  }
	  host_new_jj.copyTo(new_jj);
	}

	std::string data_order =
	  (isImgFastInBlock
	     ? std::string(new_i.order.begin(), new_i.order.begin() + nblocki) + new_d.order
	     : std::string(new_d.order.begin(), new_d.order.begin() + nblockd) +
		 std::string(new_i.order.begin(), new_i.order.begin() + nblocki) +
		 std::string(new_d.order.begin() + nblockd, new_d.order.end())) +
	  std::string("u") + std::string(new_i.order.begin() + nblocki, new_i.order.end());
	auto new_data = data.reorder(data_order);

	SpTensor<ND, NI, T> r(new_d, new_i, new_blkd, new_blki, new_ii, new_jj, new_data, scalar,
			      isImgFastInBlock, nblockd, nblocki);
	if (is_constructed())
	  r.construct();

	return r;
      }

      /// Extend the support of each dimension by the given amount in each direction
      /// \param m: amount to extend the support for each process

      SpTensor<ND, NI, T> extend_support(const std::map<char, int>& m) const
      {
	std::map<char, int> md, mi;
	for (const auto& it : m)
	{
	  if (detail::is_in(d.order, it.first))
	    md[it.first] = it.second;
	  else if (detail::is_in(i.order, it.first))
	    mi[it.first] = it.second;
	  else
	    throw std::runtime_error("extend_support: unmatched label");
	}
	auto new_d = d.extend_support(md);
	auto new_i = i.extend_support(mi);

	// Create the returning tensor
	SpTensor<ND, NI, T> r{
	  new_d, new_i, nblockd, nblocki, (unsigned int)jj.kvdim().at('u'), isImgFastInBlock};

	// Populate the new tensor
	ii.copyTo(r.ii);
	jj.copyTo(r.jj);
	data.copyTo(r.data);

	if (is_constructed())
	  r.construct();

	return r;
      }

      /// Return whether the sparse tensor has been constructed

      bool is_constructed() const
      {
	return (bool)handle;
      }

      /// Get where the tensor is stored

      DeviceHost getDev() const
      {
	return i.getDev();
      }

      // Contract the dimensions with the same label in this tensor and in `v` than do not appear on `w`.
      template <std::size_t Nv, std::size_t Nw, typename Tv, typename Tw,
		typename std::enable_if<
		  (!std::is_same<Tv, T>::value || !std::is_same<Tw, T>::value), bool>::type = true>
      void contractWith(Tensor<Nv, Tv> v, const remap& mv, const Tensor<Nw, Tw>& w,
			const remap& mw = {}, char power_label = 0) const
      {
	if (data.is_eg() || v.is_eg() || w.is_eg())
	  throw std::runtime_error("Invalid operation from an example tensor");

	if (!is_constructed())
	  throw std::runtime_error("invalid operation on an not constructed tensor");

	auto w0 = w.template cast_like<T>();
	contractWith(std::move(v).template cast<T>(), mv, w0);
	w0.copyTo(w);
      }

      template <std::size_t Nv, std::size_t Nw>
      void contractWith(Tensor<Nv, T> v, const remap& mv, Tensor<Nw, T> w, const remap& mw = {},
			char power_label = 0) const
      {
	if (data.is_eg() || v.is_eg() || w.is_eg())
	  throw std::runtime_error("Invalid operation from an example tensor");

	if (!is_constructed())
	  throw std::runtime_error("invalid operation on an not constructed tensor");

	// If either this tensor or v are on OnDevice, force both to be on the same device as this tensor.
	if (v.ctx().plat != data.ctx().plat)
	{
	  v = v.cloneOn(getDev());
	}

	if (getDev() != w.getDev())
	{
	  Tensor<Nw, T> aux = w.like_this(none, {}, getDev());
	  contractWith(v, mv, aux, mw, power_label);
	  aux.copyTo(w);
	  return;
	}

	// Check unsupported distributions for contraction
	if ((v.dist == Local) != (w.dist == Local) || (w.dist == Local) != (data.dist == Local))
	  throw std::runtime_error(
	    "One of the contracted tensors or the output tensor is local and others are not!");

	if ((v.dist == OnMaster && detail::isDistributedOnEveryone(w.dist)) ||
	    (detail::isDistributedOnEveryone(v.dist) && w.dist == OnMaster))
	  throw std::runtime_error("Incompatible layout for contractions: one of the tensors is on "
				   "the master node and the other is distributed");

	// We don't support conjugacy for now
	if (v.conjugate || w.conjugate)
	  throw std::runtime_error("contractWith: unsupported implicit conjugacy");

	// Check the power label
	if (power_label != 0 && detail::is_in(v.order, power_label) &&
	    v.kvdim().at(power_label) > 1)
	  throw std::runtime_error("contractWith: `power_label` for `v` does not have size one");
	if (power_label != 0 && !detail::is_in(w.order, power_label))
	  throw std::runtime_error("contractWith: `power_label` isn't in `w`");

	T* v_ptr = v.data();
	T* w_ptr = w.data_for_writing();
	std::string orderv = detail::update_order_and_check<Nv>(v.order, mv);
	std::string orderw = detail::update_order_and_check<Nw>(w.order, mw);
	superbblas::bsr_krylov<ND, NI, Nv, Nw, T>(
	  scalar * v.scalar / w.scalar, handle.get(), i.order.c_str(), d.order.c_str(), //
	  v.p->p.data(), 1, orderv.c_str(), v.from, v.size, v.dim, (const T**)&v_ptr,	//
	  w.p->p.data(), orderw.c_str(), w.from, w.size, w.dim, power_label,
	  (T**)&w_ptr, //
	  &data.ctx(), MPI_COMM_WORLD, superbblas::FastToSlow);
      }

      void print(const std::string& name) const
      {
	std::stringstream ss;

	auto ii_host = ii.make_sure(none, OnHost, OnMaster).getLocal();
	auto jj_host = jj.make_sure(none, OnHost, OnMaster).getLocal();
	auto data_host = data.make_sure(none, OnHost, OnMaster).getLocal();

	// Only master node prints
	if (ii_host)
	{
	  assert(!ii_host.isSubtensor() && !jj_host.isSubtensor() && !data_host.isSubtensor());

	  ss << "% " << repr() << std::endl;
	  ss << name << "=sparse([";

	  // Print the row indices
	  std::size_t volblki = superbblas::detail::volume(blki);
	  std::size_t volblkj = superbblas::detail::volume(blkd);
	  auto ii_host_ptr = ii_host.data();
	  for (std::size_t i = 0, iivol = ii_host.volume(); i < iivol; ++i)
	  {
	    for (unsigned int neighbor = 0, num_neighbors = ii_host_ptr[i];
		 neighbor < num_neighbors; ++neighbor)
	    {
	      if (isImgFastInBlock)
	      {
		for (unsigned int bj = 0; bj < volblkj; ++bj)
		  for (unsigned int bi = 0; bi < volblki; ++bi)
		    ss << " " << i * volblki + bi + 1;
	      }
	      else
	      {
		for (unsigned int bi = 0; bi < volblki; ++bi)
		  for (unsigned int bj = 0; bj < volblkj; ++bj)
		    ss << " " << i * volblki + bi + 1;
	      }
	    }
	  }
	  ss << "], [";

	  // Print the column indices
	  auto jj_host_ptr = jj_host.data();
	  Stride<ND> dstrides =
	    superbblas::detail::get_strides<std::size_t>(d.size, superbblas::FastToSlow);
	  for (std::size_t j = 0, jjvol = jj_host.volume(); j < jjvol; j += ND)
	  {
	    Coor<ND> j_coor;
	    std::copy_n(jj_host_ptr + j, ND, j_coor.begin());
	    auto j_idx = superbblas::detail::coor2index(j_coor, d.size, dstrides);
	    if (isImgFastInBlock)
	    {
	      for (unsigned int bj = 0; bj < volblkj; ++bj)
		for (unsigned int bi = 0; bi < volblki; ++bi)
		  ss << " " << j_idx + bj + 1;
	    }
	    else
	    {
	      for (unsigned int bi = 0; bi < volblki; ++bi)
		for (unsigned int bj = 0; bj < volblkj; ++bj)
		  ss << " " << j_idx + bj + 1;
	    }
	  }
	  ss << "], [";

	  // Print the values
	  auto data_host_ptr = data_host.data();
	  for (std::size_t i = 0, data_vol = data_host.volume(); i < data_vol; ++i)
	    detail::repr::operator<<(ss << " ", data_host_ptr[i]);
	  ss << "]);" << std::endl;
	}

	detail::log(1, ss.str());
      }

      /// Return a copy of the tensor in a different precision
      ///
      /// \tparam Q: new precision

      template <typename Q = T,
		typename std::enable_if<std::is_same<T, Q>::value, bool>::type = true>
      SpTensor<ND, NI, Q> cast() const
      {
	return *this;
      }

      template <typename Q = T,
		typename std::enable_if<!std::is_same<T, Q>::value, bool>::type = true>
      SpTensor<ND, NI, Q> cast() const
      {
	SpTensor<ND, NI, Q> r{d.template cast<Q>(),
			      i.template cast<Q>(),
			      blkd,
			      blki,
			      ii,
			      jj,
			      data.template cast<Q>(),
			      (Q)scalar,
			      isImgFastInBlock,
			      nblockd,
			      nblocki};
	if (is_constructed())
	  r.construct();
	return r;
      }
    };

    template <std::size_t N, typename T>
    struct StorageTensor {
      static_assert(superbblas::supported_type<T>::value, "Not supported type");

    public:
      std::string filename; ///< Storage file
      std::string metadata; ///< metadata
      std::string order;    ///< Labels of the tensor dimensions
      Coor<N> dim;	    ///< Length of the tensor dimensions
      Sparsity sparsity;    ///< Sparsity of the storage
      std::shared_ptr<superbblas::detail::Storage_context_abstract>
	ctx;	    ///< Superbblas storage handler
      Coor<N> from; ///< First active coordinate in the tensor
      Coor<N> size; ///< Number of active coordinates on each dimension
      T scalar;	    ///< Scalar factor of the tensor

      // Empty constructor
      StorageTensor()
	: filename{},
	  metadata{},
	  order(detail::getTrivialOrder(N)),
	  dim{{}},
	  sparsity(Dense),
	  ctx{},
	  from{{}},
	  size{{}},
	  scalar{0}
      {
      }

      // Create storage construct
      StorageTensor(const std::string& filename, const std::string& metadata,
		    const std::string& order, Coor<N> dim, Sparsity sparsity = Dense,
		    checksum_type checksum = checksum_type::NoChecksum)
	: filename(filename),
	  metadata(metadata),
	  order(order),
	  dim(dim),
	  sparsity(sparsity),
	  from{{}},
	  size{dim},
	  scalar{1}
      {
	checkOrder();
	superbblas::Storage_handle stoh;
	superbblas::create_storage<N, T>(dim, superbblas::FastToSlow, filename.c_str(),
					 metadata.c_str(), metadata.size(), checksum,
					 MPI_COMM_WORLD, &stoh);
	ctx = std::shared_ptr<superbblas::detail::Storage_context_abstract>(
	  stoh, [=](superbblas::detail::Storage_context_abstract* ptr) {
	    superbblas::close_storage<N, T>(ptr, MPI_COMM_WORLD);
	  });

	// If the tensor to store is dense, create the block here; otherwise, create the block on copy
	if (sparsity == Dense)
	{
	  superbblas::PartitionItem<N> p{Coor<N>{{}}, dim};
	  superbblas::append_blocks<N, T>(&p, 1, dim, stoh, MPI_COMM_WORLD, superbblas::FastToSlow);
	}
      }

      // Open storage construct
      StorageTensor(const std::string& filename, bool read_order = true,
		    const Maybe<std::string>& order_tag = none)
	: filename(filename), sparsity(Sparse), from{{}}, scalar{1}
      {
	// Read information from the storage
	superbblas::values_datatype values_dtype;
	std::vector<char> metadatav;
	std::vector<superbblas::IndexType> dimv;
	superbblas::read_storage_header(filename.c_str(), superbblas::FastToSlow, values_dtype,
					metadatav, dimv, MPI_COMM_WORLD);

	// Check that storage tensor dimension and value type match template arguments
	if (dimv.size() != N)
	  throw std::runtime_error(
	    "The storage tensor dimension does not match the template parameter N");
	if (superbblas::detail::get_values_datatype<T>() != values_dtype)
	  throw std::runtime_error("Storage type does not match template argument T");

	// Fill out the information of this class with storage header information
	std::copy(dimv.begin(), dimv.end(), dim.begin());
	size = dim;
	metadata = std::string(metadatav.begin(), metadatav.end());

	// Read the order
	if (read_order)
	{
	  std::istringstream is(metadata);
	  XMLReader xml_buf(is);
	  read(xml_buf, order_tag.getSome("order"), order);
	  checkOrder();
	}

	superbblas::Storage_handle stoh;
	superbblas::open_storage<N, T>(filename.c_str(), false /* don't allow writing */,
				       MPI_COMM_WORLD, &stoh);
	ctx = std::shared_ptr<superbblas::detail::Storage_context_abstract>(
	  stoh, [=](superbblas::detail::Storage_context_abstract* ptr) {
	    superbblas::close_storage<N, T>(ptr, MPI_COMM_WORLD);
	  });
      }

    protected:
      // Construct a slice/scale storage
      StorageTensor(const StorageTensor& t, const std::string& order, Coor<N> from, Coor<N> size,
		    T scalar)
	: filename(t.filename),
	  metadata(t.metadata),
	  order(order),
	  dim(t.dim),
	  ctx(t.ctx),
	  sparsity(t.sparsity),
	  from(normalize_coor(from, t.dim)),
	  size(size),
	  scalar{t.scalar}
      {
	checkOrder();
      }

    public:
      /// Return whether the tensor is not empty
      explicit operator bool() const noexcept
      {
	return superbblas::detail::volume(size) > 0;
      }

      // Return the dimensions of the tensor
      std::map<char, int> kvdim() const
      {
	std::map<char, int> d;
	for (unsigned int i = 0; i < N; ++i)
	  d[order[i]] = size[i];
	return d;
      }

      /// Rename dimensions
      StorageTensor<N, T> rename_dims(const SB::remap& m) const
      {
	return StorageTensor<N, T>(*this, detail::update_order_and_check<N>(order, m), this->from,
				   this->size);
      }

      // Return a slice of the tensor starting at coordinate `kvfrom` and taking `kvsize` elements in each direction.
      // The missing dimension in `kvfrom` are set to zero and the missing direction in `kvsize` are set to the active size of the tensor.
      StorageTensor<N, T> kvslice_from_size(const std::map<char, int>& kvfrom = {},
					    const std::map<char, int>& kvsize = {}) const
      {
	std::map<char, int> updated_kvsize = this->kvdim();
	for (const auto& it : kvsize)
	  updated_kvsize[it.first] = it.second;
	return slice_from_size(kvcoors<N>(order, kvfrom), kvcoors<N>(order, updated_kvsize));
      }

      // Return a slice of the tensor starting at coordinate `from` and taking `size` elements in each direction.
      StorageTensor<N, T> slice_from_size(Coor<N> from, Coor<N> size) const
      {
	for (unsigned int i = 0; i < N; ++i)
	{
	  if (size[i] > this->size[i])
	    throw std::runtime_error(
	      "The size of the slice cannot be larger than the original tensor");
	  if (normalize_coor(from[i], this->size[i]) + size[i] > this->size[i] &&
	      this->size[i] != this->dim[i])
	    throw std::runtime_error(
	      "Unsupported to make a view on a non-contiguous range on the tensor");
	}

	using superbblas::detail::operator+;
	return StorageTensor<N, T>(*this, order, this->from + from, size, scalar);
      }

      StorageTensor<N, T> scale(T s) const
      {
	return StorageTensor<N, T>(*this, order, from, scalar * s);
      }

      void release()
      {
	dim = {{}};
	ctx.reset();
	from = {{}};
	size = {{}};
	scalar = T{0};
	filename = "";
	metadata = "";
      }

      /// Check that the dimension labels are valid

      void checkOrder() const
      {
	// Check that all labels are different there are N
	detail::check_order<N>(order);

	for (auto s : size)
	  if (s < 0)
	    std::runtime_error("Invalid tensor size: it should be positive");
      }

      /// Preallocate space for the storage file
      /// \param size: expected final file size in bytes

      void preallocate(std::size_t size)
      {
	superbblas::preallocate_storage(ctx.get(), size);
      }

      /// Save content from the storage into the given tensor
      template <std::size_t Nw, typename Tw,
		typename std::enable_if<
		  detail::is_complex<T>::value == detail::is_complex<Tw>::value, bool>::type = true>
      void copyFrom(const Tensor<Nw, Tw>& w) const
      {
	Coor<N> wsize = kvcoors<N>(order, w.kvdim(), 1, NoThrow);
	for (unsigned int i = 0; i < N; ++i)
	  if (wsize[i] > size[i])
	    throw std::runtime_error("The destination tensor is smaller than the source tensor");

	MPI_Comm comm = (w.dist == Local ? MPI_COMM_SELF : MPI_COMM_WORLD);

	// If the storage is sparse, add blocks for the new content
	if (sparsity == Sparse)
	{
	  superbblas::append_blocks<Nw, N, T>(w.p->p.data(), w.p->p.size(), w.order.c_str(), w.from,
					      w.size, w.dim, order.c_str(), from, ctx.get(), comm,
					      superbblas::FastToSlow);
	}

	Tw* w_ptr = w.data();
	superbblas::save<Nw, N, Tw, T>(detail::safe_div<Tw>(w.scalar, scalar), w.p->p.data(), 1,
				       w.order.c_str(), w.from, w.size, w.dim, (const Tw**)&w_ptr,
				       &w.ctx(), order.c_str(), from, ctx.get(), comm,
				       superbblas::FastToSlow);
      }

      /// Load content from the storage into the given tensor
      template <std::size_t Nw, typename Tw,
		typename std::enable_if<
		  detail::is_complex<T>::value == detail::is_complex<Tw>::value, bool>::type = true>
      void copyTo(const Tensor<Nw, Tw>& w) const
      {
	Coor<N> wsize = kvcoors<N>(order, w.kvdim(), 1, NoThrow);
	for (unsigned int i = 0; i < N; ++i)
	  if (size[i] > wsize[i])
	    throw std::runtime_error("The destination tensor is smaller than the source tensor");

	Tw* w_ptr = w.data_for_writing();
	MPI_Comm comm = (w.dist == Local ? MPI_COMM_SELF : MPI_COMM_WORLD);
	superbblas::load<N, Nw, T, Tw>(detail::safe_div<T>(scalar, w.scalar), ctx.get(),
				       order.c_str(), from, size, w.p->p.data(), 1, w.order.c_str(),
				       w.from, w.dim, &w_ptr, &w.ctx(), comm,
				       superbblas::FastToSlow, superbblas::Copy);
      }
    };

    namespace detail
    {
      inline std::mt19937_64& getSeed()
      {
	//  This is quick and dirty and nonreproducible if the lattice is distributed
	//  among the processes is different ways.
	static std::mt19937_64 twister_engine(10 + Layout::nodeNumber());
	return twister_engine;
      }
    }

    /// Modify with complex random uniformly distributed numbers with the real and the imaginary part between [a,b]
    /// \param t: tensor to fill with random numbers
    /// \param a: minimum random value
    /// \param b: maximum random value

    template <std::size_t N, typename T,
	      typename std::enable_if<detail::is_complex<T>::value, bool>::type = true>
    void urand(Tensor<N, T> t, typename T::value_type a = 0, typename T::value_type b = 1)
    {
      std::uniform_real_distribution<typename T::value_type> d(a, b);
      t.fillWithCPUFuncNoArgs(
	[&]() {
	  return T{d(detail::getSeed()), d(detail::getSeed())};
	},
	false);
    }

    /// Modify with random uniformly distributed numbers between [a,b]
    /// \param t: tensor to fill with random numbers
    /// \param a: minimum random value
    /// \param b: maximum random value

    template <std::size_t N, typename T,
	      typename std::enable_if<!detail::is_complex<T>::value, bool>::type = true>
    void urand(Tensor<N, T> t, T a = 0, T b = 1)
    {
      std::uniform_real_distribution<T> d(a, b);
      t.fillWithCPUFuncNoArgs([&]() { return d(detail::getSeed()); }, false);
    }

    /// Modify with complex random normal distributed numbers
    /// \param t: tensor to fill with random numbers

    template <std::size_t N, typename T,
	      typename std::enable_if<detail::is_complex<T>::value, bool>::type = true>
    void nrand(Tensor<N, T> t)
    {
      std::normal_distribution<typename T::value_type> d{};
      t.fillWithCPUFuncNoArgs(
	[&]() {
	  return T{d(detail::getSeed()), d(detail::getSeed())};
	},
	false);
    }

    /// Modify with random normal distributed numbers
    /// \param t: tensor to fill with random numbers

    template <std::size_t N, typename T,
	      typename std::enable_if<!detail::is_complex<T>::value, bool>::type = true>
    void nrand(Tensor<N, T> t)
    {
      std::normal_distribution<T> d{};
      t.fillWithCPUFuncNoArgs([&]() { return d(detail::getSeed()); }, false);
    }

    /// Return an identity matrix
    /// \param dim: length for each of the row dimensions
    /// \param m: labels map from the row to the column dimensions
    /// \param order: order of the rows for the returned tensor
    /// \return: tensor with ordering `order`+`m[order]`

    template <std::size_t N, typename T>
    Tensor<N * 2, T> identity(const std::map<char, int>& dim, const remap& m,
			      Maybe<std::string> order)
    {
      // Get the order for the rows
      std::string orows;
      if (order)
      {
	orows = order.getSome();
      }
      else
      {
	for (const auto& it : dim)
	  orows.push_back(it.first);
      }

      // Get the order for the columns
      std::string ocols = detail::update_order(orows, m);

      // Get the dimensions of the returned tensor
      std::map<char, int> tdim = dim;
      for (const auto& it : dim)
	tdim[m.at(it.first)] = it.second;

      // Create the identity tensor
      Tensor<N * 2, T> t{orows + ocols, kvcoors<N * 2>(orows + ocols, tdim, 0, ThrowOnMissing),
			 OnHost, OnMaster};
      t.set_zero();
      T* p = t.data();
      if (t.getLocal())
      {
	for (unsigned int i = 0, vol = detail::volume(dim, orows); i < vol; ++i)
	  p[vol * i + i] = T{1};
      }

      return t;
    }

    /// Return a tensor filled with the value of the function applied to each element
    /// \param order: dimension labels, they should start with "xyztX"
    /// \param size: length of each dimension
    /// \param dev: either OnHost or OnDefaultDevice
    /// \param func: function (Coor<N-1>) -> COMPLEX

    template <std::size_t N, typename COMPLEX, typename Func>
    Tensor<N, COMPLEX> fillLatticeField(const std::string& order, const std::map<char, int>& from,
					const std::map<char, int>& size,
					const std::map<char, int>& dim, DeviceHost dev, Func func)
    {
      using superbblas::detail::operator+;

      static_assert(N >= 5, "The minimum number of dimensions should be 5");
      if (order.size() < 5 || order.compare(0, 5, "xyztX") != 0)
	throw std::runtime_error("Wrong `order`, it should start with xyztX");

      // Get final object dimension
      Coor<N> dim_c = latticeSize<N>(order, dim);
      std::map<char, int> size0 = dim;
      for (const auto& it : size)
	size0[it.first] = it.second;
      Coor<N> size_c = latticeSize<N>(order, size0);
      Coor<N> from_c = kvcoors<N>(order, from);

      // Populate the tensor on CPU
      Tensor<N, COMPLEX> r(order, size_c, OnHost);
      Coor<N> local_latt_size = r.p->localSize(); // local dimensions for xyztX
      Stride<N> stride =
	superbblas::detail::get_strides<std::size_t>(local_latt_size, superbblas::FastToSlow);
      Coor<N> local_latt_from =
	r.p->localFrom(); // coordinates of first elements stored locally for xyztX
      local_latt_from = local_latt_from + from_c;
      std::size_t vol = superbblas::detail::volume(local_latt_size);
      Index nX = r.kvdim()['X'];
      COMPLEX* ptr = r.data();

#  ifdef _OPENMP
#    pragma omp parallel for schedule(static)
#  endif
      for (std::size_t i = 0; i < vol; ++i)
      {
	// Get the global coordinates
	Coor<N> c = normalize_coor(
	  superbblas::detail::index2coor(i, local_latt_size, stride) + local_latt_from, dim_c);

	// Translate even-odd coordinates to natural coordinates
	Coor<N - 1> coor;
	coor[0] = c[0] * nX + (c[1] + c[2] + c[3] + c[4]) % nX; // x
	coor[1] = c[1];						// y
	coor[2] = c[2];						// z
	coor[3] = c[3];						// t
	std::copy_n(c.begin() + 5, N - 5, coor.begin() + 4);

	// Call the function
	ptr[i] = func(coor);
      }

      return r.make_sure(none, dev);
    }

    /// Compute a shift of v onto the direction dir
    /// \param v: tensor to apply the displacement
    /// \param first_tslice: global index in the t direction of the first element
    /// \param len: step of the displacement
    /// \param dir: 0 is x; 1 is y...

    template <typename COMPLEX, std::size_t N>
    Tensor<N, COMPLEX> shift(const Tensor<N, COMPLEX>& v, Index first_tslice, int len, int dir,
			     Maybe<Action> action = none, Tensor<N, COMPLEX> w = {})
    {
      if (dir < 0 || dir >= Nd - 1)
	throw std::runtime_error("Invalid direction");

      if (action.hasSome() != (bool)w)
	throw std::runtime_error("Invalid default value");

      // Address zero length case
      if (len == 0)
      {
	if (!w)
	  return v;
	v.doAction(action.getSome(), w);
	return w;
      }

      // NOTE: chroma uses the reverse convention for direction: shifting FORWARD moves the sites on the negative direction
      len = -len;

      const char dir_label[] = "xyz";
#  if QDP_USE_LEXICO_LAYOUT
      // If we are not using red-black ordering, return a view where the tensor is shifted on the given direction
      v = v.kvslice_from_size({{dir_label[dir], -len}});

      if (!w)
	return v;

      v.doAction(action, w);
      return w;

#  elif QDP_USE_CB2_LAYOUT
      // Assuming that v has support on the origin and destination lattice elements
      int dimX = v.kvdim()['X'];
      if (dimX != 2 && len % 2 != 0)
	throw std::runtime_error("Unsupported shift");

      if (dir != 0)
      {
	if (!w)
	  return v.kvslice_from_size({{'X', -len}, {dir_label[dir], -len}});
	v.doAction(action.getSome(), w.kvslice_from_size({{'X', len}, {dir_label[dir], len}}));
	return w;
      }
      else
      {
	auto dims = v.kvdim();
	int t = dims.at('t');
	if (t > 1 && t % 2 == 1)
	  throw std::runtime_error(
	    "The t dimension should be zero, one, or even when doing shifting on the X dimension");
	int maxX = dims.at('X');
	int maxY = std::min(2, dims.at('y'));
	int maxZ = std::min(2, dims.at('z'));
	int maxT = std::min(2, dims.at('t'));
	auto v_eo = v.split_dimension('y', "Yy", maxY)
		      .split_dimension('z', "Zz", maxZ)
		      .split_dimension('t', "Tt", maxT);
	Tensor<N, COMPLEX> r = w ? w : v.like_this();
	auto r_eo = r.split_dimension('y', "Yy", maxY)
		      .split_dimension('z', "Zz", maxZ)
		      .split_dimension('t', "Tt", maxT);
		      //.make_writing_nonatomic();
	while (len < 0)
	  len += dims.at('x') * maxX;
	for (int T = 0; T < maxT; ++T)
	{
	  for (int Z = 0; Z < maxZ; ++Z)
	  {
	    for (int Y = 0; Y < maxY; ++Y)
	    {
	      for (int X = 0; X < maxX; ++X)
	      {
		auto v_eo_slice = v_eo.kvslice_from_size({{'X', X}, {'Y', Y}, {'Z', Z}, {'T', T}},
							 {{'X', 1}, {'Y', 1}, {'Z', 1}, {'T', 1}});
		auto r_eo_slice =
		  r_eo.kvslice_from_size({{'X', X + len},
					  {'x', (len + ((X + Y + Z + T + first_tslice) % 2)) / 2},
					  {'Y', Y},
					  {'Z', Z},
					  {'T', T}},
					 {{'Y', 1}, {'Z', 1}, {'T', 1}});
		v_eo_slice.doAction(action.getSome(CopyTo), r_eo_slice);
	      }
	    }
	  }
	}
	return r;
      }
#  else
      throw std::runtime_error("Unsupported layout");
#  endif
    }

    /// Compute a displacement of v onto the direction dir
    /// \param u: Gauge field
    /// \param v: tensor to apply the displacement
    /// \param first_tslice: global index in the t direction of the first element
    /// \param dir: 0: nothing; 1: forward x; -1: backward x; 2: forward y...

    template <typename COMPLEX, std::size_t N>
    Tensor<N, COMPLEX> displace(const std::vector<Tensor<Nd + 3, COMPLEX>>& u, Tensor<N, COMPLEX> v,
				Index first_tslice, int dir, Maybe<Action> action = none,
				Tensor<N, COMPLEX> w = {})
    {
      if (std::abs(dir) > Nd)
	throw std::runtime_error("Invalid direction");

      if (action.hasSome() != (bool)w)
	throw std::runtime_error("Invalid default value");

      // Address the zero direction case
      if (dir == 0)
      {
	if (!w)
	  return v;
	v.doAction(action.getSome(), w);
	return w;
      }

      int d = std::abs(dir) - 1;    // space lattice direction, 0: x, 1: y, 2: z
      int len = (dir > 0 ? 1 : -1); // displacement unit direction
      assert(d < u.size());

      if (len > 0)
      {
	// Do u[d] * shift(x,d)
	Tensor<N, COMPLEX> r = w ? w : v.like_this();
	v = shift(std::move(v), first_tslice, len, d);
	r.contract(std::move(v), {}, NotConjugate, u[d], {{'j', 'c'}}, NotConjugate, {{'c', 'i'}},
		   action.getSome(CopyTo) == CopyTo ? 0.0 : 1.0);
	return r;
      }
      else
      {
	// Do shift(adj(u[d]) * x,d)
	Tensor<N, COMPLEX> r = v.like_this();
	r.contract(std::move(v), {}, NotConjugate, u[d], {{'i', 'c'}}, Conjugate, {{'c', 'j'}});
	return shift(std::move(r), first_tslice, len, d, action, w);
      }
    }

    /// Apply right nabla onto v on the direction dir
    /// \param u: Gauge field
    /// \param v: tensor to apply the derivative
    /// \param first_tslice: global index in the t direction of the first element
    /// \param dir: 0: nothing; 1: forward x; -1: backward x; 2: forward y...
    ///
    /// NOTE: the code returns U_\mu(x)f(x+\mu) - U_{-\mu}(x)f(x-\mu)

    template <typename COMPLEX, std::size_t N>
    Tensor<N, COMPLEX> rightNabla(const std::vector<Tensor<Nd + 3, COMPLEX>>& u,
				  Tensor<N, COMPLEX> v, Index first_tslice, int dir)
    {
      auto r = displace(u, v, first_tslice, dir);
      displace(u, v, first_tslice, -dir).scale(-1).addTo(r);
      return r;
    }

    /// Compute a displacement of v onto the direction dir
    /// \param u: Gauge field
    /// \param v: tensor to apply the derivative
    /// \param first_tslice: global index in the t direction of the first element
    /// \param dir: 0: nothing; 1: forward x; -1: backward x; 2: forward y...
    /// \param moms: list of input momenta
    /// \param conjUnderAdd: if true, return a version, R(dir), so that
    ////       adj(R(dir)) * D(dir') == D(dir+dir'), where D(dir') is what this function returns
    ////       when conjUnderAdd is false.

    template <typename COMPLEX, std::size_t N>
    Tensor<N, COMPLEX> leftRightNabla(const std::vector<Tensor<Nd + 3, COMPLEX>>& u,
				      Tensor<N, COMPLEX> v, Index first_tslice, int dir,
				      const std::vector<Coor<3>>& moms = {},
				      bool conjUnderAdd = false)
    {
      if (std::abs(dir) > Nd)
	throw std::runtime_error("Invalid direction");

      int d = std::abs(dir) - 1; // space lattice direction, 0: x, 1: y, 2: z

      // conj(phase)*displace(u, v, -dir) - phase*displace(u, v, dir)
      std::vector<COMPLEX> phases(moms.size());
      for (unsigned int i = 0; i < moms.size(); ++i)
      {

	typename COMPLEX::value_type angle = 2 * M_PI * moms[i][d] / Layout::lattSize()[d];
	phases[i] = COMPLEX{1} + COMPLEX{cos(angle), sin(angle)};
	if (conjUnderAdd)
	  phases[i] = std::sqrt(phases[i]);
      }

      // r = conj(phases) * displace(u, v, dir)
      Tensor<N, COMPLEX> r = v.like_this("c%xyzXtm", '%');
      r.contract(displace(u, v, first_tslice, -dir), {}, NotConjugate, asTensorView(phases),
		 {{'i', 'm'}}, Conjugate);

      // r = r - phases * displace(u, v, dir) if !ConjUnderAdd else r + phases * displace(u, v, dir)
      r.contract(displace(u, v, first_tslice, dir).scale(conjUnderAdd ? 1 : -1), {}, NotConjugate,
		 asTensorView(phases), {{'i', 'm'}}, NotConjugate, {}, 1.0);

      return r;
    }

    // template <std::size_t N, typename T>
    // class Transform : public Tensor<N,T> {
    // public:
    //   Transform(Tensor<N, T> t, remap input, remat output, std::string no_contract = std::string(),
    //     	bool conj = false)
    //     : Tensor<N, T>(t), input(input), output(output), no_contract(no_contract), conj(conj)
    //   {
    //   }

    //   Transform<N, T> rename_dims(remap m) const
    //   {
    //     remap new_input = input, new_output = output;
    //     std::string new_no_contract = new_constract;
    //     for (auto& it : new_input)
    //     {
    //       auto j = m.find(it->first);
    //       if (j != m.end())
    //         it->second = j->second;
    //     }
    //   	for (auto& it : new_output)
    //     {
    //       auto j = m.find(it->first);
    //       if (j != m.end())
    //         it->second = j->second;
    //     }
    //     for (auto& it : m) {
    //         auto n = new_no_contract.find(it->first);
    //         if (n != std::string::npos)
    //           new_no_contract[n] = it->second;
    //     }
    //     return Transform<N, T>(*this, new_input, new_output, new_no_contract, conj);
    //   }

    //   const remap input;  ///< rename dimensions before contraction
    //   const remap output; ///< rename dimensions after contraction
    //   const std::string
    //     no_contract; ///< dimension labels that should not be on the other contracted tensor
    //   const bool conj;

    //   virtual Transform<N, T> adj() const
    //   {
    //     return Transform<N, T>{*this, input, output, no_contract, !conj};
    //   }
    // };

    // template <std::size_t Nt>
    // Tensor<Nt, T> contractTo(Tensor<Nt, T> t) const
    // {
    // }

    // template <typename T>
    // class MatrixTransform : Transform<2, T>
    // {
    // public:
    //   MatrixTransform(Transform<2, T> t) : Transform<2, T>(t)
    //   {
    //   }

    //   MatrixTransform<N, T> adj() const override
    //   {
    //     remap m{{order[0], order[1]}, {order[1], order[0]}};
    //     return MatrixTransform<N, T>{
    //       Transform<N, T>{this->Tensor<N, T>::rename_dims(m), input, output, no_contract, !conj}};
    //   }
    // };

    //
    // Get colorvecs
    //

    typedef QDP::MapObjectDiskMultiple<KeyTimeSliceColorVec_t, Tensor<Nd, ComplexF>> MODS_t;
    typedef QDP::MapObjectDisk<KeyTimeSliceColorVec_t, Tensor<Nd, ComplexF>> MOD_t;

    // Represent either FILEDB or S3T handle for file containing distillation vectors

    struct ColorvecsStorage {
      std::shared_ptr<MODS_t> mod;	   // old storage
      StorageTensor<Nd + 2, ComplexD> s3t; // cxyztn
    };

    namespace ns_getColorvecs
    {
      /// Return the permutation from a natural layout to a red-black that is used by `applyPerm`
      /// \param t: index in the t-direction of the input elements
      /// NOTE: assuming the input layout is xyz and the output layout is xyzX for the given input
      ///       time-slice `t`

      inline std::vector<Index> getPermFromNatToRB(Index t)
      {
	if (Layout::nodeNumber() != 0)
	  return {};

	const Index x1 = Layout::lattSize()[0];
	const Index y1 = Layout::lattSize()[1];
	const Index z1 = Layout::lattSize()[2];
	std::vector<Index> perm(x1 * y1 * z1);

#  if QDP_USE_LEXICO_LAYOUT
	unsigned int n = x1 * y1 * z1;
#    ifdef _OPENMP
#      pragma omp parallel for schedule(static)
#    endif
	for (unsigned int i = 0; i < n; ++n)
	  perm[i] = i;

#  elif QDP_USE_CB2_LAYOUT
#    ifdef _OPENMP
#      pragma omp parallel for collapse(3) schedule(static)
#    endif
	for (unsigned int z = 0; z < z1; ++z)
	{
	  for (unsigned int y = 0; y < y1; ++y)
	  {
	    for (unsigned int x = 0; x < x1; ++x)
	    {
	      // index on natural ordering
	      Index i0 = x + y * x1 + z * x1 * y1;
	      // index in red-black
	      Index i1 = x / 2 + y * (x1 / 2) + z * (x1 * y1 / 2) +
			 ((x + y + z + t) % 2) * (x1 * y1 * z1 / 2);
	      perm[i1] = i0;
	    }
	  }
	}

#  else
	throw std::runtime_error("Unsupported layout");
#  endif

	return perm;
      }

      /// Apply a permutation generated by `getPermFromNatToRB`
      /// \param perm: permutation generated with getPermFromNatToRB
      /// \param tnat: input tensor with ordering cxyz
      /// \param trb: output tensor with ordering cxyzX

      template <typename T>
      void toRB(const std::vector<Index>& perm, Tensor<Nd, T> tnat, Tensor<Nd + 1, T> trb)
      {
	assert(tnat.order == "cxyz");
	assert(trb.order == "cxyzX");
	assert(tnat.p->localVolume() == perm.size() * Nc);

	unsigned int i1 = perm.size();
	const T* x = tnat.data();
	T* y = trb.data();

#  ifdef _OPENMP
#    pragma omp parallel for schedule(static)
#  endif
	for (unsigned int i = 0; i < i1; ++i)
	  for (unsigned int c = 0; c < Nc; ++c)
	    y[i * Nc + c] = x[perm[i] * Nc + c];
      }

      /// Apply a permutation generated by `getPermFromNatToRB`
      /// \param perm: permutation generated with getPermFromNatToRB
      /// \param tnat: input tensor with ordering cxyz
      /// \param trb: output tensor with ordering cxyzX

      template <typename T>
      void toNat(const std::vector<Index>& perm, Tensor<Nd + 1, T> trb, Tensor<Nd, T> tnat)
      {
	assert(tnat.order == "cxyz");
	assert(trb.order == "cxyzX");
	assert(tnat.p->localVolume() == perm.size() * Nc);

	unsigned int i1 = perm.size();
	T* x = tnat.data();
	const T* y = trb.data();

#  ifdef _OPENMP
#    pragma omp parallel for schedule(static)
#  endif
	for (unsigned int i = 0; i < i1; ++i)
	  for (unsigned int c = 0; c < Nc; ++c)
	    x[perm[i] * Nc + c] = y[i * Nc + c];
      }

      /// Return a lattice field with value exp(2*pi*(x./dim)'*phase) for each lattice site x
      /// \param phase: integer phase
      /// \param dev: device of the returned tensor

      template <typename T>
      Tensor<Nd + 1, T> getPhase(Coor<Nd - 1> phase, int tfrom, int tsize,
				 DeviceHost dev = OnDefaultDevice)
      {
	// Get spatial dimensions of the current lattice
	Coor<Nd> dim = latticeSize<Nd>("xyzX", {});
	dim[0] *= dim[3];
	return fillLatticeField<5, T>("xyztX", {{'t', tfrom}}, {{'t', tsize}}, {}, dev,
				      [=](Coor<Nd> c) {
					typename T::value_type phase_dot_coor = 0;
					for (int i = 0; i < Nd - 1; ++i)
					  phase_dot_coor += c[i] * 2 * M_PI * phase[i] / dim[i];

					return T{cos(phase_dot_coor), sin(phase_dot_coor)};
				      });
      }

      // NOTE: for now, the GPU version requires MAGMA
#  if defined(BUILD_PRIMME)

      // Apply the laplacian operator on the spatial dimensions
      /// \param u: Gauge fields restricted to the same t-slice as chi and psi
      /// \param first_tslice: global t index of the zero t index
      /// \param chi: output vector
      /// \param psi: input vector

      inline void LaplacianOperator(const std::vector<Tensor<Nd + 3, ComplexD>>& u,
				    Index first_tslice, Tensor<Nd + 3, ComplexD> chi,
				    const Tensor<Nd + 3, ComplexD> psi)
      {
	int N = Nd - 1; // Only the spatial dimensions

	// chi = -2*N*psi
	psi.scale(-2 * N).copyTo(chi);

	for (int mu = 0; mu < N; ++mu)
	{
	  displace(u, psi, first_tslice, mu + 1, Action::AddTo, chi);
	  displace(u, psi, first_tslice, -(mu + 1), Action::AddTo, chi);
	}
      }

      // Auxiliary structure passed to PRIMME's matvec

      struct OperatorAux {
	const std::vector<Tensor<Nd + 3, ComplexD>> u; // Gauge fields
	const Index first_tslice;		       // global t index
	const std::string order;		       // Laplacian input/output tensor's order
	const DeviceHost primme_dev;		       // where primme allocations are
      };

      // Wrapper for PRIMME of `LaplacianOperator`
      /// \param x: pointer to input vector
      /// \param ldx: leading dimension for `x`
      /// \param y: pointer to output vector
      /// \param ldy: leading dimension for `y`
      /// \param blockSize: number of input/output vectors
      /// \param ierr: output error state (zero means ok)

      extern "C" inline void primmeMatvec(void* x, PRIMME_INT* ldx, void* y, PRIMME_INT* ldy,
					  int* blockSize, primme_params* primme, int* ierr)
      {
	*ierr = -1;
	try
	{
	  // The implementation assumes that ldx and ldy is nLocal
	  if (*blockSize > 1 && (*ldx != primme->nLocal || *ldy != primme->nLocal))
	    throw std::runtime_error("We cannot play with the leading dimensions");

	  OperatorAux& opaux = *(OperatorAux*)primme->matrix;
	  Coor<Nd + 3> size = latticeSize<Nd + 3>(opaux.order, {{'n', *blockSize}, {'t', 1}});
	  Tensor<Nd + 3, ComplexD> tx(opaux.order, size, opaux.primme_dev, OnEveryone,
				      (ComplexD*)x);
	  Tensor<Nd + 3, ComplexD> ty(opaux.order, size, opaux.primme_dev, OnEveryone,
				      (ComplexD*)y);
	  assert(tx.getLocal().volume() == primme->nLocal * (*blockSize));
	  LaplacianOperator(opaux.u, opaux.first_tslice, ty, tx);
	  assert(ty.allocation->pending_operations.size() == 0);
	  *ierr = 0;
	} catch (...)
	{
	}
      }

      /// Wrapper for PRIMME of a global sum for double
      /// \param sendBuf: pointer to input vector
      /// \param recvBuf: pointer to output vector
      /// \param count: number of elements in the input/output vector
      /// \param primme: pointer to the current primme_params
      /// \param ierr: output error state (zero means ok)

      extern "C" inline void primmeGlobalSum(void* sendBuf, void* recvBuf, int* count,
					     primme_params* primme, int* ierr)
      {
	if (sendBuf == recvBuf)
	{
	  *ierr = MPI_Allreduce(MPI_IN_PLACE, recvBuf, *count, MPI_DOUBLE, MPI_SUM,
				MPI_COMM_WORLD) != MPI_SUCCESS;
	}
	else
	{
	  *ierr = MPI_Allreduce(sendBuf, recvBuf, *count, MPI_DOUBLE, MPI_SUM, MPI_COMM_WORLD) !=
		  MPI_SUCCESS;
	}
      }

      /// Compute the eigenpairs of the laplacian operator on the spatial dimensions using PRIMME
      /// \param u: Gauge field
      /// \param from_tslice: index of the first t-slice to compute the eigenvectors from
      /// \param n_tslices: number of tslices to compute
      /// \param n_colorvecs: number of eigenpairs to compute
      /// \param order_: order of the output tensor for the eigenvectors
      /// \return: a pair of the eigenvectors and the eigenvalues

      inline std::pair<Tensor<Nd + 3, ComplexD>, std::vector<std::vector<double>>>
      computeColorvecs(const multi1d<LatticeColorMatrix>& u, int from_tslice, int n_tslices,
		       int n_colorvecs, const Maybe<const std::string>& order_ = none)
      {
	const std::string order = order_.getSome("cxyztXn");
	detail::check_order_contains(order, "cxyztXn");
	Tensor<Nd + 3, ComplexD> all_evecs(
	  order, latticeSize<Nd + 3>(order, {{'n', n_colorvecs}, {'t', n_tslices}}),
	  OnDefaultDevice, OnEveryone);
	std::vector<std::vector<double>> all_evals;

	for (Index t = 0; t < n_tslices; ++t)
	{
	  // Make a copy of the time-slicing of u[d] also supporting left and right
	  std::vector<Tensor<Nd + 3, ComplexD>> ut(Nd);
	  for (unsigned int d = 0; d < Nd - 1; d++)
	  {
	    ut[d] = asTensorView(u[d])
		      .kvslice_from_size({{'t', from_tslice + t}}, {{'t', 1}})
		      .toComplex()
		      .clone()
		      .template make_sure<ComplexD>("ijxyztX");
	  }

#    if defined(SUPERBBLAS_USE_CUDA) && defined(BUILD_MAGMA)
	  DeviceHost primme_dev = OnDefaultDevice;
#    else
	  DeviceHost primme_dev = OnHost;
#    endif

	  // Create an auxiliary struct for the PRIMME's matvec
	  // NOTE: Please keep 'n' as the slowest index; the rows of vectors taken by PRIMME's matvec has dimensions 'cxyztX',
	  // and 'n' is the dimension for the columns.
	  OperatorAux opaux{ut, from_tslice + t, "cxyztXn", primme_dev};

	  // Make a bigger structure holding
	  primme_params primme;
	  primme_initialize(&primme);

	  // Get the global and local size of evec
	  std::size_t n, nLocal;
	  {
	    Tensor<Nd + 3, Complex> aux_tensor(
	      opaux.order, latticeSize<Nd + 3>(opaux.order, {{'n', 1}, {'t', 1}}), OnDefaultDevice,
	      OnEveryone);
	    n = aux_tensor.volume();
	    nLocal = aux_tensor.getLocal().volume();
	  }

	  if (n_colorvecs > n)
	  {
	    std::cerr << "ERROR: the rank of the distillation basis shouldn't be larger than the "
			 "spatial dimensions"
		      << std::endl;
	    exit(1);
	  }

	  // Primme solver setup
	  primme.numEvals = n_colorvecs;
	  primme.printLevel = 0;
	  primme.n = n;
	  primme.eps = 1e-9;
	  primme.target = primme_largest;

	  // Set parallel settings
	  primme.nLocal = nLocal;
	  primme.numProcs = QDP::Layout::numNodes();
	  primme.procID = QDP::Layout::nodeNumber();
	  primme.globalSumReal = primmeGlobalSum;

	  // No preconditioner for my matrix
	  primme.matrixMatvec = primmeMatvec;
	  primme.matrix = &opaux;

	  // Set block size
	  if (n > 128)
	  {
	    primme.maxBasisSize = 64;
	    primme.maxBlockSize = 4;
	  }
	  primme.ldOPs = primme.nLocal;

	  // Should set lots of defaults
	  if (primme_set_method(PRIMME_DEFAULT_MIN_TIME, &primme) < 0)
	  {
	    QDPIO::cerr << __func__ << ": invalid preset method\n";
	    QDP_abort(1);
	  }

	  // Allocate space for converged Ritz values and residual norms
	  std::vector<double> evals(primme.numEvals);
	  std::vector<double> rnorms(primme.numEvals);
	  Tensor<Nd + 3, ComplexD> evecs(
	    opaux.order, latticeSize<Nd + 3>(opaux.order, {{'n', primme.numEvals}, {'t', 1}}),
	    primme_dev, OnEveryone);
	  assert(evecs.getLocal().volume() == primme.nLocal * primme.numEvals);
#    if defined(SUPERBBLAS_USE_CUDA) && defined(BUILD_MAGMA)
	  primme.queue = &*detail::getMagmaContext();
#    endif

	  // Call primme
#    if defined(SUPERBBLAS_USE_CUDA) && defined(BUILD_MAGMA)
	  int ret = magma_zprimme(evals.data(), evecs.data(), rnorms.data(), &primme);
#    else
	  int ret = zprimme(evals.data(), evecs.data(), rnorms.data(), &primme);
#    endif

	  if (primme.procID == 0)
	  {
	    fprintf(stdout, " %d eigenpairs converged for tslice %d\n", primme.initSize,
		    from_tslice + t);
	    fprintf(stdout, "Tolerance : %-22.15E\n", primme.aNorm * primme.eps);
	    fprintf(stdout, "Iterations: %-d\n", (int)primme.stats.numOuterIterations);
	    fprintf(stdout, "Restarts  : %-d\n", (int)primme.stats.numRestarts);
	    fprintf(stdout, "Matvecs   : %-d\n", (int)primme.stats.numMatvecs);
	    fprintf(stdout, "Preconds  : %-d\n", (int)primme.stats.numPreconds);
	    fprintf(stdout, "T. ortho  : %g\n", primme.stats.timeOrtho);
	    fprintf(stdout, "T. matvec : %g\n", primme.stats.timeMatvec);
	    fprintf(stdout, "Total time: %g\n", primme.stats.elapsedTime);
	  }

	  if (ret != 0)
	  {
	    QDPIO::cerr << "Error: primme returned with nonzero exit status\n";
	    QDP_abort(1);
	  }

	  // Cleanup
	  primme_free(&primme);

	  // Check the residuals, |laplacian*v-lambda*v|_2<=|laplacian|*tol
	  if (evals.size() > 0)
	  {
	    auto r = evecs.like_this();
	    LaplacianOperator(opaux.u, opaux.first_tslice, r, evecs);
	    std::vector<std::complex<double>> evals_cmpl(evals.begin(), evals.end());
	    contract<Nd + 3, Nd + 3, 1, ComplexD>(
	      evecs, asTensorView(evals_cmpl).rename_dims({{'i', 'n'}}).scale(-1), "", AddTo, r);
	    auto rnorm = norm<1>(r, "n");
	    for (int i = 0, vol = rnorm.volume(); i < vol; ++i)
	    {
	      if (rnorm.get({{i}}) > primme.stats.estimateLargestSVal * primme.eps * 10)
	      {
		QDPIO::cerr << "Error: primme returned eigenpairs with too much error\n";
		QDP_abort(1);
	      }
	    }
	  }

	  // Copy evecs into all_evecs
	  evecs.copyTo(all_evecs.kvslice_from_size({{'t', t}}, {{'t', 1}}));
	  all_evals.push_back(evals);
	}

	return {all_evecs, all_evals};
      }
#  else	 // BUILD_PRIMME
      inline std::pair<Tensor<Nd + 3, ComplexD>, std::vector<std::vector<double>>>
      computeColorvecs(const multi1d<LatticeColorMatrix>& u, int from_tslice, int n_tslices,
		       int n_colorvecs, const Maybe<const std::string>& order_ = none)
      {
	(void)u;
	(void)from_tslice;
	(void)n_tslices;
	(void)n_colorvecs;
	(void)order_;
	throw std::runtime_error("Functionality isn't available without compiling with PRIMME");
      }
#  endif // BUILD_PRIMME

      /// Read colorvecs from a FILEDB
      /// \param eigen_source: database handle
      /// \param decay_dir: something we assume is always three
      /// \param from_tslice: first tslice to read
      /// \param n_tslices: number of tslices to read
      /// \param n_colorvecs: number of eigenpairs to read
      /// \param order_: order of the output tensor for the eigenvectors
      /// \return: a tensor containing the eigenvectors

      template <typename COMPLEX = ComplexF>
      Tensor<Nd + 3, COMPLEX> getColorvecs(MODS_t& eigen_source, int decay_dir, int from_tslice,
					   int n_tslices, int n_colorvecs,
					   const Maybe<const std::string>& order_ = none,
					   DeviceHost dev = OnDefaultDevice)
      {
	const std::string order = order_.getSome("cxyztXn");
	detail::check_order_contains(order, "cxyztXn");

	from_tslice = normalize_coor(from_tslice, Layout::lattSize()[decay_dir]);

	// Allocate tensor to return
	Tensor<Nd + 3, COMPLEX> r(
	  order, latticeSize<Nd + 3>(order, {{'t', n_tslices}, {'n', n_colorvecs}}), dev);

	// Allocate a single time slice colorvec in natural ordering, as colorvec are stored
	Tensor<Nd, ComplexF> tnat("cxyz", latticeSize<Nd>("cxyz", {{'x', Layout::lattSize()[0]}}),
				  OnHost, OnMaster);

	// Allocate a single time slice colorvec in case of using RB ordering
	Tensor<Nd + 1, ComplexF> trb("cxyzX", latticeSize<Nd + 1>("cxyzX"), OnHost, OnMaster);

	// Allocate all colorvecs for the same time-slice
	Tensor<Nd + 2, ComplexF> t("cxyzXn", latticeSize<Nd + 2>("cxyzXn", {{'n', n_colorvecs}}),
				   OnHost, OnMaster);

	const int Nt = Layout::lattSize()[decay_dir];
	for (int t_slice = from_tslice, i_slice = 0; i_slice < n_tslices;
	     ++i_slice, t_slice = (t_slice + 1) % Nt)
	{
	  // Compute the permutation from natural ordering to red-black
	  std::vector<Index> perm = ns_getColorvecs::getPermFromNatToRB(t_slice);

	  for (int colorvec = 0; colorvec < n_colorvecs; ++colorvec)
	  {
	    // Read a single time-slice and colorvec
	    KeyTimeSliceColorVec_t key(t_slice, colorvec);
	    if (!eigen_source.exist(key))
	      throw std::runtime_error(
		"no colorvec exists with key t_slice= " + std::to_string(t_slice) +
		" colorvec= " + std::to_string(colorvec));
	    eigen_source.get(key, tnat);

	    // Correct ordering
	    ns_getColorvecs::toRB(perm, tnat, trb);

	    // t[n=colorvec] = trb
	    trb.copyTo(t.kvslice_from_size({{'n', colorvec}}, {{'n', 1}}));
	  }

	  // r[t=i_slice] = t, distribute the tensor from master to the rest of the nodes
	  t.copyTo(r.kvslice_from_size({{'t', i_slice}}));
	}

	return r;
      }

      /// Read colorvecs from a S3T file
      /// \param s3t: database handle
      /// \param u: gauge field
      /// \param decay_dir: something we assume is always three
      /// \param from_tslice: first tslice to read
      /// \param n_tslices: number of tslices to read
      /// \param n_colorvecs: number of eigenpairs to read
      /// \param order_: order of the output tensor for the eigenvectors
      /// \return: a tensor containing the eigenvectors

      template <typename COMPLEX = ComplexF>
      Tensor<Nd + 3, COMPLEX>
      getColorvecs(StorageTensor<Nd + 2, ComplexD> s3t, const multi1d<LatticeColorMatrix>& u,
		   int decay_dir, int from_tslice, int n_tslices, int n_colorvecs,
		   const Maybe<const std::string>& order_ = none, DeviceHost dev = OnDefaultDevice)
      {
	const std::string order = order_.getSome("cxyztXn");
	detail::check_order_contains(order, "cxyztXn");

	from_tslice = normalize_coor(from_tslice, Layout::lattSize()[decay_dir]);

	// Read the metadata and check that the file stores colorvecs and from a lattice of the same size
	std::istringstream is(s3t.metadata);
	XMLReader xml_buf(is);
	bool write_fingerprint = false;
	read(xml_buf, "/MODMetaData/fingerprint", write_fingerprint);
	GroupXML_t link_smear =
	  readXMLGroup(xml_buf, "/MODMetaData/LinkSmearing", "LinkSmearingType");

	// Smear the gauge field if needed
	multi1d<LatticeColorMatrix> u_smr = u;
	try
	{
	  std::istringstream xml_l(link_smear.xml);
	  XMLReader linktop(xml_l);
	  Handle<LinkSmearing> linkSmearing(TheLinkSmearingFactory::Instance().createObject(
	    link_smear.id, linktop, "/LinkSmearing"));
	  (*linkSmearing)(u_smr);
	} catch (const std::string& e)
	{
	  QDPIO::cerr << ": Caught Exception link smearing: " << e << std::endl;
	  QDP_abort(1);
	} catch (...)
	{
	  QDPIO::cerr << ": Caught unexpected exception" << std::endl;
	  QDP_abort(1);
	}

	// Allocate tensor with the content of s3t
	Tensor<Nd + 3, ComplexD> colorvecs_s3t(
	  order, latticeSize<Nd + 3>(order, {{'t', n_tslices}, {'n', n_colorvecs}}), dev);

	// Allocate a single time slice colorvec in natural ordering, as colorvec are stored
	Tensor<Nd, ComplexD> tnat("cxyz", latticeSize<Nd>("cxyz", {{'x', Layout::lattSize()[0]}}),
				  OnHost, OnMaster);

	// Allocate a single time slice colorvec in case of using RB ordering
	Tensor<Nd + 1, ComplexD> trb("cxyzX", latticeSize<Nd + 1>("cxyzX"), OnHost, OnMaster);

	const int Nt = Layout::lattSize()[decay_dir];
	for (int t_slice = from_tslice, i_slice = 0; i_slice < n_tslices;
	     ++i_slice, t_slice = (t_slice + 1) % Nt)
	{
	  // Compute the permutation from natural ordering to red-black
	  std::vector<Index> perm = ns_getColorvecs::getPermFromNatToRB(t_slice);

	  for (int colorvec = 0; colorvec < n_colorvecs; ++colorvec)
	  {
	    // Read a single time-slice and colorvec
	    tnat.set_zero();
	    s3t.kvslice_from_size({{'t', t_slice}, {'n', colorvec}}, {{'t', 1}, {'n', 1}})
	      .copyTo(tnat);

	    // Correct ordering
	    ns_getColorvecs::toRB(perm, tnat, trb);

	    // colorvecs_s3t[t=i_slice,n=colorvec] = trb
	    trb.copyTo(colorvecs_s3t.kvslice_from_size({{'t', i_slice}, {'n', colorvec}}));
	  }
	}

	// Compute the 2-norm of colorvecs_s3t and check that no vector is null
	auto colorvecs_s3t_norms = norm<2>(colorvecs_s3t, "nt");
	for (int t = 0; t < n_tslices; ++t)
	  for (int n = 0; n < n_colorvecs; ++n)
	    if (colorvecs_s3t_norms.get({n, t}) == 0)
	      throw std::runtime_error(
		"no colorvec exists with key t_slice= " + std::to_string(t + from_tslice) +
		" colorvec= " + std::to_string(n));

	if (write_fingerprint)
	{
	  // Compute the colorvecs
	  auto colorvecs =
	    ns_getColorvecs::computeColorvecs(u_smr, from_tslice, n_tslices, n_colorvecs, order_)
	      .first;

	  // We need to phase the individual eigenvectors so that the have the same phase as the
	  // s3t's colorvecs. That is, we need to apply a phase phi[i] to each eigenvector so that
	  //
	  //    colorvecs_s3t[i] = colorvecs[i] * phi[i].
	  //
	  // We have a subset of the s3t's colorvecs, so we restrict the above equation to that:
	  //
	  //    colorvecs_s3t[i]^\dagger * colorvecs_s3t[i] = colorvecs_s3t[i]^\dagger * colorvecs[i] * phi[i].
	  //
	  // Therefore, phi[i] = (colorvecs_s3t[i]^\dagger * colorvecs_s3t[i]) / (colorvecs_s3t[i]^\dagger * colorvecs[i])

	  auto ip = contract<2>(colorvecs_s3t.conj(), colorvecs,
				detail::remove_dimensions(colorvecs.order, "nt"))
		      .make_sure("nt", OnHost, OnEveryoneReplicated);

	  auto phi = ip.like_this();
	  for (int t = 0; t < n_tslices; ++t)
	  {
	    for (int n = 0; n < n_colorvecs; ++n)
	    {
	      auto cv_norm = colorvecs_s3t_norms.get({n, t});
	      auto phi_i = cv_norm * cv_norm / ip.get({n, t});
	      if (std::fabs(std::fabs(phi_i) - 1) > 1e-4)
		throw std::runtime_error(
		  "The colorvec fingerprint does not correspond to current gates field");
	      phi.set({n, t}, phi_i);
	    }
	  }

	  // Apply the phase of the colorvecs in s3t to the computed colorvecs
	  colorvecs_s3t.contract(colorvecs, {}, NotConjugate, phi, {}, NotConjugate);
	}

	return colorvecs_s3t.make_sure<COMPLEX>();
      }
    }

    /// Read colorvecs from either a FILEDB or S3T file
    /// \param colorvec_files: filenames
    /// \return: a handle

    inline ColorvecsStorage openColorvecStorage(const std::vector<std::string>& colorvec_files)
    {
      ColorvecsStorage sto{}; // returned object

      std::string metadata; // the metadata content of the file

      // Try to open the file as a s3t database
      try
      {
	if (colorvec_files.size() == 1)
	  sto.s3t = StorageTensor<Nd + 2, ComplexD>(colorvec_files[0], true, "/MODMetaData/order");
	metadata = sto.s3t.metadata;
      } catch (...)
      {
      }

      // Try to open the files as a MOD database
      if (!sto.s3t)
      {
	sto.mod = std::make_shared<MODS_t>();
	sto.mod->setDebug(0);

	try
	{
	  // Open
	  sto.mod->open(colorvec_files);
	  sto.mod->getUserdata(metadata);
	} catch (std::bad_cast)
	{
	  QDPIO::cerr << ": caught dynamic cast error" << std::endl;
	  QDP_abort(1);
	} catch (const std::string& e)
	{
	  QDPIO::cerr << ": error extracting source_header: " << e << std::endl;
	  QDP_abort(1);
	} catch (const char* e)
	{
	  QDPIO::cerr << ": Caught some char* exception:" << std::endl;
	  QDPIO::cerr << e << std::endl;
	  QDP_abort(1);
	}
      }

      // Check that the file stores colorvecs and is from a lattice of the same size

      std::istringstream is(metadata);
      XMLReader xml_buf(is);

      std::string id;
      read(xml_buf, "/MODMetaData/id", id);
      if (id != "eigenVecsTimeSlice")
      {
	std::stringstream ss;
	ss << "The file `" << colorvec_files[0] << "' does not contain colorvecs";
	throw std::runtime_error(ss.str());
      }

      multi1d<int> spatialLayout(3);
      read(xml_buf, "/MODMetaData/lattSize", spatialLayout);
      if (spatialLayout[0] != Layout::lattSize()[0] || spatialLayout[1] != Layout::lattSize()[1] ||
	  spatialLayout[2] != Layout::lattSize()[2])
      {
	std::stringstream ss;
	ss << "The spatial dimensions of the colorvecs in `" << colorvec_files[0]
	   << "' do not much the current lattice";
	throw std::runtime_error(ss.str());
      }

      return sto;
    }

    /// Close a colorvec storage
    /// \param sto: colorvec storage handle

    inline void closeColorvecStorage(ColorvecsStorage& sto)
    {
      if (!sto.s3t)
      {
	sto.s3t.release();
      }
      else if (sto.mod)
      {
	sto.mod->close();
	sto.mod.reset();
      }
    }

    /// Phase colorvecs
    /// \param colorvecs: tensor with the colorvecs
    /// \param from_tslice: first tslice of the tensor
    /// \param phase: apply a phase to the eigenvectors
    /// \return: a tensor containing the eigenvectors phased

    template <typename COMPLEX>
    Tensor<Nd + 3, COMPLEX> phaseColorvecs(Tensor<Nd + 3, COMPLEX> colorvecs, int from_tslice,
					   Coor<Nd - 1> phase = {{}})
    {
      // Phase colorvecs if phase != (0,0,0)
      if (phase == Coor<Nd - 1>{{}})
	return colorvecs;

      Tensor<Nd + 1, COMPLEX> tphase = ns_getColorvecs::getPhase<COMPLEX>(
	phase, from_tslice, colorvecs.kvdim()['t'], colorvecs.getDev());
      Tensor<Nd + 3, COMPLEX> r = colorvecs.like_this();
      r.contract(colorvecs, {}, NotConjugate, tphase, {}, NotConjugate);
      return r;
    }

    /// Read colorvecs from a handle returned by `openColorvecStorage`
    /// \param sto: database handle
    /// \param u: gauge field
    /// \param decay_dir: something we assume is always three
    /// \param from_tslice: first tslice to read
    /// \param n_tslices: number of tslices to read
    /// \param n_colorvecs: number of eigenpairs to read
    /// \param order: order of the output tensor for the eigenvectors
    /// \param phase: apply a phase to the eigenvectors
    /// \return: a tensor containing the eigenvectors

    template <typename COMPLEX = ComplexF>
    Tensor<Nd + 3, COMPLEX>
    getColorvecs(const ColorvecsStorage& sto, const multi1d<LatticeColorMatrix>& u, int decay_dir,
		 int from_tslice, int n_tslices, int n_colorvecs,
		 const Maybe<const std::string>& order = none, Coor<Nd - 1> phase = {{}},
		 DeviceHost dev = OnDefaultDevice)
    {
      StopWatch sw;
      sw.reset();
      sw.start();

      if (decay_dir != 3)
	throw std::runtime_error("Only support for decay_dir being the temporal dimension");

      // Read the colorvecs with the proper function
      Tensor<Nd + 3, COMPLEX> r;
      if (sto.s3t)
	r = ns_getColorvecs::getColorvecs<COMPLEX>(sto.s3t, u, decay_dir, from_tslice, n_tslices,
						   n_colorvecs, order, dev);
      else if (sto.mod)
	r = ns_getColorvecs::getColorvecs<COMPLEX>(*sto.mod, decay_dir, from_tslice, n_tslices,
						   n_colorvecs, order, dev);

      // Phase colorvecs
      r = phaseColorvecs(r, from_tslice, phase);

      sw.stop();
      QDPIO::cout << "Time to read " << n_colorvecs << " colorvecs from " << n_tslices
		  << " time slices: " << sw.getTimeInSeconds() << " secs" << std::endl;

      return r;
    }

    /// Compute and store colorvecs
    /// \param colorvec_file: file to store the colorvecs
    /// \param link_smear: smearing gauge field options before building the laplacian
    /// \param u: gauge field
    /// \param from_tslice: first tslice to read
    /// \param n_tslices: number of tslices to read
    /// \param n_colorvecs: number of eigenpairs to read
    /// \param use_s3t_storage: if true S3T is used, otherwise FILEDB
    /// \param fingerprint: whether to store only a few sites of each colorvecs
    /// \param phase: apply a phase to the eigenvectors
    /// \param colorvec_file_src: if given, read the colorvecs from that file and if they
    ///        match the computed ones, they are the ones stored; this guarantee that the
    ///        that given smearing options were used to generate the colorvecs in `colorvec_file_src`

    inline void
    createColorvecStorage(const std::string& colorvec_file, GroupXML_t link_smear,
			  const multi1d<LatticeColorMatrix>& u, int from_tslice, int n_tslices,
			  int n_colorvecs, bool use_s3t_storage = false, bool fingerprint = false,
			  Coor<Nd - 1> phase = {{}},
			  const Maybe<std::vector<std::string>>& colorvec_file_src = none)
    {
      // Check input
      const int Nt = Layout::lattSize()[3];
      if (from_tslice < 0)
	throw std::runtime_error("The first t-slice to compute colorvecs is negative!");
      if (n_tslices < 0 || n_tslices > Nt)
	throw std::runtime_error(" The number of t-slices to compute colorvecs is negative or "
				 "greater than the t dimension of the lattice");

      // Smear the gauge field if needed
      multi1d<LatticeColorMatrix> u_smr = u;
      try
      {
	std::istringstream xml_l(link_smear.xml);
	XMLReader linktop(xml_l);
	Handle<LinkSmearing> linkSmearing(
	  TheLinkSmearingFactory::Instance().createObject(link_smear.id, linktop, link_smear.path));
	(*linkSmearing)(u_smr);
      } catch (const std::string& e)
      {
	QDPIO::cerr << ": Caught Exception link smearing: " << e << std::endl;
	QDP_abort(1);
      } catch (...)
      {
	QDPIO::cerr << ": Caught unexpected exception" << std::endl;
	QDP_abort(1);
      }

      // Some tasks read the eigenvalues from metadata but they not used; so we are going to give fake values
      multi1d<multi1d<double>> evals(n_colorvecs);
      for (int i = 0; i < n_colorvecs; ++i)
      {
	evals[i].resize(n_tslices);
	for (int t = 0; t < n_tslices; ++t)
	  evals[i][t] = 0;
      }

      // Open the DB and write metada
      MOD_t mod;
      StorageTensor<Nd + 2, ComplexD> sto;
      Coor<3> fingerprint_dim{{}};

      if (!use_s3t_storage)
      {
	XMLBufferWriter file_xml;

	push(file_xml, "MODMetaData");
	write(file_xml, "id", "eigenVecsTimeSlice");
	multi1d<int> spatialLayout(3);
	spatialLayout[0] = Layout::lattSize()[0];
	spatialLayout[1] = Layout::lattSize()[1];
	spatialLayout[2] = Layout::lattSize()[2];
	write(file_xml, "lattSize", spatialLayout);
	write(file_xml, "decay_dir", 3);
	write(file_xml, "num_vecs", n_colorvecs);
	write(file_xml, "Weights", evals);
	file_xml << link_smear.xml;
	pop(file_xml);

	mod.setDebug(0);

	mod.insertUserdata(file_xml.str());
	mod.open(colorvec_file, std::ios_base::in | std::ios_base::out | std::ios_base::trunc);
      }
      else
      {
	std::string sto_order = "cxyztn"; // order for storing the colorvecs

	// If fingerprint, we store only the support of the colorvecs on a subset of the lattice;
	// compute the size of that subset
	for (int i = 0; i < 3; ++i)
	  fingerprint_dim[i] = std::min(4, Layout::lattSize()[i]);

	// Prepare metadata
	XMLBufferWriter file_xml;

	push(file_xml, "MODMetaData");
	write(file_xml, "id", "eigenVecsTimeSlice");
	multi1d<int> spatialLayout(3);
	spatialLayout[0] = Layout::lattSize()[0];
	spatialLayout[1] = Layout::lattSize()[1];
	spatialLayout[2] = Layout::lattSize()[2];
	write(file_xml, "lattSize", spatialLayout);
	write(file_xml, "decay_dir", 3);
	write(file_xml, "num_vecs", n_colorvecs);
	write(file_xml, "Weights", evals);
	write(file_xml, "order", sto_order);
	write(file_xml, "fingerprint", fingerprint);
	if (fingerprint)
	{
	  spatialLayout[0] = fingerprint_dim[0];
	  spatialLayout[1] = fingerprint_dim[1];
	  spatialLayout[2] = fingerprint_dim[2];
	  write(file_xml, "fingerprint_lattice", spatialLayout);
	}
	file_xml << link_smear.xml;
	pop(file_xml);

	// NOTE: file_xml has nonzero value only at the master node; so do a broadcast

	sto = StorageTensor<Nd + 2, ComplexD>(
	  colorvec_file, broadcast(file_xml.str()), sto_order,
	  latticeSize<Nd + 2>(sto_order, {{'n', n_colorvecs}, {'x', Layout::lattSize()[0]}}),
	  Sparse, superbblas::BlockChecksum);
      }

      // Open colorvec_file_src
      ColorvecsStorage colorvecsSto;
      if (colorvec_file_src.getSome({}).size() > 0)
	colorvecsSto = openColorvecStorage(colorvec_file_src.getSome());

      for (int i_tslice = 0; i_tslice < n_tslices; ++i_tslice, from_tslice = (from_tslice + 1) % Nt)
      {
	// Compute colorvecs
	std::string order = "cxyzXtn";
	auto colorvecs_and_evals =
	  ns_getColorvecs::computeColorvecs(u_smr, from_tslice, 1, n_colorvecs, order);
	auto colorvecs = colorvecs_and_evals.first;

	// Read the eigenvectors from another source if indicated
	if (colorvec_file_src.getSome({}).size() > 0)
	{
	  auto colorvecs_src =
	    getColorvecs<ComplexD>(colorvecsSto, u, 3, from_tslice, 1, n_colorvecs);

	  Tensor<2, ComplexD> ip("nt", Coor<2>{n_colorvecs, 1}, OnHost, OnEveryoneReplicated);
	  ip.contract(colorvecs, {}, Conjugate, colorvecs_src, {}, NotConjugate);
	  for (int n = 0; n < n_colorvecs; ++n)
	    if (std::fabs(std::fabs(ip.get({n, 0})) - 1) > 1e-4)
	      throw std::runtime_error(
		"The given colorvec does not correspond to current gates field and smearing");
	  colorvecs = colorvecs_src;
	}

	// Phase colorvecs
	colorvecs = phaseColorvecs(colorvecs, from_tslice, phase);

	// Compute the permutation from natural ordering to red-black
	std::vector<Index> perm = ns_getColorvecs::getPermFromNatToRB(from_tslice);

	// Store the colorvecs in natural order (not in red-black ordering)
	if (!use_s3t_storage)
	{
	  // Allocate a single time slice colorvec in natural ordering, as colorvec are stored
	  Tensor<Nd, ComplexF> tnat("cxyz", latticeSize<Nd>("cxyz", {{'x', Layout::lattSize()[0]}}),
				    OnHost, OnMaster);

	  // Allocate a single time slice colorvec in case of using RB ordering
	  Tensor<Nd + 1, ComplexF> trb("cxyzX", latticeSize<Nd + 1>("cxyzX"), OnHost, OnMaster);

	  for (int n = 0; n < n_colorvecs; ++n)
	  {
	    KeyTimeSliceColorVec_t time_key;
	    time_key.t_slice = from_tslice;
	    time_key.colorvec = n;
	    colorvecs.kvslice_from_size({{'t', 0}, {'n', n}}, {{'t', 1}, {'n', 1}}).copyTo(trb);
	    ns_getColorvecs::toNat(perm, trb, tnat);
	    mod.insert(time_key, tnat);
	  }
	}
	else
	{
	  // Allocate a single time slice colorvec in natural ordering, as colorvec are stored
	  Tensor<Nd, ComplexD> tnat("cxyz", latticeSize<Nd>("cxyz", {{'x', Layout::lattSize()[0]}}),
				    OnHost, OnMaster);

	  // Allocate a single time slice colorvec in case of using RB ordering
	  Tensor<Nd + 1, ComplexD> trb("cxyzX", latticeSize<Nd + 1>("cxyzX"), OnHost, OnMaster);

	  std::map<char, int> colorvec_size{};
	  if (fingerprint)
	    colorvec_size = std::map<char, int>{
	      {'x', fingerprint_dim[0]}, {'y', fingerprint_dim[1]}, {'z', fingerprint_dim[2]}};

	  for (int n = 0; n < n_colorvecs; ++n)
	  {
	    colorvecs.kvslice_from_size({{'t', 0}, {'n', n}}, {{'t', 1}, {'n', 1}}).copyTo(trb);
	    ns_getColorvecs::toNat(perm, trb, tnat);
	    sto.kvslice_from_size({{'t', from_tslice}, {'n', n}}, {{'t', 1}, {'n', 1}})
	      .copyFrom(tnat.kvslice_from_size({}, colorvec_size));
	  }
	}
      }

      if (!use_s3t_storage)
	mod.close();
    }

    //
    // High-level chroma operations
    //

    namespace detail
    {
      /// Path Node
      struct PathNode {
	std::map<int, PathNode> p; ///< following nodes
	int disp_index;		   ///< if >= 0, the index in the displacement list
      };

      /// Return the directions that are going to be use and the maximum number of displacements keep in memory
      inline void get_tree_mem_stats(const PathNode& disps, std::array<bool, Nd>& dirs,
				     unsigned int& max_rhs)
      {
	unsigned int max_rhs_sub = 0;
	for (const auto it : disps.p)
	{
	  unsigned int max_rhs_sub_it = 0;
	  get_tree_mem_stats(it.second, dirs, max_rhs_sub_it);
	  max_rhs_sub = std::max(max_rhs_sub, max_rhs_sub_it);

	  if (std::abs(it.first) <= Nd)
	    dirs[std::abs(it.first) - 1] = true;
	}

	if (disps.p.size() == 0)
	{
	  max_rhs = 0;
	}
	else if (disps.p.size() == 1)
	{
	  max_rhs = std::max(1u, max_rhs_sub);
	}
	else
	{
	  max_rhs = 1 + max_rhs_sub;
	}
      }

      const int path_separator = Nd + 1;

      /// Return the tree representing all paths
      /// \param paths: list of displacements
      /// \param allow_separator: allow a special direction Nd+1

      inline PathNode get_tree(const std::vector<std::vector<int>>& paths,
			       bool allow_separator = false)
      {
	PathNode r{{}, -1};
	int path_index = 0;
	for (const std::vector<int>& path : paths)
	{
	  PathNode* n = &r;
	  for (int d : path)
	  {
	    if (d == 0 || (std::abs(d) > Nd && (!allow_separator || d != path_separator)))
	      throw std::runtime_error("Invalid direction: " + std::to_string(d));

	    auto it = n->p.find(d);
	    if (it != n->p.end())
	      n = &it->second;
	    else
	    {
	      n->p[d] = PathNode{{}, -1};
	      n = &n->p[d];
	    }
	  }
	  if (n->disp_index < 0)
	    n->disp_index = path_index++;
	}
	return r;
      }

    }

    namespace ns_doMomGammaDisp_contractions
    {
      using namespace detail;

      /// Contract two LatticeFermion with different momenta, gammas, and displacements.
      /// \param leftconj: left lattice fermion tensor, cSxyzXN
      /// \param right: right lattice fermion tensor, csxyzXn
      /// \param disps: tree of displacements/derivatives
      /// \param deriv: if true, do left-right nabla derivatives
      /// \param gammas: tensor with spins, QSg
      /// \param moms: list of momenta
      /// \param max_rhs: maximum number of vectors hold in memory
      /// \param r tensor holding the contractions, sqnNmgd where
      ///        q and N (s and n) are the spin and vector from left (right) vectors, m is the momentum
      ///        index, g is the gamma index, and d is the displacement index
      /// \param: disp_indices: dictionary that map each `d` index in r displacement index.

      template <typename COMPLEX, std::size_t Nleft, std::size_t Nright, std::size_t Nout>
      void doMomGammaDisp_contractions(const std::vector<Tensor<Nd + 3, Complex>>& u,
				       const Tensor<Nleft, COMPLEX> leftconj,
				       Tensor<Nright, COMPLEX> right, Index first_tslice,
				       const PathNode& disps, bool deriv, Tensor<3, COMPLEX> gammas,
				       const std::vector<Coor<Nd - 1>>& moms, int max_rhs,
				       Tensor<Nout, COMPLEX> r, std::vector<int>& disp_indices)
      {
	max_rhs = std::max(1, max_rhs);

	if (disps.disp_index >= 0)
	{
	  detail::log(1, "contracting for disp_index=" + std::to_string(disps.disp_index));
	  // Contract the spatial components and the color of the leftconj and right tensors
	  Tensor<Nout, COMPLEX> aux =
	    r.template like_this<Nout, COMPLEX>("mNQqnSst%", '%', "gd", {{'S', Ns}, {'Q', Ns}});
	  aux.contract(leftconj, {}, Conjugate, right, {}, NotConjugate, {});

	  // Contract the spin components S and Q with the gammas, and put the result on r[d=disp_indices.size()]
	  Tensor<Nout - 1, COMPLEX> aux0 =
	    r.template like_this<Nout - 1, COMPLEX>("gmNqnst%", '%', "d");
	  aux0.contract(gammas, {}, NotConjugate, aux, {}, NotConjugate);
	  aux0.copyTo(r.kvslice_from_size({{'d', disp_indices.size()}}, {{'d', 1}}));

	  // Annotate on disp_indices the displacement being computed for the current `d`
	  disp_indices.push_back(disps.disp_index);
	}

	// Apply displacements on the right and call recursively
	const int num_vecs = right.kvdim()['n'];
	unsigned int node_disp = 0;
	for (const auto it : disps.p)
	{
	  detail::log(1, "push on direction " + std::to_string(it.first));
	  // Apply displacement on the right vectors
	  // NOTE: avoid that the memory requirements grow linearly with the number of displacements
	  //       by killing the reference to `right` as soon as possible
	  Tensor<Nright, COMPLEX> right_disp =
	    !deriv ? displace(u, right, first_tslice, it.first)
		   : leftRightNabla(u, right, first_tslice, it.first, moms);
	  if (node_disp == disps.p.size() - 1)
	    right.release();
	  doMomGammaDisp_contractions(u, leftconj, std::move(right_disp), first_tslice, it.second,
				      deriv, gammas, moms, max_rhs - num_vecs, r, disp_indices);
	  node_disp++;
	  detail::log(1, "pop direction");
	}
      }
    }

    using CoorMoms = std::vector<Coor<3>>;

    template <typename COMPLEX = Complex>
    using Moms = std::pair<Tensor<Nd + 2, COMPLEX>, std::vector<Coor<3>>>;

    /// Copy several momenta into a single tensor
    /// \param decay_dir: something that should be three
    /// \param moms: momenta to apply
    /// \param first_mom: first momentum to extract
    /// \param num_moms: number of momenta to extract
    /// \param first_tslice: first time-slice to extract
    /// \param num_tslice: number of time-slices to extract
    /// \param order_out: coordinate order of the output tensor, a permutation of mxyzXt
    /// \return: the tensor with the momenta

    template <typename COMPLEX = Complex>
    Moms<COMPLEX> getMoms(int decay_dir, const SftMom& moms, Maybe<int> first_mom = none,
			  Maybe<int> num_moms = none, Maybe<Index> first_tslice = none,
			  Maybe<int> num_tslices = none, const std::string& order_out = "mxyzXt")
    {
      // Copy moms into a single tensor
      const int Nt = Layout::lattSize()[decay_dir];
      int tfrom = first_tslice.getSome(0);	   // first tslice to extract
      int tsize = num_tslices.getSome(Nt);	   // number of tslices to extract
      int mfrom = first_mom.getSome(0);		   // first momentum to extract
      int msize = num_moms.getSome(moms.numMom()); // number of momenta to extract

      Tensor<Nd + 2, COMPLEX> momst(order_out,
				    latticeSize<Nd + 2>(order_out, {{'t', tsize}, {'m', msize}}));
      for (unsigned int mom = 0; mom < msize; ++mom)
      {
	asTensorView(moms[mfrom + mom])
	  .kvslice_from_size({{'t', tfrom}}, {{'t', tsize}})
	  .copyTo(momst.kvslice_from_size({{'m', mom}}, {{'m', 1}}));
      }

      // Create mom_list
      std::vector<Coor<Nd - 1>> mom_list(msize);
      for (unsigned int mom = 0; mom < msize; ++mom)
      {
	for (unsigned int i = 0; i < 3; ++i)
	  mom_list[mom][i] = moms.numToMom(mfrom + mom)[i];
      }

      return {momst, mom_list};
    }

    /// Contract two LatticeFermion with different momenta, gammas, and displacements.
    /// \param leftconj: left lattice fermion tensor, cxyzXNQqt
    /// \param right: right lattice fermion tensor, cxyzXnSst
    /// \param first_tslice: first time-slice in leftconj and right
    /// \param moms: momenta to apply
    /// \param moms_first: index of the first momenta to apply
    /// \param num_moms: number of momenta to apply (if none, apply all of them)
    /// \param gammas: list of gamma matrices to apply
    /// \param disps: list of displacements/derivatives
    /// \param deriv: if true, do left-right nabla derivatives
    /// \param max_rhs: maximum number of vectors hold in memory
    /// \param order_out: coordinate order of the output tensor, a permutation of nNSQmgd where
    ///        q and N (s and n) are the spin and vector from left (right) vectors, m is the momentum
    ///        index, g is the gamma index, and d is the displacement index
    /// \return: a pair made of a tensor sqnNmgd and a vector that is a dictionary that map each `d`
    ///        index in the tensor with an input displacement index.

    template <std::size_t Nout, std::size_t Nleft, std::size_t Nright, typename COMPLEX>
    std::pair<Tensor<Nout, COMPLEX>, std::vector<int>> doMomGammaDisp_contractions(
      const multi1d<LatticeColorMatrix>& u, Tensor<Nleft, COMPLEX> leftconj,
      Tensor<Nright, COMPLEX> right, Index first_tslice, const SftMom& moms, int first_mom,
      Maybe<int> num_moms, const std::vector<Tensor<2, COMPLEX>>& gammas,
      const std::vector<std::vector<int>>& disps, bool deriv,
      const std::string& order_out = "gmNndsqt", Maybe<int> max_active_tslices = none,
      DeviceHost dev = OnDefaultDevice)
    {
      detail::check_order_contains(order_out, "gmNndsqt");
      detail::check_order_contains(leftconj.order, "cxyzXNQqt");
      detail::check_order_contains(right.order, "cxyzXnSst");

      if (right.kvdim()['t'] != leftconj.kvdim()['t'])
	throw std::runtime_error("The t component of `right' and `left' does not match");
      int Nt = right.kvdim()['t'];

      int max_t = max_active_tslices.getSome(Nt);
      if (max_t <= 0)
	max_t = Nt;

      // Form a tree with the displacement paths
      detail::PathNode tree_disps = ns_doMomGammaDisp_contractions::get_tree(disps);

      // Get what directions are going to be used and the maximum number of displacements in memory
      std::array<bool, Nd> active_dirs{{}};
      unsigned int max_active_disps = 0;
      detail::get_tree_mem_stats(tree_disps, active_dirs, max_active_disps);

      // Number of moments to apply
      int numMom = num_moms.getSome(moms.numMom());
      if (first_mom + numMom > moms.numMom())
	throw std::runtime_error("Invalid range of momenta");

      // Allocate output tensor
      std::map<char, int> r_size = {{'t', Nt},
				    {'n', right.kvdim()['n']},
				    {'s', right.kvdim()['s']},
				    {'N', leftconj.kvdim()['N']},
				    {'q', leftconj.kvdim()['q']},
				    {'m', numMom},
				    {'g', gammas.size()},
				    {'d', disps.size()}};
      for (char c : detail::remove_dimensions(order_out, "gmNndsqt"))
	r_size[c] = leftconj.kvdim()[c];
      Tensor<Nout, COMPLEX> r(order_out, kvcoors<Nout>(order_out, r_size));

      // Create mom_list
      std::vector<Coor<Nd - 1>> mom_list(numMom);
      for (unsigned int mom = 0; mom < numMom; ++mom)
      {
	for (unsigned int i = 0; i < Nd - 1; ++i)
	  mom_list[mom][i] = moms.numToMom(first_mom + mom)[i];
      }

      // Copy all gammas into a single tensor
      Tensor<3, COMPLEX> gammast("gQS", {(Index)gammas.size(), Ns, Ns}, dev, OnEveryoneReplicated);
      for (unsigned int g = 0; g < gammas.size(); g++)
      {
	gammas[g]
	  .rename_dims({{'i', 'Q'}, {'j', 'S'}})
	  .copyTo(gammast.kvslice_from_size({{'g', g}}, {{'g', 1}}));
      }

      // Iterate over time-slices
      std::vector<int> disp_indices;

      for (int tfrom = 0, tsize = std::min(max_t, Nt); tfrom < Nt;
	   tfrom += tsize, tsize = std::min(max_t, Nt - tfrom))
      {
	// Make tsize one or even
	if (tsize > 1 && tsize % 2 != 0)
	  --tsize;

	detail::log(1, "contracting " + std::to_string(tsize) +
			 " tslices from tslice= " + std::to_string(tfrom));

	disp_indices.resize(0);

	// Copy moms into a single tensor
	std::string momst_order = "mxyzXt";
	Tensor<Nd + 2, COMPLEX> momst(
	  momst_order, latticeSize<Nd + 2>(momst_order, {{'t', tsize}, {'m', numMom}}), dev);
	for (unsigned int mom = 0; mom < numMom; ++mom)
	{
	  asTensorView(moms[first_mom + mom])
	    .kvslice_from_size({{'t', tfrom + first_tslice}}, {{'t', tsize}})
	    .copyTo(momst.kvslice_from_size({{'m', mom}}, {{'m', 1}}));
	}

	// Apply momenta conjugated to the left tensor and rename the spin components s and Q to q and Q,
	// and the colorvector component n to N
	Tensor<Nleft + 1, COMPLEX> moms_left = leftconj.template like_this<Nleft + 1>(
	  "mQNqc%xyzXt", '%', "", {{'m', numMom}, {'t', tsize}});
	moms_left.contract(std::move(momst), {}, Conjugate,
			   leftconj.kvslice_from_size({{'t', tfrom}}, {{'t', tsize}}), {},
			   NotConjugate);
	if (tfrom + tsize >= Nt)
	  leftconj.release();

	// Make a copy of the time-slicing of u[d] also supporting left and right
	std::vector<Tensor<Nd + 3, Complex>> ut(Nd);
	for (unsigned int d = 0; d < Nd - 1; d++)
	{
	  if (!active_dirs[d])
	    continue;

	  // NOTE: This is going to create a tensor with the same distribution of the t-dimension as leftconj and right
	  ut[d] = asTensorView(u[d])
		    .kvslice_from_size({{'t', first_tslice + tfrom}}, {{'t', tsize}})
		    .toComplex()
		    .make_sure(none, dev);
	}

	// Do the thing
	auto this_right = right.kvslice_from_size({{'t', tfrom}}, {{'t', tsize}});
	if (tfrom + tsize >= Nt)
	  right.release();
	auto this_r = r.kvslice_from_size({{'t', tfrom}}, {{'t', tsize}});
	if (!deriv)
	{
	  ns_doMomGammaDisp_contractions::doMomGammaDisp_contractions(
	    ut, std::move(moms_left), std::move(this_right), first_tslice + tfrom, tree_disps,
	    deriv, gammast, mom_list, 0, this_r, disp_indices);
	}
	else
	{
	  throw std::runtime_error("Derivatives are not implemented! Sorry!");
	  // std::vector<COMPLEX> ones(moms.numMom(), COMPLEX(1));
	  // std::string right_moms_order = std::string(right.order.begin(), right.order.size()) + "m";
	  // Tensor<Nright + 1, COMPLEX> right_moms =
	  //   right.like_this<Nright + 1>(right_moms_order.c_str());
	  // right_moms.contract(asTensorView(ones), {{'i', 'm'}}, NotConjugate, std::move(right), {},
	  // 		    NotConjugate);
	  // doMomGammaDisp_contractions(u, gammast_moms_left, right_moms, tree_disps, deriv, mom_list,
	  // 			    max_rhs, r, disp_indices);
	}
      }

      return {r, disp_indices};
    }

    /// Callback function for each displacement/derivate, and chunk of time-slices and momenta
    /// Arguments of the callback:
    /// \param tensor: output tensor with order ijkmt
    /// \param disp: index of the displacement/derivative
    /// \param first_timeslice: index of the first time-slice in the tensor
    /// \param first_mom: index of the first momentum in the tensor

    template <typename COMPLEX = Complex>
    using ColorContractionFn = std::function<void(Tensor<5, COMPLEX>, int, int, int)>;

    namespace ns_doMomDisp_colorContractions
    {
      using namespace detail;

      /// Return the tree representing all paths
      inline PathNode get_tree(const std::vector<std::array<std::vector<int>, 3>>& paths)
      {
	// Concatenate the three paths in each displacement
	std::vector<std::vector<int>> paths_out;
	for (const std::array<std::vector<int>, 3>& tripletpath : paths)
	{
	  std::vector<int> p;
	  for (int i = 0; i < 3; ++i)
	  {
	    p.insert(p.end(), tripletpath[i].begin(), tripletpath[i].end());
	    if (i < 2)
	      p.push_back(path_separator);
	  }
	  paths_out.push_back(p);
	}
	return detail::get_tree(paths_out, true);
      }

      /// Contract three LatticeColorvec with different momenta and displacements.
      /// Auxiliary function traversing the tree for disps2.
      /// \param colorvecs: lattice color tensor on several t_slices, ctxyzXn
      /// \param disps: tree of displacements/derivatives for colorvecs
      /// \param deriv: if true, do right nabla derivatives
      /// \param moms: momenta tensor on several t_slices, mtxyzX
      /// \param first_mom: index of the first momentum being computed
      /// \param max_cols: maximum number from colorvecs[0] to be contracted at once
      /// \param order_out: coordinate order of the output tensor, a permutation of ijkmt
      /// \param call: function to call for each combination of disps0, disps1,
      ///        and disps2.

      template <typename COMPLEX, std::size_t Nin>
      void doMomDisp_colorContractions(const std::vector<Tensor<Nd + 3, COMPLEX>>& u,
				       std::array<Tensor<Nin, COMPLEX>, 3> colorvecs,
				       Index first_tslice, const PathNode& disps, bool deriv,
				       int current_colorvec, const Moms<COMPLEX> moms,
				       int first_mom, int max_cols, const std::string& order_out,
				       DeviceHost dev, Distribution dist,
				       const ColorContractionFn<COMPLEX>& call)
      {
	if (disps.disp_index >= 0)
	{
	  detail::log(1, "contracting for disp_index=" + std::to_string(disps.disp_index));

	  // Create the output tensor
	  Tensor<5, COMPLEX> colorvec012m =
	    colorvecs[0].template like_this<5, COMPLEX>(order_out,
							{{'i', colorvecs[0].kvdim()['n']},
							 {'j', colorvecs[1].kvdim()['n']},
							 {'k', colorvecs[2].kvdim()['n']},
							 {'m', moms.first.kvdim()['m']}},
							dev, dist);

	  // Contract colorvec2 and moms
	  Tensor<Nd + 4, COMPLEX> colorvec2m =
	    colorvecs[2]
	      .template like_this<Nd + 4, COMPLEX>("ncm%xyzXt", '%', "",
						   {{'m', moms.first.kvdim()['m']}})
	      .rename_dims({{'n', 'k'}});
	  colorvec2m.contract(colorvecs[2].rename_dims({{'n', 'k'}}), {}, NotConjugate, moms.first,
			      {}, NotConjugate);

	  int imax = max_cols;
	  if (imax <= 0)
	    imax = colorvecs[0].kvdim()['n'];

	  for (int i0 = 0, i1 = colorvecs[0].kvdim()['n'], isize = std::min(imax, i1); i0 < i1;
	       i0 += isize, isize = std::min(imax, i1 - i0))
	  {
	    // Color-contract colorvec0 and colorvec1
	    Tensor<Nin + 1, COMPLEX> colorvec01 =
	      colorvecs[0]
		.template like_this<Nin + 1, COMPLEX>(
		  "njcxyzXt%", '%', "", {{'n', isize}, {'j', colorvecs[1].kvdim()['n']}})
		.rename_dims({{'n', 'i'}});
	    auto colorvec0 =
	      colorvecs[0].rename_dims({{'n', 'i'}}).kvslice_from_size({{'i', i0}}, {{'i', isize}});
	    auto colorvec1 = colorvecs[1].rename_dims({{'n', 'j'}});
	    colorvec01.contract(colorvec0.kvslice_from_size({{'c', 2}}), {}, NotConjugate,
				colorvec1.kvslice_from_size({{'c', 1}}), {}, NotConjugate);
	    colorvec01.contract(colorvec0.kvslice_from_size({{'c', 1}}), {}, NotConjugate,
				colorvec1.kvslice_from_size({{'c', 2}}), {}, NotConjugate, {}, -1);
	    colorvec0.release();
	    colorvec1.release();

	    // Contract colorvec01 and colorvec2m
	    colorvec012m.kvslice_from_size({{'i', i0}}, {{'i', isize}})
	      .contract(std::move(colorvec01), {}, NotConjugate, colorvec2m, {}, NotConjugate);
	  }

	  // Do whatever
	  call(std::move(colorvec012m), disps.disp_index, first_tslice, first_mom);
	}

	// Apply displacements on colorvec2 and call recursively
	unsigned int node_disp = 0;
	for (const auto it : disps.p)
	{
	  detail::log(1, "for disps, push on direction " + std::to_string(it.first));
	  // Apply displacement on the current colorvec
	  // NOTE: avoid that the memory requirements grow linearly with the number of displacements
	  //       by killing the reference to `colorvec2` as soon as possible
	  std::array<Tensor<Nin, COMPLEX>, 3> colorvecs_disp = colorvecs;
	  int this_current_colorvec = current_colorvec;
	  if (abs(it.first) <= Nd)
	    colorvecs_disp[current_colorvec] =
	      !deriv ? displace(u, colorvecs[current_colorvec], first_tslice, it.first)
		     : rightNabla(u, colorvecs[current_colorvec], first_tslice, it.first);
	  else if (it.first == path_separator)
	    ++this_current_colorvec;
	  else
	    throw std::runtime_error("Invalid direction");
	  if (node_disp == disps.p.size() - 1)
	    for (auto& i : colorvecs)
	      i.release();
	  doMomDisp_colorContractions(u, std::move(colorvecs_disp), first_tslice, it.second, deriv,
				      this_current_colorvec, moms, first_mom, max_cols, order_out,
				      dev, dist, call);
	  node_disp++;
	  detail::log(1, "for disps, pop direction");
	}
      }
    }

    /// Contract three LatticeColorvec with different momenta and displacements.
    /// \param colorvecs: lattice color tensor on several t_slices, ctxyzXn
    /// \param moms: momenta tensor on several t_slices, mtxyzX
    /// \param disps: list of displacements/derivatives
    /// \param deriv: if true, do right nabla derivatives
    /// \param call: function to call for each combination of disps0, disps1, and disps2
    /// \param order_out: coordinate order of the output tensor, a permutation of ijkmt where
    ///        i, j, and k are the n index in colorvecs; and m is the momentum index

    template <std::size_t Nin, typename COMPLEX>
    void doMomDisp_colorContractions(
      const multi1d<LatticeColorMatrix>& u, Tensor<Nin, COMPLEX> colorvec, const CoorMoms& moms,
      Index first_tslice, const std::vector<std::array<std::vector<int>, 3>>& disps, bool deriv,
      const ColorContractionFn<COMPLEX>& call, Maybe<int> max_active_tslices = none,
      Maybe<int> max_active_momenta = none, Maybe<int> max_cols = none,
      const Maybe<std::string>& order_out = none, Maybe<DeviceHost> dev = none,
      Maybe<Distribution> dist = none)
    {
      const std::string order_out_str = order_out.getSome("ijkmt");
      detail::check_order_contains(order_out_str, "ijkmt");
      detail::check_order_contains(colorvec.order, "cxyzXtn");

      // Form a tree with the displacement paths
      detail::PathNode tree_disps = ns_doMomDisp_colorContractions::get_tree(disps);

      // Get what directions are going to be used and the maximum number of displacements in memory
      std::array<bool, Nd> active_dirs{{}};
      unsigned int max_active_disps = 0;
      detail::get_tree_mem_stats(tree_disps, active_dirs, max_active_disps);

      // Check that all tensors have the same number of time
      int Nt = colorvec.kvdim()['t'];

      int max_t = max_active_tslices.getSome(Nt);
      if (max_t <= 0)
	max_t = Nt;

      int Nmom = moms.size();
      int max_active_moms = max_active_momenta.getSome(Nmom);
      if (max_active_moms <= 0)
	max_active_moms = Nmom;

      // Iterate over time-slices
      for (int tfrom = 0, tsize = std::min(max_t, Nt); tfrom < Nt;
	   tfrom += tsize, tsize = std::min(max_t, Nt - tfrom))
      {
	detail::log(1, "color contracting " + std::to_string(tsize) +
			 " tslices from tslice= " + std::to_string(first_tslice + tfrom));

	// Make a copy of the time-slicing of u[d] also supporting left and right
	std::vector<Tensor<Nd + 3, COMPLEX>> ut(Nd);
	for (unsigned int d = 0; d < Nd - 1; d++)
	{
	  if (!active_dirs[d])
	    continue;

	  // NOTE: This is going to create a tensor with the same distribution of the t-dimension as colorvec and moms
	  ut[d] = asTensorView(u[d])
		    .kvslice_from_size({{'t', first_tslice + tfrom}}, {{'t', tsize}})
		    .toComplex();
	}

	// Get the time-slice for colorvec
	auto this_colorvec = colorvec.kvslice_from_size({{'t', tfrom}}, {{'t', tsize}});

	// Loop over the momenta
	for (int mfrom = 0, msize = std::min(max_active_moms, Nmom); mfrom < Nmom;
	     mfrom += msize, msize = std::min(max_active_moms, Nmom - mfrom))
	{
	  auto this_moms =
	    this_colorvec.template like_this<Nd + 2, COMPLEX>("xyzXtm", {{'m', msize}});
	  for (int m = 0; m < msize; ++m)
	    ns_getColorvecs::getPhase<COMPLEX>(moms[mfrom + m], first_tslice + tfrom, tsize,
					       this_moms.getDev())
	      .copyTo(this_moms.kvslice_from_size({{'m', m}}, {{'m', 1}}));

	  if (tfrom + tsize >= Nt && mfrom + msize >= Nmom)
	  {
	    colorvec.release();
	  }
	  std::vector<Coor<3>> moms_list(moms.begin() + mfrom, moms.begin() + mfrom + msize);
	  if (!deriv)
	  {
	    ns_doMomDisp_colorContractions::doMomDisp_colorContractions<COMPLEX, Nin>(
	      ut, {this_colorvec, this_colorvec, this_colorvec}, first_tslice + tfrom, tree_disps,
	      deriv, 0, {this_moms, moms_list}, mfrom, max_cols.getSome(0), order_out_str,
	      dev.getSome(OnDefaultDevice), dist.getSome(OnEveryoneReplicated), call);
	  }
	  else
	  {
	    // When using derivatives, each momenta has a different effect
	    std::vector<COMPLEX> ones(msize, COMPLEX(1));
	    Tensor<Nin + 1, COMPLEX> this_colorvec_m =
	      this_colorvec.template like_this<Nin + 1>("%m", '%', "", {{'m', msize}});
	    this_colorvec_m.contract(this_colorvec, {}, NotConjugate, asTensorView(ones),
				     {{'i', 'm'}}, NotConjugate);
	    ns_doMomDisp_colorContractions::doMomDisp_colorContractions<COMPLEX, Nin + 1>(
	      ut, {this_colorvec_m, this_colorvec_m, this_colorvec_m}, first_tslice + tfrom,
	      tree_disps, deriv, 0, {this_moms, moms_list}, mfrom, max_cols.getSome(0),
	      order_out_str, dev.getSome(OnDefaultDevice), dist.getSome(OnEveryoneReplicated),
	      call);
	  }
	}
      }
    }

    /// Callback function for each displacement/derivate, and chunk of time-slices and momenta
    /// Arguments of the callback:
    /// \param tensor: output tensor with order ijmt, where i and j are the right and left colorvec indices,
    ///        m is the momentum index, and t is the t-slice
    /// \param disp: index of the displacement/derivative
    /// \param first_timeslice: index of the first time-slice in the tensor
    /// \param first_mom: index of the first momentum in the tensor

    template <typename COMPLEX = Complex>
    using ContractionFn = std::function<void(Tensor<4, COMPLEX>, int, int, int)>;

    namespace ns_doMomDisp_contractions
    {
      using namespace detail;

      /// Contract two LatticeColorvec with different momenta and displacements.
      /// Auxiliary function traversing the tree for disps2.
      /// \param colorvecs: lattice color tensor on several t_slices, ctxyzXn
      /// \param disps: tree of displacements/derivatives for colorvecs
      /// \param moms: momenta tensor on several t_slices, mtxyzX
      /// \param first_mom: index of the first momentum being computed
      /// \param order_out: coordinate order of the output tensor, a permutation of ijkmt
      /// \param call: function to call for each combination of displacement, t-slice, and momentum

      template <typename COMPLEX, std::size_t Nleft, std::size_t Nright>
      void doMomDisp_contractions(const std::vector<Tensor<Nd + 3, COMPLEX>>& u,
				  Tensor<Nleft, COMPLEX> left, Tensor<Nright, COMPLEX> right,
				  Index first_tslice, const PathNode& disps, bool deriv,
				  const std::vector<Coor<Nd - 1>>& moms, int first_mom,
				  const std::string& order_out, DeviceHost dev, Distribution dist,
				  const ContractionFn<COMPLEX>& call)
      {
	if (disps.disp_index >= 0)
	{
	  detail::log(1, "contracting for disp_index=" + std::to_string(disps.disp_index));

	  // Contract left and right
	  auto this_right = right.rename_dims({{'n', 'i'}});
	  auto this_left = left.rename_dims({{'n', 'j'}});
	  Tensor<4, COMPLEX> r = this_left.template like_this<4, COMPLEX>(
	    "jimt", {{'i', this_right.kvdim()['i']}}, dev, dist);
	  r.contract(std::move(this_left), {}, Conjugate, std::move(this_right), {}, NotConjugate);

	  // Do whatever
	  call(std::move(r), disps.disp_index, first_tslice, first_mom);
	}

	// Apply displacements on right and call recursively
	unsigned int node_disp = 0;
	for (const auto it : disps.p)
	{
	  detail::log(1, "for disps, push on direction " + std::to_string(it.first));
	  // Apply displacement on the right colorvec
	  // NOTE: avoid that the memory requirements grow linearly with the number of displacements
	  //       by killing the reference to `right` as soon as possible
	  Tensor<Nright, COMPLEX> right_disp =
	    !deriv ? displace(u, right, first_tslice, it.first)
		   : leftRightNabla(u, right, first_tslice, it.first, moms);
	  if (node_disp == disps.p.size() - 1)
	    right.release();
	  doMomDisp_contractions(u, left, std::move(right_disp), first_tslice, it.second, deriv,
				 moms, first_mom, order_out, dev, dist, call);
	  node_disp++;
	  detail::log(1, "for disps, pop direction");
	}
      }
    }

    /// Contract three LatticeColorvec with different momenta and displacements.
    /// It computes
    ///    \eta_j^\dagger exp(- i left_phase \cdot x) \Gamma \eta_k exp(i right_phase \cdot x)
    /// where \eta_i is the ith colorvec, x is a lattice site, and \Gamma is a combination of
    /// derivatives and momenta.
    /// \param colorvecs: lattice color tensor on several t_slices, ctxyzXn
    /// \param left_phase: phase to the left colorvecs
    /// \param right_phase: phase to the right colorvecs
    /// \param moms: momenta tensor on several t_slices, mtxyzX
    /// \param disps: list of displacements/derivatives
    /// \param deriv: if true, do left-right nabla derivatives
    /// \param call: function to call for each combination of disps0, disps1, and disps2
    /// \param order_out: coordinate order of the output tensor, a permutation of ijmt where
    ///        i and j are the n index in the right and left colorvec respectively; and
    ///        m is the momentum index

    template <std::size_t Nin, typename COMPLEX>
    void doMomDisp_contractions(const multi1d<LatticeColorMatrix>& u, Tensor<Nin, COMPLEX> colorvec,
				Coor<3> left_phase, Coor<3> right_phase, const CoorMoms& moms,
				Index first_tslice, const std::vector<std::vector<int>>& disps,
				bool deriv, const ContractionFn<COMPLEX>& call,
				const Maybe<std::string>& order_out = none,
				Maybe<DeviceHost> dev = none, Maybe<Distribution> dist = none,
				int max_tslices_in_contraction = 0, int max_moms_in_contraction = 0)
    {
      const std::string order_out_str = order_out.getSome("ijmt");
      detail::check_order_contains(order_out_str, "ijmt");
      detail::check_order_contains(colorvec.order, "cxyzXtn");

      // Form a tree with the displacement paths
      detail::PathNode tree_disps = detail::get_tree(disps);

      // Get what directions are going to be used and the maximum number of displacements in memory
      std::array<bool, Nd> active_dirs{{}};
      unsigned int max_active_disps = 0;
      detail::get_tree_mem_stats(tree_disps, active_dirs, max_active_disps);

      // Check that all tensors have the same number of time
      int Nt = colorvec.kvdim()['t'];

      if (max_tslices_in_contraction <= 0)
	max_tslices_in_contraction = Nt;
      int Nmom = moms.size();
      if (max_moms_in_contraction <= 0)
	max_moms_in_contraction = Nmom;

      // Iterate over time-slices
      for (int tfrom = 0, tsize = std::min(Nt, max_tslices_in_contraction); tfrom < Nt;
	   tfrom += tsize, tsize = std::min(max_tslices_in_contraction, Nt - tfrom))
      {
	// Make tsize one or even
	if (tsize > 1 && tsize % 2 != 0)
	  --tsize;

	detail::log(1, "contracting " + std::to_string(tsize) +
			 " tslices from tslice= " + std::to_string(tfrom));

	// Make a copy of the time-slicing of u[d] also supporting left and right
	std::vector<Tensor<Nd + 3, COMPLEX>> ut(Nd);
	for (unsigned int d = 0; d < Nd - 1; d++)
	{
	  if (!active_dirs[d])
	    continue;

	  // NOTE: This is going to create a tensor with the same distribution of the t-dimension as colorvec and moms
	  ut[d] = asTensorView(u[d])
		    .kvslice_from_size({{'t', first_tslice + tfrom}}, {{'t', tsize}})
		    .toComplex();
	}

	// Get the time-slice for colorvec
	auto this_colorvec = colorvec.kvslice_from_size({{'t', tfrom}}, {{'t', tsize}});

	// Apply the phases
	auto this_colorvec_phase_right =
	  phaseColorvecs(this_colorvec, first_tslice + tfrom, right_phase);
	auto this_colorvec_phase_left =
	  phaseColorvecs(this_colorvec, first_tslice + tfrom, left_phase);

	// Loop over the momenta
	for (int mfrom = 0, msize = std::min(max_moms_in_contraction, Nmom); mfrom < Nmom;
	     mfrom += msize, msize = std::min(max_moms_in_contraction, Nmom - mfrom))
	{

	  auto this_moms =
	    this_colorvec_phase_left.template like_this<Nd + 2, COMPLEX>("xyzXtm", {{'m', msize}});
	  for (int m = 0; m < msize; ++m)
	    ns_getColorvecs::getPhase<COMPLEX>(moms[mfrom + m], first_tslice + tfrom, tsize,
					       this_moms.getDev())
	      .copyTo(this_moms.kvslice_from_size({{'m', m}}, {{'m', 1}}));

	  // Apply left phase and momenta conjugated to the left tensor
	  // NOTE: look for the minus sign on left_phase in the doc of this function
	  Tensor<Nin + 1, COMPLEX> moms_left =
	    this_colorvec.template like_this<Nin + 1>("mc%xyzXt", '%', "", {{'m', msize}});
	  moms_left.contract(std::move(this_moms), {}, Conjugate, this_colorvec_phase_left, {},
			     NotConjugate);

	  if (tfrom + tsize >= Nt && mfrom + msize >= Nmom)
	  {
	    colorvec.release();
	  }

	  auto this_moms_coors =
	    std::vector<Coor<Nd - 1>>(moms.begin() + mfrom, moms.begin() + mfrom + msize);
	  if (!deriv)
	  {
	    ns_doMomDisp_contractions::doMomDisp_contractions<COMPLEX>(
	      ut, std::move(moms_left), this_colorvec_phase_right, first_tslice + tfrom, tree_disps,
	      deriv, this_moms_coors, mfrom, order_out_str, dev.getSome(OnDefaultDevice),
	      dist.getSome(OnEveryoneReplicated), call);
	  }
	  else
	  {
	    // When using derivatives, each momenta has a different effect
	    std::vector<COMPLEX> ones(msize, COMPLEX(1));
	    Tensor<Nin + 1, COMPLEX> this_colorvec_m =
	      this_colorvec.template like_this<Nin + 1>("%m", '%', "", {{'m', msize}});
	    this_colorvec_m.contract(this_colorvec_phase_right, {}, NotConjugate,
				     asTensorView(ones), {{'i', 'm'}}, NotConjugate);
	    ns_doMomDisp_contractions::doMomDisp_contractions<COMPLEX>(
	      ut, std::move(moms_left), std::move(this_colorvec_m), first_tslice + tfrom,
	      tree_disps, deriv, this_moms_coors, mfrom, order_out_str,
	      dev.getSome(OnDefaultDevice), dist.getSome(OnEveryoneReplicated), call);
	  }
	}
      }
    }

    /// Return the smallest interval containing the union of two intervals
    /// \param from0: first element of the first interval
    /// \param size0: length of the first interval
    /// \param from1: first element of the second interval
    /// \param size1: length of the second interval
    /// \param dim: dimension length
    /// \param fromr: (output) first element of the union of the two intervals
    /// \param sizer: (output) length of the union of the two intervals

    inline void union_interval(Index from0, Index size0, Index from1, Index size1, Index dim,
			       Index& fromr, Index& sizer)
    {
      // Check inputs
      if (size0 > dim || size1 > dim)
	throw std::runtime_error(
	  "Invalid interval to union! Some of input intervals exceeds the lattice dimension");

      // Normalize from and take as from0 the leftmost interval of the two input intervals
      from0 = normalize_coor(from0, dim);
      from1 = normalize_coor(from1, dim);
      if (from0 > from1)
      {
	std::swap(from0, from1);
	std::swap(size0, size1);
      }

      // If some interval is empty, return the other
      if (size0 == 0)
      {
	fromr = from1;
	sizer = size1;
      }
      else if (size1 == 0)
      {
	fromr = from0;
	sizer = size0;
      }
      else
      {
	// Return the shortest interval resulting from the leftmost point of the
	// first interval and the rightmost point of both intervals, and the
	// leftmost point of the second interval and the rightmost point of both
	// intervals

	Index fromra = from0;
	Index sizera = std::max(from0 + size0, from1 + size1) - from0;
	Index fromrb = from1;
	Index sizerb = std::max(from0 + dim + size0, from1 + size1) - from1;
	fromr = (sizera <= sizerb ? fromra : fromrb);
	sizer = (sizera <= sizerb ? sizera : sizerb);
      }

      // Normalize the output if the resulting interval is the whole dimension
      if (sizer >= dim)
      {
	fromr = 0;
	sizer = dim;
      }
    }

    /// Return a multi1d from std::vector
    /// \param v: vector to convert

    template <typename T>
    multi1d<T> tomulti1d(const std::vector<T>& v)
    {
      multi1d<T> r(v.size());
      for (int i = 0; i < v.size(); ++i)
	r[i] = v[i];
      return r;
    }

    /// Return a multi1d from std::array
    /// \param v: array to convert

    template <typename T, std::size_t N>
    multi1d<T> tomulti1d(const std::array<T, N>& v)
    {
      multi1d<T> r(v.size());
      for (int i = 0; i < v.size(); ++i)
	r[i] = v[i];
      return r;
    }

    /// Return all momenta with magnitude squared within a range
    /// \param min_mom2: all returned momenta should have this magnitude squared at least
    /// \param max_mom2: all returned momenta should have up to this magnitude squared

    inline CoorMoms getMomenta(int min_mom2, int max_mom2)
    {
      static_assert(Nd == 4);
      int max_component = (int)std::sqrt((float)max_mom2) + 1;
      CoorMoms r;
      for (int i = -max_component; i <= max_component; ++i)
      {
	for (int j = -max_component; j <= max_component; ++j)
	{
	  for (int k = -max_component; k <= max_component; ++k)
	  {
	    int mom_magnitude2 = i * i + j * j + k * k;
	    if (min_mom2 <= mom_magnitude2 && mom_magnitude2 <= max_mom2)
	      r.push_back(Coor<3>{i, j, k});
	  }
	}
      }
      return r;
    }

    /// Return a list of momenta as std::vector<Coor<3>> from std::vector<std::vector<int>>
    /// \param v: list of momenta to transform

    inline CoorMoms getMomenta(const std::vector<std::vector<int>>& v)
    {
      static_assert(Nd == 4);
      CoorMoms r;
      for (const auto vi : v)
      {
	Coor<3> c;
	std::copy_n(vi.begin(), 3, c.begin());
	r.push_back(c);
      }
      return r;
    }
  }
}

namespace QDP
{
  //! Binary input
  template <std::size_t N, typename T>
  void read(BinaryReader& bin, Chroma::SB::Tensor<N, T> t)
  {
    t.binaryRead(bin);
  }

  //! Binary output
  template <std::size_t N, typename T>
  inline void write(BinaryWriter& bin, const Chroma::SB::Tensor<N, T> t)
  {
    t.binaryWrite(bin);
  }
}

#endif // BUILD_SB
#endif // __INCLUDE_SUPERB_CONTRACTIONS__<|MERGE_RESOLUTION|>--- conflicted
+++ resolved
@@ -4322,14 +4322,9 @@
     template <typename T>
     void* getQDPPtr(const T& t)
     {
-<<<<<<< HEAD
 #  if defined(QDP_IS_QDPJIT) && defined(SUPERBBLAS_USE_GPU)
-      std::vector<QDPCache::ArgKey> v(1, t.getId());
-=======
-#  ifdef QDP_IS_QDPJIT
       multi1d<QDPCache::ArgKey> v(1);
       v[0] = t.getId();
->>>>>>> 90591e15
       void* r = QDP_get_global_cache().get_dev_ptrs(v)[0];
       assert(superbblas::detail::getPtrDevice(r) >= 0);
       return r;
