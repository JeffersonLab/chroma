// -*- C++ -*-
/*! \file
 *  \QUDA MULTIGRID MdagM Clover solver.
 */

#ifndef __syssolver_mdagm_quda_multigrid_clover_h__
#define __syssolver_mdagm_quda_multigrid_clover_h__

#include "chroma_config.h"
#include "chromabase.h"
using namespace QDP;



#include "handle.h"
#include "state.h"
#include "syssolver.h"
#include "linearop.h"
#include "actions/ferm/fermbcs/simple_fermbc.h"
#include "actions/ferm/fermstates/periodic_fermstate.h"
#include "actions/ferm/invert/quda_solvers/syssolver_quda_multigrid_clover_params.h"
#include "actions/ferm/linop/clover_term_w.h"
#include "meas/gfix/temporal_gauge.h"
#include "io/aniso_io.h"
#include <string>
#include <sstream>

#include "lmdagm.h"
#include "util/gauge/reunit.h"
#include "actions/ferm/invert/quda_solvers/quda_mg_utils.h"
#include "actions/ferm/invert/mg_solver_exception.h"

//#include <util_quda.h>
#ifdef BUILD_QUDA
#include <quda.h>
#ifdef QDP_IS_QDPJIT
#include "actions/ferm/invert/quda_solvers/qdpjit_memory_wrapper.h"
#endif

#include "update/molecdyn/predictor/zero_guess_predictor.h"
#include "update/molecdyn/predictor/quda_predictor.h"
#include "meas/inline/io/named_objmap.h"

namespace Chroma
{

namespace MdagMSysSolverQUDAMULTIGRIDCloverEnv
{
//! Register the syssolver
bool registerAll();

}

class MdagMSysSolverQUDAMULTIGRIDClover : public MdagMSystemSolver<LatticeFermion>
{
public:
	typedef LatticeFermion T;
	typedef LatticeColorMatrix U;
	typedef multi1d<LatticeColorMatrix> Q;

	typedef LatticeFermionF TF;
	typedef LatticeColorMatrixF UF;
	typedef multi1d<LatticeColorMatrixF> QF;

	typedef LatticeFermionF TD;
	typedef LatticeColorMatrixF UD;
	typedef multi1d<LatticeColorMatrixF> QD;

	typedef WordType<T>::Type_t REALT;



	MdagMSysSolverQUDAMULTIGRIDClover(Handle< LinearOperator<T> > A_,
			Handle< FermState<T,Q,Q> > state_,
			const SysSolverQUDAMULTIGRIDCloverParams& invParam_) :
	  A(A_), gstate(state_), invParam(invParam_), clov(new CloverTermT<T, U>() ), invclov(new CloverTermT<T, U>())
	{
		StopWatch init_swatch;
		init_swatch.reset(); init_swatch.start();

		// Set the solver string
		{
			std::ostringstream solver_string_stream;
			solver_string_stream << "QUDA_MULTIGRID_CLOVER_MDAGM_SOLVER( Mass = " << invParam.CloverParams.Mass <<" , Id = "
					<< invParam.SaveSubspaceID << " ): ";
			solver_string = solver_string_stream.str();

		}
		QDPIO::cout << solver_string << "Initializing" << std::endl;

		// Check free mem
		size_t free_mem = QUDAMGUtils::getCUDAFreeMem();
		QDPIO::cout << solver_string << "MEMCHECK: free mem = " << free_mem << std::endl;

		// FOLLOWING INITIALIZATION in test QUDA program

		// 1) work out cpu_prec, cuda_prec, cuda_prec_sloppy
		int s = sizeof( WordType<T>::Type_t );
		if (s == 4) {
			cpu_prec = QUDA_SINGLE_PRECISION;
		}
		else {
			cpu_prec = QUDA_DOUBLE_PRECISION;
		}

		// Work out GPU precision
		switch( invParam.cudaPrecision ) {
		case HALF:
			gpu_prec = QUDA_HALF_PRECISION;
			break;
		case SINGLE:
			gpu_prec = QUDA_SINGLE_PRECISION;
			break;
		case DOUBLE:
			gpu_prec = QUDA_DOUBLE_PRECISION;
			break;
		default:
			gpu_prec = cpu_prec;
			break;
		}

		// Work out GPU Sloppy precision
		// Default: No Sloppy
		switch( invParam.cudaSloppyPrecision ) {
		case HALF:
			gpu_half_prec = QUDA_HALF_PRECISION;
			break;
		case SINGLE:
			gpu_half_prec = QUDA_SINGLE_PRECISION;
			break;
		case DOUBLE:
			gpu_half_prec = QUDA_DOUBLE_PRECISION;
			break;
		default:
			gpu_half_prec = gpu_prec;
			break;
		}

		// 2) pull 'new; GAUGE and Invert params
		q_gauge_param = newQudaGaugeParam();
		quda_inv_param = newQudaInvertParam();

		// 3) set lattice size
		const multi1d<int>& latdims = Layout::subgridLattSize();

		q_gauge_param.X[0] = latdims[0];
		q_gauge_param.X[1] = latdims[1];
		q_gauge_param.X[2] = latdims[2];
		q_gauge_param.X[3] = latdims[3];

		// 4) - deferred (anisotropy)

		// 5) - set QUDA_WILSON_LINKS, QUDA_GAUGE_ORDER
		q_gauge_param.type = QUDA_WILSON_LINKS;
#ifndef BUILD_QUDA_DEVIFACE_GAUGE
		q_gauge_param.gauge_order = QUDA_QDP_GAUGE_ORDER; // gauge[mu], p
#else
		q_gauge_param.location = QUDA_CUDA_FIELD_LOCATION;
		q_gauge_param.gauge_order = QUDA_QDPJIT_GAUGE_ORDER;
#endif

		// 6) - set t_boundary
		// Convention: BC has to be applied already
		// This flag just tells QUDA that this is so,
		// so that QUDA can take care in the reconstruct
		if( invParam.AntiPeriodicT ) {
			q_gauge_param.t_boundary = QUDA_ANTI_PERIODIC_T;
		}
		else {
			q_gauge_param.t_boundary = QUDA_PERIODIC_T;
		}

		// Set cpu_prec, cuda_prec, reconstruct and sloppy versions
		q_gauge_param.cpu_prec = cpu_prec;
		q_gauge_param.cuda_prec = gpu_prec;

		switch( invParam.cudaReconstruct ) {
		case RECONS_NONE:
			q_gauge_param.reconstruct = QUDA_RECONSTRUCT_NO;
			break;
		case RECONS_8:
			q_gauge_param.reconstruct = QUDA_RECONSTRUCT_8;
			break;
		case RECONS_12:
			q_gauge_param.reconstruct = QUDA_RECONSTRUCT_12;
			break;
		default:
			q_gauge_param.reconstruct = QUDA_RECONSTRUCT_12;
			break;
		};

		q_gauge_param.cuda_prec_sloppy = gpu_half_prec;
		q_gauge_param.cuda_prec_precondition = gpu_half_prec;

		switch( invParam.cudaSloppyReconstruct ) {
		case RECONS_NONE:
			q_gauge_param.reconstruct_sloppy = QUDA_RECONSTRUCT_NO;
			break;
		case RECONS_8:
			q_gauge_param.reconstruct_sloppy = QUDA_RECONSTRUCT_8;
			break;
		case RECONS_12:
			q_gauge_param.reconstruct_sloppy = QUDA_RECONSTRUCT_12;
			break;
		default:
			q_gauge_param.reconstruct_sloppy = QUDA_RECONSTRUCT_12;
			break;
		};

		// This may be overridden later
		q_gauge_param.reconstruct_precondition=q_gauge_param.reconstruct_sloppy;

		// Gauge fixing:

		// These are the links
		// They may be smeared and the BC's may be applied
		Q links_single(Nd);

		// Now downcast to single prec fields.
		for(int mu=0; mu < Nd; mu++) {
			links_single[mu] = (state_->getLinks())[mu];
		}

		// GaugeFix
		if( invParam.axialGaugeP ) {
			temporalGauge(links_single, GFixMat, Nd-1);
			for(int mu=0; mu < Nd; mu++) {
				links_single[mu] = GFixMat*(state_->getLinks())[mu]*adj(shift(GFixMat, FORWARD, mu));
			}
			q_gauge_param.gauge_fix = QUDA_GAUGE_FIXED_YES;
		}
		else {
			// No GaugeFix
			q_gauge_param.gauge_fix = QUDA_GAUGE_FIXED_NO;// No Gfix yet
		}

		// deferred 4) Gauge Anisotropy
		const AnisoParam_t& aniso = invParam.CloverParams.anisoParam;
		if( aniso.anisoP ) {                     // Anisotropic case
			Real gamma_f = aniso.xi_0 / aniso.nu;
			q_gauge_param.anisotropy = toDouble(gamma_f);
		}
		else {
			q_gauge_param.anisotropy = 1.0;
		}

		// MAKE FSTATE BEFORE RESCALING links_single
		// Because the clover term expects the unrescaled links...
		Handle<FermState<T,Q,Q> > fstate( new PeriodicFermState<T,Q,Q>(links_single));

		if( aniso.anisoP ) {                     // Anisotropic case
			multi1d<Real> cf=makeFermCoeffs(aniso);
			for(int mu=0; mu < Nd; mu++) {
				links_single[mu] *= cf[mu];
			}
		}

		// Now onto the inv param:
		// Dslash type
		quda_inv_param.dslash_type = QUDA_CLOVER_WILSON_DSLASH;

		// Hardwire to GCR
		quda_inv_param.inv_type = QUDA_GCR_INVERTER;
		quda_inv_param.compute_true_res = 0;

		quda_inv_param.kappa = 0.5;
		quda_inv_param.clover_coeff = 1.0; // Dummy, not used
		quda_inv_param.Ls=1;
		quda_inv_param.tol = toDouble(invParam.RsdTarget);
		quda_inv_param.maxiter = invParam.MaxIter;
		quda_inv_param.reliable_delta = toDouble(invParam.Delta);
		quda_inv_param.pipeline = invParam.Pipeline;

		quda_inv_param.solution_type = QUDA_MATPC_SOLUTION;
		quda_inv_param.solve_type = QUDA_DIRECT_PC_SOLVE;

		
		quda_inv_param.matpc_type = QUDA_MATPC_ODD_ODD;

		quda_inv_param.dagger = QUDA_DAG_NO;
		quda_inv_param.mass_normalization = QUDA_KAPPA_NORMALIZATION;

		quda_inv_param.cpu_prec = cpu_prec;
		quda_inv_param.cuda_prec = gpu_prec;
		quda_inv_param.cuda_prec_sloppy = gpu_half_prec;
		quda_inv_param.cuda_prec_precondition = gpu_half_prec;
		quda_inv_param.preserve_source = QUDA_PRESERVE_SOURCE_NO;
		quda_inv_param.gamma_basis = QUDA_DEGRAND_ROSSI_GAMMA_BASIS;

#ifndef BUILD_QUDA_DEVIFACE_SPINOR
		quda_inv_param.dirac_order = QUDA_DIRAC_ORDER;
		quda_inv_param.input_location = QUDA_CPU_FIELD_LOCATION;
		quda_inv_param.output_location = QUDA_CPU_FIELD_LOCATION;

#else
		quda_inv_param.dirac_order = QUDA_QDPJIT_DIRAC_ORDER;
		quda_inv_param.input_location = QUDA_CUDA_FIELD_LOCATION;
		quda_inv_param.output_location = QUDA_CUDA_FIELD_LOCATION;
#endif

		// Autotuning
		if( invParam.tuneDslashP ) {
			quda_inv_param.tune = QUDA_TUNE_YES;
		}
		else {
			quda_inv_param.tune = QUDA_TUNE_NO;
		}

		// Setup padding
		multi1d<int> face_size(4);
		face_size[0] = latdims[1]*latdims[2]*latdims[3]/2;
		face_size[1] = latdims[0]*latdims[2]*latdims[3]/2;
		face_size[2] = latdims[0]*latdims[1]*latdims[3]/2;
		face_size[3] = latdims[0]*latdims[1]*latdims[2]/2;

		int max_face = face_size[0];
		for(int i=1; i <=3; i++) {
			if ( face_size[i] > max_face ) {
				max_face = face_size[i];
			}
		}

		q_gauge_param.ga_pad = max_face;
		// PADDING
		quda_inv_param.sp_pad = 0;
		quda_inv_param.cl_pad = 0;

		// Clover precision and order
		quda_inv_param.clover_cpu_prec = cpu_prec;
		quda_inv_param.clover_cuda_prec = gpu_prec;
		quda_inv_param.clover_cuda_prec_sloppy = gpu_half_prec;
		quda_inv_param.clover_cuda_prec_precondition = gpu_half_prec;

		if( !invParam.MULTIGRIDParamsP )  {
			QDPIO::cout << solver_string << "ERROR: MG Solver had MULTIGRIDParamsP set to false" << std::endl;
			QDP_abort(1);
		}

		// Dereference handle
		const MULTIGRIDSolverParams& ip = *(invParam.MULTIGRIDParams);


		// Set preconditioner precision
		switch( ip.prec ) {
		case HALF:
			quda_inv_param.cuda_prec_precondition = QUDA_HALF_PRECISION;
			quda_inv_param.clover_cuda_prec_precondition = QUDA_HALF_PRECISION;
			q_gauge_param.cuda_prec_precondition = QUDA_HALF_PRECISION;
			break;

		case SINGLE:
			quda_inv_param.cuda_prec_precondition = QUDA_SINGLE_PRECISION;
			quda_inv_param.clover_cuda_prec_precondition = QUDA_SINGLE_PRECISION;
			q_gauge_param.cuda_prec_precondition = QUDA_SINGLE_PRECISION;
			break;

		case DOUBLE:
			quda_inv_param.cuda_prec_precondition = QUDA_DOUBLE_PRECISION;
			quda_inv_param.clover_cuda_prec_precondition = QUDA_DOUBLE_PRECISION;
			q_gauge_param.cuda_prec_precondition = QUDA_DOUBLE_PRECISION;
			break;
		default:
			quda_inv_param.cuda_prec_precondition = QUDA_HALF_PRECISION;
			quda_inv_param.clover_cuda_prec_precondition = QUDA_HALF_PRECISION;
			q_gauge_param.cuda_prec_precondition = QUDA_HALF_PRECISION;
			break;
		}

		switch( ip.reconstruct ) {
		case RECONS_NONE:
			q_gauge_param.reconstruct_precondition = QUDA_RECONSTRUCT_NO;
			break;
		case RECONS_8:
			q_gauge_param.reconstruct_precondition = QUDA_RECONSTRUCT_8;
			break;
		case RECONS_12:
			q_gauge_param.reconstruct_precondition = QUDA_RECONSTRUCT_12;
			break;
		default:
			q_gauge_param.reconstruct_precondition = QUDA_RECONSTRUCT_12;
			break;
		};

		// Set up the links
		void* gauge[4];

#ifndef BUILD_QUDA_DEVIFACE_GAUGE
		for(int mu=0; mu < Nd; mu++) {
			gauge[mu] = (void *)&(links_single[mu].elem(all.start()).elem().elem(0,0).real());
		}
#else
		GetMemoryPtrGauge(gauge,links_single);
		// std::vector<int> ids;
		// for(int mu=0; mu < Nd; mu++) 
		//   ids.push_back( links_single[mu].getId() );
		// std::vector<void*> dev_ptr = GetMemoryPtr( ids );
		// for(int mu=0; mu < Nd; mu++) 
		//   gauge[mu] = dev_ptr[mu];
#endif

		loadGaugeQuda((void *)gauge, &q_gauge_param);


		quda_inv_param.tol_precondition = toDouble(ip.tol[0]);
		quda_inv_param.maxiter_precondition = ip.maxIterations[0];
		quda_inv_param.gcrNkrylov = ip.outer_gcr_nkrylov;
		quda_inv_param.residual_type = static_cast<QudaResidualType>(QUDA_L2_RELATIVE_RESIDUAL);

		//Replacing above with what's in the invert test.
		switch( ip.schwarzType ) {
		case ADDITIVE_SCHWARZ :
			quda_inv_param.schwarz_type = QUDA_ADDITIVE_SCHWARZ;
			break;
		case MULTIPLICATIVE_SCHWARZ :
			quda_inv_param.schwarz_type = QUDA_MULTIPLICATIVE_SCHWARZ;
			break;
		default:
			quda_inv_param.schwarz_type = QUDA_ADDITIVE_SCHWARZ;
			break;
		}
		quda_inv_param.precondition_cycle = 1;
		//Invert test always sets this to 1.


		if( invParam.verboseP ) {
			quda_inv_param.verbosity = QUDA_VERBOSE;
		}
		else {
			quda_inv_param.verbosity = QUDA_SUMMARIZE;
		}

		quda_inv_param.verbosity_precondition = QUDA_SILENT;

		quda_inv_param.inv_type_precondition = QUDA_MG_INVERTER;

		//      Setup the clover term...
		QDPIO::cout <<solver_string << "Creating CloverTerm" << std::endl;
		clov->create(fstate, invParam_.CloverParams);

		// Don't recompute, just copy
		invclov->create(fstate, invParam_.CloverParams);

		QDPIO::cout <<solver_string<< "Inverting CloverTerm" << std::endl;
		invclov->choles(0);
		invclov->choles(1);

#ifndef BUILD_QUDA_DEVIFACE_CLOVER
#warning "NOT USING QUDA DEVICE IFACE"
		quda_inv_param.clover_order = QUDA_PACKED_CLOVER_ORDER;

		multi1d<QUDAPackedClovSite<REALT> > packed_clov;

		packed_clov.resize(all.siteTable().size());

		clov->packForQUDA(packed_clov, 0);
		clov->packForQUDA(packed_clov, 1);

		// Always need inverse
		multi1d<QUDAPackedClovSite<REALT> > packed_invclov(all.siteTable().size());
		invclov->packForQUDA(packed_invclov, 0);
		invclov->packForQUDA(packed_invclov, 1);

		loadCloverQuda(&(packed_clov[0]), &(packed_invclov[0]), &quda_inv_param);

#else

#warning "USING QUDA DEVICE IFACE"

		quda_inv_param.clover_location = QUDA_CUDA_FIELD_LOCATION;
		quda_inv_param.clover_order = QUDA_QDPJIT_CLOVER_ORDER;

		void *clover[2];
		void *cloverInv[2];

		GetMemoryPtrClover(clov->getOffId(),clov->getDiaId(),invclov->getOffId(),invclov->getDiaId());

		loadCloverQuda( (void*)(clover), (void *)(cloverInv), &quda_inv_param);
#endif

		quda_inv_param.omega = toDouble(ip.relaxationOmegaOuter);

// Copy ThresholdCount from invParams into threshold_counts.
threshold_counts = invParam.ThresholdCount;

if(TheNamedObjMap::Instance().check(invParam.SaveSubspaceID))
{
	StopWatch update_swatch;
	update_swatch.reset(); update_swatch.start();
	// Subspace ID exists add it to mg_state
	QDPIO::cout<< solver_string <<"Recovering subspace..."<<std::endl;
	subspace_pointers = TheNamedObjMap::Instance().getData< QUDAMGUtils::MGSubspacePointers* >(invParam.SaveSubspaceID);
	for(int j=0; j < ip.mg_levels-1;++j) {
		(subspace_pointers->mg_param).setup_maxiter_refresh[j] = 0;
	}
	updateMultigridQuda(subspace_pointers->preconditioner, &(subspace_pointers->mg_param));
	update_swatch.stop();

	QDPIO::cout << solver_string << " subspace_update_time = "
			<< update_swatch.getTimeInSeconds() << " sec. " << std::endl;
}
else
{
	// Create the subspace.
	StopWatch create_swatch;
	create_swatch.reset(); create_swatch.start();
	QDPIO::cout << solver_string << "Creating Subspace" << std::endl;
	subspace_pointers = QUDAMGUtils::create_subspace<T>(invParam);
	XMLBufferWriter file_xml;
	push(file_xml, "FileXML");
	pop(file_xml);

	int foo = 5;

	XMLBufferWriter record_xml;
	push(record_xml, "RecordXML");
	write(record_xml, "foo", foo);
	pop(record_xml);


	TheNamedObjMap::Instance().create< QUDAMGUtils::MGSubspacePointers* >(invParam.SaveSubspaceID);
	TheNamedObjMap::Instance().get(invParam.SaveSubspaceID).setFileXML(file_xml);
	TheNamedObjMap::Instance().get(invParam.SaveSubspaceID).setRecordXML(record_xml);

	TheNamedObjMap::Instance().getData< QUDAMGUtils::MGSubspacePointers* >(invParam.SaveSubspaceID) = subspace_pointers;
	create_swatch.stop();
	QDPIO::cout << solver_string << " subspace_create_time = "
			<< create_swatch.getTimeInSeconds() << " sec. " << std::endl;

}
quda_inv_param.preconditioner = subspace_pointers->preconditioner;

init_swatch.stop();
QDPIO::cout << solver_string << " init_time = "
		<< init_swatch.getTimeInSeconds() << " sec. "
		<< std::endl;

	}

	//! Destructor is not automatic
	~MdagMSysSolverQUDAMULTIGRIDClover()
	{

		quda_inv_param.preconditioner = nullptr;
		subspace_pointers = nullptr;
		freeGaugeQuda();
		freeCloverQuda();
	}

	//! Return the subset on which the operator acts
	const Subset& subset() const {return A->subset();}

	//! Solver the linear system
	/*!
	 * \param psi      solution ( Modify )
	 * \param chi      source ( Read )
	 * \return syssolver results
	 */
	SystemSolverResults_t operator() (T& psi, const T& chi) const
	{
		SystemSolverResults_t res1;
		SystemSolverResults_t res2;
		SystemSolverResults_t res;

		START_CODE();
		StopWatch swatch;
		swatch.start();

		// I want to use the predictor versions of the code as they have been made robust.
		// So I should use either a null predictor or a zero guess predictor here.
		// The MG two step solve logic is quite complicated and may need to reinit the fields.
		// I don't want to triplicate that logic so I'll just use a dummy predictor and call through.
		ZeroGuess4DChronoPredictor dummy_predictor;
		res = (*this)(psi, chi, dummy_predictor);


		END_CODE();
		return res;
	}



	SystemSolverResults_t operator() (T& psi, const T& chi, Chroma::AbsTwoStepChronologicalPredictor4D<T>& predictor ) const
	{

		START_CODE();

		StopWatch swatch;
		swatch.start();

		const MULTIGRIDSolverParams& ip = *(invParam.MULTIGRIDParams);
		// Use this in residuum checks.
		Double norm2chi=sqrt(norm2(chi, A->subset()));

		// Allow QUDA to use initial guess
		QudaUseInitGuess old_guess_policy = quda_inv_param.use_init_guess;
		quda_inv_param.use_init_guess = QUDA_USE_INIT_GUESS_YES;


		SystemSolverResults_t res;
		SystemSolverResults_t res1;
		SystemSolverResults_t res2;

		// Create MdagM op
		Handle< LinearOperator<T> > MdagM( new MdagMLinOp<T>(A) );


		QDPIO::cout << solver_string <<"Two Step Solve" << std::endl;


		// Try to cast the predictor to a two step predictor
		StopWatch X_prediction_timer; X_prediction_timer.reset();
		StopWatch Y_prediction_timer; Y_prediction_timer.reset();
		StopWatch Y_solve_timer;      Y_solve_timer.reset();
		StopWatch X_solve_timer;      X_solve_timer.reset();
		StopWatch Y_predictor_add_timer; Y_predictor_add_timer.reset();
		StopWatch X_predictor_add_timer; X_predictor_add_timer.reset();
		StopWatch X_refresh_timer; X_refresh_timer.reset();
		StopWatch Y_refresh_timer; Y_refresh_timer.reset();

		QDPIO::cout << solver_string << "Predicting Y" << std::endl;
		Y_prediction_timer.start();
		T Y_prime = zero;
		{
			T tmp_vec = psi;
			predictor.predictY(tmp_vec, *A, chi); // Predicts for M^\dagger Y = chi

			// We are going to solve M \gamma
			Y_prime = Gamma(Nd*Nd-1)*tmp_vec;
		}
		Y_prediction_timer.stop();

		// Y solve: M^\dagger Y = chi
		//        g_5 M g_5 Y = chi
		//     =>    M Y' = chi'  with chi' = gamma_5*chi
		Y_solve_timer.start();


		T g5chi = zero;
		T Y = zero;
		g5chi[rb[1]]= Gamma(Nd*Nd-1)*chi;

		if( invParam.asymmetricP == true ) {
			res1 = qudaInvert(*clov,
					*invclov,
					g5chi,
					Y_prime);
			Y[rb[1]] = Gamma(Nd*Nd -1)*Y_prime;
		}
		else {
			T tmp = zero;
			invclov->apply(tmp,g5chi,MINUS,1);

			res1 = qudaInvert(*clov,
						*invclov,
						tmp,
						Y_prime);

			tmp[rb[1]] = Gamma(Nd*Nd-1)*Y_prime;
			clov->apply(Y,tmp,MINUS,1);

		}


		bool solution_good = true;

		// Check solution
		{
			T r=zero;
			r[A->subset()]=chi;
			T tmp;
			(*A)(tmp, Y, MINUS);
			r[A->subset()] -= tmp;

			res1.resid = sqrt(norm2(r, A->subset()));
			QDPIO::cout << "Y-solve: ||r||=" << res1.resid << "   ||r||/||b||="
					<< res1.resid/sqrt(norm2(chi,rb[1])) << std::endl;
			if ( toBool( res1.resid/norm2chi > invParam.RsdToleranceFactor * invParam.RsdTarget ) ) {
				solution_good = false;
			}
		}

		if ( solution_good ) {
			if( res1.n_count >= threshold_counts ) {
				QDPIO::cout << solver_string << "Iteration Threshold Exceeded! Y Solver iters = " << res1.n_count << " Threshold=" << threshold_counts << std::endl;
				QDPIO::cout << solver_string << "Refreshing Subspace" << std::endl;

				Y_refresh_timer.start();
				// refresh the subspace
				// Setup the number of subspace Iterations
				for(int j=0; j < ip.mg_levels-1; j++) {
					(subspace_pointers->mg_param).setup_maxiter_refresh[j] = ip.maxIterSubspaceRefresh[j];
				}
				updateMultigridQuda(subspace_pointers->preconditioner, &(subspace_pointers->mg_param));
				for(int j=0; j < ip.mg_levels-1; j++) {
					(subspace_pointers->mg_param).setup_maxiter_refresh[j] = 0;
				}
				Y_refresh_timer.stop();
				QDPIO::cout << solver_string << "Subspace Refresh Time = " << Y_refresh_timer.getTimeInSeconds() << " secs\n";
			}
		}
		else {
			QDPIO::cout << solver_string << "Y-Solve failed. Blowing away and reiniting subspace" << std::endl;
			StopWatch reinit_timer; reinit_timer.reset();
			reinit_timer.start();

			// Delete the saved subspace completely
			QUDAMGUtils::delete_subspace(invParam.SaveSubspaceID);

			// Recreate the subspace
			subspace_pointers = QUDAMGUtils::create_subspace<T>(invParam);

			// Make subspace XML snippets
			XMLBufferWriter file_xml;
			push(file_xml, "FileXML");
			pop(file_xml);

			int foo = 5;
			XMLBufferWriter record_xml;
			push(record_xml, "RecordXML");
			write(record_xml, "foo", foo);
			pop(record_xml);


			// Create named object entry.
			TheNamedObjMap::Instance().create< QUDAMGUtils::MGSubspacePointers* >(invParam.SaveSubspaceID);
			TheNamedObjMap::Instance().get(invParam.SaveSubspaceID).setFileXML(file_xml);
			TheNamedObjMap::Instance().get(invParam.SaveSubspaceID).setRecordXML(record_xml);

			// Assign the pointer into the named object
			TheNamedObjMap::Instance().getData< QUDAMGUtils::MGSubspacePointers* >(invParam.SaveSubspaceID) = subspace_pointers;
			quda_inv_param.preconditioner = subspace_pointers->preconditioner;

			reinit_timer.stop();
			QDPIO::cout << solver_string << "Subspace Reinit Time: " << reinit_timer.getTimeInSeconds() << " sec."  << std::endl;

			// Re-solve
			QDPIO::cout << solver_string << "Re-Solving for Y with zero guess" << std::endl;
			SystemSolverResults_t res_tmp;
<<<<<<< HEAD
			Y_prime[ A->subset() ]  = zero;
			res_tmp = qudaInvert(*clov,
					*invclov,
					g5chi,
					Y_prime);

			Y[ A->subset() ] = Gamma(Nd*Nd -1)*Y_prime;
=======

			Y_prime = zero;
			if( invParam.asymmetricP == true ) {
				res_tmp = qudaInvert(*clov,
						*invclov,
						g5chi,
						Y_prime);
				Y[rb[1]] = Gamma(Nd*Nd -1)*Y_prime;
			}
			else {
				T tmp = zero;
				invclov->apply(tmp,g5chi,MINUS,1);
				res_tmp = qudaInvert(*clov,
							*invclov,
							tmp,
							Y_prime);

				tmp[rb[1]] = Gamma(Nd*Nd-1)*Y_prime;
				clov->apply(Y,tmp,MINUS,1);

			}
>>>>>>> ee808e45

			// Check solution
			{
				T r=zero;
				r[A->subset()]=chi;
				T tmp;
				(*A)(tmp, Y,MINUS);
				r[A->subset()] -= tmp;

				res_tmp.resid = sqrt(norm2(r, A->subset()));
				if ( toBool( res_tmp.resid/sqrt(norm2(chi)) > invParam.RsdToleranceFactor * invParam.RsdTarget ) ) {
					QDPIO::cout << solver_string << "Re Solve for Y Failed. Rsd = " << res_tmp.resid/norm2chi << " RsdTarget = " << invParam.RsdTarget << std::endl;
					QDPIO::cout << solver_string << "Throwing Exception! This will REJECT your trajectory" << std::endl;

					dumpYSolver(g5chi,Y_prime);

					MGSolverException convergence_fail(invParam.CloverParams.Mass,
							invParam.SaveSubspaceID,
							res_tmp.n_count,
							Real(res_tmp.resid/norm2chi),
							invParam.RsdTarget*invParam.RsdToleranceFactor);
					throw convergence_fail;
				}
			} // Check solution

			// threhold count is good, and solution is good
			res1.n_count += res_tmp.n_count; // Add resolve iterations
			res1.resid  = res_tmp.resid; // Copy new residuum.

		}
		Y_solve_timer.stop();

		// At this point we should have a good solution.
		Y_predictor_add_timer.start();
		predictor.newYVector(Y);
		Y_predictor_add_timer.stop();

		X_prediction_timer.start();
		// Can predict psi in the usual way without reference to Y
		predictor.predictX(psi, (*MdagM), chi);
		X_prediction_timer.stop();
		X_solve_timer.start();
		// Solve for psi
		res2 = qudaInvert(*clov,
				*invclov,
				Y,
				psi);

		solution_good = true;

		// Check solution
		{
			T r;
			r[A->subset()]=chi;
			T tmp;
			(*MdagM)(tmp, psi, PLUS);
			r[A->subset()] -= tmp;

			res2.resid = sqrt(norm2(r, A->subset()));
			if ( toBool( res2.resid/norm2chi > invParam.RsdToleranceFactor * invParam.RsdTarget ) ) {
				solution_good = false;
			}
		}

		if( solution_good )  {
			if( res2.n_count >= threshold_counts ) {
				QDPIO::cout << solver_string <<"Threshold Reached! X Solver iters = " << res2.n_count << " Threshold=" << threshold_counts << std::endl;
				QDPIO::cout << solver_string << "Refreshing Subspace" << std::endl;

				X_refresh_timer.start();
				// refresh the subspace
				// Regenerate space. Destroy and recreate
				// Setup the number of subspace Iterations
				for(int j=0; j < ip.mg_levels-1; j++) {
					(subspace_pointers->mg_param).setup_maxiter_refresh[j] = ip.maxIterSubspaceRefresh[j];
				}
				updateMultigridQuda(subspace_pointers->preconditioner, &(subspace_pointers->mg_param));
				for(int j=0; j < ip.mg_levels-1; j++) {
					(subspace_pointers->mg_param).setup_maxiter_refresh[j] = 0;
				}
				X_refresh_timer.stop();

				QDPIO::cout << solver_string << "X Subspace Refresh Time = " << X_refresh_timer.getTimeInSeconds() << " secs\n";
			}
		}
		else {

			QDPIO::cout << solver_string << "X-Solve failed. Blowing away and reiniting subspace" << std::endl;
			StopWatch reinit_timer; reinit_timer.reset();
			reinit_timer.start();

			// Delete the saved subspace completely
			QUDAMGUtils::delete_subspace(invParam.SaveSubspaceID);

			// Recreate the subspace
			subspace_pointers = QUDAMGUtils::create_subspace<T>(invParam);

			// Make subspace XML snippets
			XMLBufferWriter file_xml;
			push(file_xml, "FileXML");
			pop(file_xml);

			int foo = 5;
			XMLBufferWriter record_xml;
			push(record_xml, "RecordXML");
			write(record_xml, "foo", foo);
			pop(record_xml);


			// Create named object entry.
			TheNamedObjMap::Instance().create< QUDAMGUtils::MGSubspacePointers* >(invParam.SaveSubspaceID);
			TheNamedObjMap::Instance().get(invParam.SaveSubspaceID).setFileXML(file_xml);
			TheNamedObjMap::Instance().get(invParam.SaveSubspaceID).setRecordXML(record_xml);

			// Assign the pointer into the named object
			TheNamedObjMap::Instance().getData< QUDAMGUtils::MGSubspacePointers* >(invParam.SaveSubspaceID) = subspace_pointers;
			quda_inv_param.preconditioner = subspace_pointers->preconditioner;
			reinit_timer.stop();
			QDPIO::cout << solver_string << "Subspace Reinit Time: " << reinit_timer.getTimeInSeconds() << " sec."  << std::endl;

			// Re-solve
			QDPIO::cout << solver_string << "Re-Solving for X with zero guess" << std::endl;
			SystemSolverResults_t res_tmp;
			psi[ A->subset() ] = zero;
			res_tmp = qudaInvert(*clov,
					*invclov,
					Y,
					psi);


			// Check solution
			{
				T r;
				r[A->subset()]=chi;
				T tmp;
				(*MdagM)(tmp, psi, PLUS);
				r[A->subset()] -= tmp;

				res_tmp.resid = sqrt(norm2(r, A->subset()));
				if ( toBool( res_tmp.resid/norm2chi > invParam.RsdToleranceFactor * invParam.RsdTarget ) ) {
					QDPIO::cout << solver_string << "Re Solve for X Failed. Rsd = " << res_tmp.resid/norm2chi << " RsdTarget = " << invParam.RsdTarget << std::endl;
					QDPIO::cout << solver_string << "Throwing Exception! This will REJECT your trajectory" << std::endl;

					dumpXSolver(chi,Y,psi);

					MGSolverException convergence_fail(invParam.CloverParams.Mass,
							invParam.SaveSubspaceID,
							res_tmp.n_count,
							Real(res_tmp.resid/norm2chi),
							invParam.RsdTarget*invParam.RsdToleranceFactor);
					throw convergence_fail;

					QDP_abort(1);
				}
			}
			// At this point the solution is good
			res2.n_count += res_tmp.n_count;
			res2.resid = res_tmp.resid;

		}
		X_solve_timer.stop();

		X_predictor_add_timer.start();
		predictor.newXVector(psi);
		X_predictor_add_timer.stop();
		swatch.stop();
		double time = swatch.getTimeInSeconds();

		res.n_count = res1.n_count + res2.n_count;
		res.resid = res2.resid;

		Double rel_resid = res.resid/norm2chi;

		QDPIO::cout <<  solver_string  << "iterations: " << res1.n_count << " + "
				<<  res2.n_count << " = " << res.n_count
				<<  " Rsd = " << res.resid << " Relative Rsd = " << rel_resid << std::endl;

		QDPIO::cout <<solver_string  << "Time: Y_predict: " << Y_prediction_timer.getTimeInSeconds() << " (s) "
				<< "Y_solve: " << Y_solve_timer.getTimeInSeconds() << " (s) "
				<< "Y_register: " << Y_predictor_add_timer.getTimeInSeconds() << " (s) "
				<< "X_predict: " << X_prediction_timer.getTimeInSeconds() << " (s) "
				<< "X_solve: " << X_solve_timer.getTimeInSeconds() << " (s) "
				<< "X_register: " << X_predictor_add_timer.getTimeInSeconds() << " (s) "
				<< "Total time: " << time <<  "(s)" << std::endl;

		quda_inv_param.use_init_guess = old_guess_policy;

		return res;
	}

	SystemSolverResults_t operator() (T& psi, const T& chi, Chroma::QUDA4DChronoPredictor& predictor ) const
	{


		START_CODE();

		StopWatch swatch;
		swatch.start();

		const MULTIGRIDSolverParams& ip = *(invParam.MULTIGRIDParams);
		// Use this in residuum checks.
		Double norm2chi=sqrt(norm2(chi, A->subset()));

		// Allow QUDA to use initial guess
		QudaUseInitGuess old_guess_policy = quda_inv_param.use_init_guess;
		quda_inv_param.use_init_guess = QUDA_USE_INIT_GUESS_YES;


		SystemSolverResults_t res;
		SystemSolverResults_t res1;
		SystemSolverResults_t res2;

		// Create MdagM op
		Handle< LinearOperator<T> > MdagM( new MdagMLinOp<T>(A) );


		QDPIO::cout << solver_string <<"Two Step Solve" << std::endl;


		// Try to cast the predictor to a two step predictor
		StopWatch Y_solve_timer;      Y_solve_timer.reset();
		StopWatch X_solve_timer;      X_solve_timer.reset();
		StopWatch Y_refresh_timer;    Y_refresh_timer.reset();
		StopWatch X_refresh_timer;    X_refresh_timer.reset();
		int X_index=predictor.getXIndex();
		int Y_index=predictor.getYIndex();

		QDPIO::cout << "Two Step Solve using QUDA predictor: (Y_index,X_index) = ( " << Y_index << " , " << X_index << " ) \n";


		// Select the channel for QUDA's predictor here.
		//
		//

		quda_inv_param.chrono_max_dim = predictor.getMaxChrono();
		quda_inv_param.chrono_index = Y_index;
		quda_inv_param.chrono_make_resident = true;
		quda_inv_param.chrono_use_resident = true;
		quda_inv_param.chrono_replace_last = false;

		if ( predictor.getChronoPrecision() == DEFAULT ) {
			QDPIO::cout << "Setting Default Chrono precision of " << cpu_prec << std::endl;
			quda_inv_param.chrono_precision = cpu_prec;
		}
		else {
			quda_inv_param.chrono_precision = theChromaToQudaPrecisionTypeMap::Instance()[ predictor.getChronoPrecision() ];
			QDPIO::cout << "Setting Chrono precision of " << quda_inv_param.chrono_precision << std::endl;
		}

		/// channel set done
		T Y_prime = zero;
		T Y = zero;
		// Y solve: M^\dagger Y = chi
		//        g_5 M g_5 Y = chi
		//     =>    M Y' = chi'  with chi' = gamma_5*chi
		Y_solve_timer.start();
		T g5chi = zero;
		g5chi[rb[1]]= Gamma(Nd*Nd-1)*chi;
		if( invParam.asymmetricP == true ) {
			res1 = qudaInvert(*clov,
					*invclov,
					g5chi,
					Y_prime);
			Y[rb[1]] = Gamma(Nd*Nd -1)*Y_prime;
		}
		else {
			T tmp = zero;
			invclov->apply(tmp,g5chi,MINUS,1);

<<<<<<< HEAD
		// Recover Y from Y' = g_5 Y  => Y = g_5 Y'
		T Y = zero;
		Y[ A->subset() ] = Gamma(Nd*Nd -1)*Y_prime;
=======
			res1 = qudaInvert(*clov,
						*invclov,
						tmp,
						Y_prime);

			tmp[rb[1]] = Gamma(Nd*Nd-1)*Y_prime;
			clov->apply(Y,tmp,MINUS,1);

		}
>>>>>>> ee808e45

		bool solution_good = true;

		// Check solution
		{
			T r;
			r[A->subset()]=chi;
			T tmp;
			(*A)(tmp, Y, MINUS);
			r[A->subset()] -= tmp;

			res1.resid = sqrt(norm2(r, A->subset()));
			if ( toBool( res1.resid/norm2chi > invParam.RsdToleranceFactor * invParam.RsdTarget ) ) {
				solution_good = false;
			}
		}

		if ( solution_good ) {
			if( res1.n_count >= threshold_counts ) {
				QDPIO::cout << solver_string << "Iteration Threshold Exceeded:Y Solver iters = " << res1.n_count << " Threshold=" << threshold_counts << std::endl;
				QDPIO::cout << solver_string << "Refreshing Subspace" << std::endl;

				Y_refresh_timer.start();
				// refresh the subspace
				// Setup the number of subspace Iterations
				for(int j=0; j < ip.mg_levels-1; j++) {
					(subspace_pointers->mg_param).setup_maxiter_refresh[j] = ip.maxIterSubspaceRefresh[j];
				}
				updateMultigridQuda(subspace_pointers->preconditioner, &(subspace_pointers->mg_param));
				for(int j=0; j < ip.mg_levels-1; j++) {
					(subspace_pointers->mg_param).setup_maxiter_refresh[j] = 0;
				}
				Y_refresh_timer.stop();
				QDPIO::cout << solver_string << "Y Subspace Refresh Time = " << Y_refresh_timer.getTimeInSeconds() << " secs\n";
			}
		}
		else {
			QDPIO::cout << solver_string << "Y-Solve failed. Blowing away and reiniting subspace" << std::endl;
			StopWatch reinit_timer; reinit_timer.reset();
			reinit_timer.start();
			// BLow away subspace, re-set it up and then re-solve
			QUDAMGUtils::delete_subspace(invParam.SaveSubspaceID);

			// Recreate the subspace
			subspace_pointers = QUDAMGUtils::create_subspace<T>(invParam);

			// Make subspace XML snippets
			XMLBufferWriter file_xml;
			push(file_xml, "FileXML");
			pop(file_xml);

			int foo = 5;
			XMLBufferWriter record_xml;
			push(record_xml, "RecordXML");
			write(record_xml, "foo", foo);
			pop(record_xml);


			// Create named object entry.
			TheNamedObjMap::Instance().create< QUDAMGUtils::MGSubspacePointers* >(invParam.SaveSubspaceID);
			TheNamedObjMap::Instance().get(invParam.SaveSubspaceID).setFileXML(file_xml);
			TheNamedObjMap::Instance().get(invParam.SaveSubspaceID).setRecordXML(record_xml);

			// Assign the pointer into the named object
			TheNamedObjMap::Instance().getData< QUDAMGUtils::MGSubspacePointers* >(invParam.SaveSubspaceID) = subspace_pointers;
			quda_inv_param.preconditioner = subspace_pointers->preconditioner;
			reinit_timer.stop();
			QDPIO::cout << solver_string << "Subspace Reinit Time: " << reinit_timer.getTimeInSeconds() << " sec."  << std::endl;

			// Re-solve
			// This is a re-solve. So use_resident=false means used my initial guess
			// (do not repredict)
			quda_inv_param.chrono_use_resident = false;

			// The last solve, stored a chrono vector. We will overwrite this
			// thanks to the setting below
			quda_inv_param.chrono_replace_last = true;

<<<<<<< HEAD
			QDPIO::cout << solver_string << "Re-Solving for Y with Zero Guess" << std::endl;

			Y_prime[A->subset()]= zero;
			SystemSolverResults_t res_tmp;

			res_tmp = qudaInvert(*clov,
					*invclov,
					g5chi,
					Y_prime);

			Y[A->subset()] = Gamma(Nd*Nd -1)*Y_prime;
=======
			QDPIO::cout << solver_string << "Re-Solving for Y (zero guess)" << std::endl;
			SystemSolverResults_t res_tmp;
			Y_prime = zero;

			if( invParam.asymmetricP == true ) {
				res_tmp = qudaInvert(*clov,
						*invclov,
						g5chi,
						Y_prime);
				Y[rb[1]] = Gamma(Nd*Nd -1)*Y_prime;
			}
			else {
				T tmp = zero;
				invclov->apply(tmp,g5chi,MINUS,1);

				res_tmp = qudaInvert(*clov,
							*invclov,
							tmp,
							Y_prime);

				tmp[rb[1]] = Gamma(Nd*Nd-1)*Y_prime;
				clov->apply(Y,tmp,MINUS,1);
			}
>>>>>>> ee808e45

			// Check solution
			{
				T r;
				r[A->subset()]=chi;
				T tmp;
				(*A)(tmp, Y, MINUS);
				r[A->subset()] -= tmp;

				res_tmp.resid = sqrt(norm2(r, A->subset()));
				if ( toBool( res_tmp.resid/norm2chi > invParam.RsdToleranceFactor * invParam.RsdTarget ) ) {
					// If we fail on the resolve then barf
					QDPIO::cout << solver_string << "Re Solve for Y Failed. Rsd = " << res_tmp.resid/norm2chi << " RsdTarget = " << invParam.RsdTarget << std::endl;

					dumpYSolver(g5chi,Y_prime);

					QDPIO::cout << solver_string << "Throwing Exception! This will REJECT your trajectory" << std::endl;

					MGSolverException convergence_fail(invParam.CloverParams.Mass,
							invParam.SaveSubspaceID,
							res_tmp.n_count,
							Real(res_tmp.resid/norm2chi),
							invParam.RsdTarget*invParam.RsdToleranceFactor);
					throw convergence_fail;
				}
			}

			// At this point solution should be good again and subspace should be reinited
			res1.n_count += res_tmp.n_count; // Add resolve iterations
			res1.resid  = res_tmp.resid; // Copy new residuum.

		}
		Y_solve_timer.stop();

		// At this point we should have a good solution.
		// After the good solve, solution will be added to the right channel
		// by QUDA
		// Some diagnostics would be nice


		// Now select QUDA Chrono Index here
		quda_inv_param.chrono_max_dim = predictor.getMaxChrono();
		quda_inv_param.chrono_index = X_index;
		quda_inv_param.chrono_make_resident = true;
		quda_inv_param.chrono_use_resident = true;
		quda_inv_param.chrono_replace_last = false;


		X_solve_timer.start();
		psi[A->subset()]=zero;

		// Solve for psi
		res2 = qudaInvert(*clov,
				*invclov,
				Y,
				psi);

		solution_good = true;
		// Check solution
		{
			T r;
			r[A->subset()]=chi;
			T tmp;
			(*MdagM)(tmp, psi, PLUS);
			r[A->subset()] -= tmp;

			res2.resid = sqrt(norm2(r, A->subset()));
			if ( toBool( res2.resid/norm2chi > invParam.RsdToleranceFactor * invParam.RsdTarget ) ) {
				solution_good = false;
			}
		}


		if( solution_good )  {
			if( res2.n_count >= threshold_counts ) {
				QDPIO::cout << solver_string <<"Threshold Reached: X Solver iters = " << res2.n_count << " Threshold=" << threshold_counts << std::endl;
				QDPIO::cout << solver_string << "Refreshing Subspace" << std::endl;

				X_refresh_timer.start();
				// refresh the subspace
				// Regenerate space. Destroy and recreate
				// Setup the number of subspace Iterations
				for(int j=0; j < ip.mg_levels-1; j++) {
					(subspace_pointers->mg_param).setup_maxiter_refresh[j] = ip.maxIterSubspaceRefresh[j];
				}
				updateMultigridQuda(subspace_pointers->preconditioner, &(subspace_pointers->mg_param));
				for(int j=0; j < ip.mg_levels-1; j++) {
					(subspace_pointers->mg_param).setup_maxiter_refresh[j] = 0;
				}
				X_refresh_timer.stop();

				QDPIO::cout << solver_string << "Subspace Refresh Time = " << X_refresh_timer.getTimeInSeconds() << " secs\n";
			}
		}
		else {

			QDPIO::cout << solver_string << "X-Solve failed. Blowing away and reiniting subspace" << std::endl;
			StopWatch reinit_timer; reinit_timer.reset();
			reinit_timer.start();

			// Delete the saved subspace completely
			QUDAMGUtils::delete_subspace(invParam.SaveSubspaceID);

			// Recreate the subspace
			subspace_pointers = QUDAMGUtils::create_subspace<T>(invParam);

			// Make subspace XML snippets
			XMLBufferWriter file_xml;
			push(file_xml, "FileXML");
			pop(file_xml);

			int foo = 5;
			XMLBufferWriter record_xml;
			push(record_xml, "RecordXML");
			write(record_xml, "foo", foo);
			pop(record_xml);


			// Create named object entry.
			TheNamedObjMap::Instance().create< QUDAMGUtils::MGSubspacePointers* >(invParam.SaveSubspaceID);
			TheNamedObjMap::Instance().get(invParam.SaveSubspaceID).setFileXML(file_xml);
			TheNamedObjMap::Instance().get(invParam.SaveSubspaceID).setRecordXML(record_xml);

			// Assign the pointer into the named object
			TheNamedObjMap::Instance().getData< QUDAMGUtils::MGSubspacePointers* >(invParam.SaveSubspaceID) = subspace_pointers;
			quda_inv_param.preconditioner = subspace_pointers->preconditioner;	
			reinit_timer.stop();
			QDPIO::cout << solver_string << "Subspace Reinit Time: " << reinit_timer.getTimeInSeconds() << " sec."  << std::endl;

			// Re-solve
			// This is a re-solve. So use_resident=false means used my initial guess
			// (do not repredict)
			quda_inv_param.chrono_use_resident = false;

			// The last solve, stored a chrono vector. We will overwrite this
			// thanks to the setting below
			quda_inv_param.chrono_replace_last = true;

			QDPIO::cout << solver_string << "Re-Solving for X (zero guess)" << std::endl;
<<<<<<< HEAD
			psi[A->subset()] = zero;
=======
>>>>>>> ee808e45

			SystemSolverResults_t res_tmp;
			psi[rb[1]] = zero;
			res_tmp = qudaInvert(*clov,
					*invclov,
					Y,
					psi);


			// Check solution
			{
				T r;
				r[A->subset()]=chi;
				T tmp;
				(*MdagM)(tmp, psi, PLUS);
				r[A->subset()] -= tmp;

				res_tmp.resid = sqrt(norm2(r, A->subset()));
				if ( toBool( res_tmp.resid/norm2chi > invParam.RsdToleranceFactor * invParam.RsdTarget ) ) {
					QDPIO::cout << solver_string << "Re Solve for X Failed. Rsd = " << res_tmp.resid/norm2chi << " RsdTarget = " << invParam.RsdTarget << std::endl;

					QDPIO::cout << "Dumping state" << std::endl;
					dumpXSolver(chi,Y,psi);


					QDPIO::cout << solver_string << "Throwing Exception! This will REJECT your trajectory" << std::endl;
					MGSolverException convergence_fail(invParam.CloverParams.Mass,
							invParam.SaveSubspaceID,
							res_tmp.n_count,
							Real(res_tmp.resid/norm2chi),
							invParam.RsdTarget*invParam.RsdToleranceFactor);
					throw convergence_fail;
				}
			}
			// At this point the solution is good
			res2.n_count += res_tmp.n_count;
			res2.resid = res_tmp.resid;

		}
		X_solve_timer.stop();
		swatch.stop();
		double time = swatch.getTimeInSeconds();



		// Stats and done
		res.n_count = res1.n_count + res2.n_count;
		res.resid = res2.resid;

		Double rel_resid = res.resid/norm2chi;

		QDPIO::cout <<  solver_string  << "iterations: " << res1.n_count << " + "
				<<  res2.n_count << " = " << res.n_count
				<<  " Rsd = " << res.resid << " Relative Rsd = " << rel_resid << std::endl;

		QDPIO::cout << "Y_solve: " << Y_solve_timer.getTimeInSeconds() << " (s) "
				<< "X_solve: " << X_solve_timer.getTimeInSeconds() << " (s) "
				<< "Total time: " << time <<  "(s)" << std::endl;

		quda_inv_param.use_init_guess = old_guess_policy;

		// Turn off chrono. Next solve can turn it on again
		quda_inv_param.chrono_make_resident = false;
		quda_inv_param.chrono_use_resident = false;
		quda_inv_param.chrono_replace_last = false;


		return res;
	}


	SystemSolverResults_t operator() (T& psi, const T& chi, Chroma::AbsChronologicalPredictor4D<T>& predictor ) const
	{
		SystemSolverResults_t res;

		// Try using QUDA predictor
		try {
			Chroma::QUDA4DChronoPredictor& quda_pred =
					dynamic_cast<Chroma::QUDA4DChronoPredictor&>(predictor);

			res = (*this)(psi,chi,quda_pred);
			return res;
		}
		catch(MGSolverException &e) {
			throw;
		}
		catch(...) {
			QDPIO::cout << "Failed to cast predictor to QUDA predictor"
					<< std::endl;
		}

		// QUDA Predictor failed -- Try abs 2 step
		try {
			Chroma::AbsTwoStepChronologicalPredictor4D<T>& two_step_pred =
					dynamic_cast< Chroma::AbsTwoStepChronologicalPredictor4D<T>&>(predictor);

			res = (*this)(psi,chi,two_step_pred);
			return res;
		}
		catch(MGSolverException &e) {
			throw;
		}
		catch(...) {
			QDPIO::cout << "Failed to cast predictor to QUDA or Two Step  predictor"
					<< std::endl;
			QDP_abort(1);
		}
	}


private:
	// Hide default constructor
	MdagMSysSolverQUDAMULTIGRIDClover() {}

#if 1
	Q links_orig;
#endif

	U GFixMat;
	QudaPrecision_s cpu_prec;
	QudaPrecision_s gpu_prec;
	QudaPrecision_s gpu_half_prec;

        Handle< LinearOperator<T> > A;
        Handle< FermState<T,Q,Q> > gstate;
	const SysSolverQUDAMULTIGRIDCloverParams invParam;
	QudaGaugeParam q_gauge_param;
	mutable QudaInvertParam quda_inv_param;
	mutable QUDAMGUtils::MGSubspacePointers* subspace_pointers;


	Handle< CloverTermT<T, U> > clov;
	Handle< CloverTermT<T, U> > invclov;

	SystemSolverResults_t qudaInvert(const CloverTermT<T, U>& clover,
			const CloverTermT<T, U>& inv_clov,
			const T& chi_s,
			T& psi_s
	)const;

	std::string solver_string;
	int threshold_counts;

        void dumpYSolver(const LatticeFermion& chi,
			 const LatticeFermion& Y) const;

        void dumpXSolver(const LatticeFermion& chi,
			 const LatticeFermion& Y,
			 const LatticeFermion& X) const;

};

} // End namespace

#endif // BUILD_QUDA
#endif 
<|MERGE_RESOLUTION|>--- conflicted
+++ resolved
@@ -736,15 +736,6 @@
 			// Re-solve
 			QDPIO::cout << solver_string << "Re-Solving for Y with zero guess" << std::endl;
 			SystemSolverResults_t res_tmp;
-<<<<<<< HEAD
-			Y_prime[ A->subset() ]  = zero;
-			res_tmp = qudaInvert(*clov,
-					*invclov,
-					g5chi,
-					Y_prime);
-
-			Y[ A->subset() ] = Gamma(Nd*Nd -1)*Y_prime;
-=======
 
 			Y_prime = zero;
 			if( invParam.asymmetricP == true ) {
@@ -766,7 +757,6 @@
 				clov->apply(Y,tmp,MINUS,1);
 
 			}
->>>>>>> ee808e45
 
 			// Check solution
 			{
@@ -1036,11 +1026,6 @@
 			T tmp = zero;
 			invclov->apply(tmp,g5chi,MINUS,1);
 
-<<<<<<< HEAD
-		// Recover Y from Y' = g_5 Y  => Y = g_5 Y'
-		T Y = zero;
-		Y[ A->subset() ] = Gamma(Nd*Nd -1)*Y_prime;
-=======
 			res1 = qudaInvert(*clov,
 						*invclov,
 						tmp,
@@ -1050,7 +1035,6 @@
 			clov->apply(Y,tmp,MINUS,1);
 
 		}
->>>>>>> ee808e45
 
 		bool solution_good = true;
 
@@ -1129,19 +1113,6 @@
 			// thanks to the setting below
 			quda_inv_param.chrono_replace_last = true;
 
-<<<<<<< HEAD
-			QDPIO::cout << solver_string << "Re-Solving for Y with Zero Guess" << std::endl;
-
-			Y_prime[A->subset()]= zero;
-			SystemSolverResults_t res_tmp;
-
-			res_tmp = qudaInvert(*clov,
-					*invclov,
-					g5chi,
-					Y_prime);
-
-			Y[A->subset()] = Gamma(Nd*Nd -1)*Y_prime;
-=======
 			QDPIO::cout << solver_string << "Re-Solving for Y (zero guess)" << std::endl;
 			SystemSolverResults_t res_tmp;
 			Y_prime = zero;
@@ -1165,7 +1136,6 @@
 				tmp[rb[1]] = Gamma(Nd*Nd-1)*Y_prime;
 				clov->apply(Y,tmp,MINUS,1);
 			}
->>>>>>> ee808e45
 
 			// Check solution
 			{
@@ -1305,10 +1275,6 @@
 			quda_inv_param.chrono_replace_last = true;
 
 			QDPIO::cout << solver_string << "Re-Solving for X (zero guess)" << std::endl;
-<<<<<<< HEAD
-			psi[A->subset()] = zero;
-=======
->>>>>>> ee808e45
 
 			SystemSolverResults_t res_tmp;
 			psi[rb[1]] = zero;
