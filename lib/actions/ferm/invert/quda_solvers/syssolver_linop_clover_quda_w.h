--- conflicted
+++ resolved
@@ -280,11 +280,7 @@
       case BICGSTAB:
 	quda_inv_param.solve_type = QUDA_DIRECT_PC_SOLVE;
 	break;
-<<<<<<< HEAD
-      case GCR:
-=======
       case GCR: 
->>>>>>> 2624b583
 	quda_inv_param.solve_type = QUDA_DIRECT_PC_SOLVE;
 	break;
 
