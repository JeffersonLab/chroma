--- conflicted
+++ resolved
@@ -273,24 +273,19 @@
       // Solve type
       switch( invParam.solverType ) { 
       case CG: 
-	quda_inv_param.solve_type = QUDA_NORMEQ_PC_SOLVE;
+	quda_inv_param.solve_type = QUDA_NORMOP_PC_SOLVE;
 	break;
       case BICGSTAB:
 	quda_inv_param.solve_type = QUDA_DIRECT_PC_SOLVE;
 	break;
-<<<<<<< HEAD
-     case GCR:
-        quda_inv_param.solve_type = QUDA_DIRECT_PC_SOLVE;
-        break;
-
-=======
       case GCR: 
 	quda_inv_param.solve_type = QUDA_DIRECT_PC_SOLVE;
 	break;
->>>>>>> bd07b5b9
+      case MR: 
+	quda_inv_param.solve_type = QUDA_DIRECT_PC_SOLVE;
+	break;
       default:
-	quda_inv_param.solve_type = QUDA_NORMEQ_PC_SOLVE;   
-	
+	quda_inv_param.solve_type = QUDA_NORMOP_PC_SOLVE;   
 	break;
       }
 
