/*
 * syssolver_linop_clover_mg_proto.cc
 *
 *  Created on: Mar 23, 2017
 *      Author: bjoo
 */

#include "chromabase.h"
#include "handle.h"
#include "state.h"
#include "actions/ferm/invert/syssolver_linop_factory.h"
#include "actions/ferm/invert/mg_proto/syssolver_linop_clover_mg_proto_qphix_eo.h"

#include "lattice/qphix/qphix_blas_wrappers.h"
#include "MG_config.h"

using namespace QDP;

namespace Chroma
{
  namespace LinOpSysSolverMGProtoQPhiXEOCloverEnv
  {

    //! Anonymous namespace
    namespace
    {
      //! Name to be used
      const std::string name("MG_PROTO_QPHIX_EO_CLOVER_INVERTER");

      //! Local registration flag
      bool registered = false;
    }



    // Double precision
    LinOpSystemSolver<LatticeFermion>* createFerm(XMLReader& xml_in,
						  const std::string& path,
						  Handle< FermState< LatticeFermion, multi1d<LatticeColorMatrix>, multi1d<LatticeColorMatrix> > > state,

						  Handle< LinearOperator<LatticeFermion> > A)
    {
      return new LinOpSysSolverMGProtoQPhiXEOClover(A,state,MGProtoSolverParams(xml_in, path));
    }

    //! Register all the factories
     bool registerAll()
     {
       bool success = true;
       if (! registered)
       {

    	   success &= Chroma::TheLinOpFermSystemSolverFactory::Instance().registerObject(name, createFerm);
    	   registered = true;
       }
       return success;
     }
  };

  // Save me typing, by exposing this file level from here
  using T = LinOpSysSolverMGProtoQPhiXEOClover::T;
  using Q = LinOpSysSolverMGProtoQPhiXEOClover::Q;


  // Constructor
  LinOpSysSolverMGProtoQPhiXEOClover::LinOpSysSolverMGProtoQPhiXEOClover(Handle< LinearOperator<T> > A_,
		  Handle< FermState<T,Q,Q> > state_,
		  const MGProtoSolverParams& invParam_) :
				    A(A_), state(state_), invParam(invParam_), subspaceId(invParam_.SubspaceId) {


		  mg_pointer = MGProtoHelpersQPhiX::getMGPreconditionerEO(subspaceId);
		  if ( ! mg_pointer ) {
			  QDPIO::cout << "EO MG Preconditioner not found in Named Obj. Creating" << std::endl;

			  // Check on the links -- they are ferm state and may already have BC's applied? need to figure that out.
			  MGProtoHelpersQPhiX::createMGPreconditionerEO(invParam, state->getLinks());

			  // Now get the setup
			  mg_pointer = MGProtoHelpersQPhiX::getMGPreconditionerEO(subspaceId);
		  }

		  M_ptr = (mg_pointer->M);

		  // Next step is to  create a solver instance:
			  MG::FGMRESParams fine_solve_params;
			  fine_solve_params.MaxIter=invParam.OuterSolverMaxIters;
			  fine_solve_params.RsdTarget=toDouble(invParam.OuterSolverRsdTarget);
			  fine_solve_params.VerboseP =invParam.OuterSolverVerboseP;
			  fine_solve_params.NKrylov = invParam.OuterSolverNKrylov;

			  // Internal one with EO preconditioning
			 	  using EoFGMRES = const MG::FGMRESSolverQPhiX;

			  eo_solver = std::make_shared<const EoFGMRES>(*M_ptr, fine_solve_params, (mg_pointer->v_cycle).get());

			  wrapped= std::make_shared<UnprecFGMRES>(eo_solver, M_ptr);

  }

  // Destructor
  LinOpSysSolverMGProtoQPhiXEOClover::~LinOpSysSolverMGProtoQPhiXEOClover(){}

  //! Return the subset on which the operator acts
  const Subset&
  LinOpSysSolverMGProtoQPhiXEOClover::subset(void) const
  {
	  return A->subset();
  }

  SystemSolverResults_t
  LinOpSysSolverMGProtoQPhiXEOClover::operator()(T& psi, const T& chi) const
  {
	  return (*this)(std::vector<std::shared_ptr<T>>(1, std::shared_ptr<T>(&psi, [](auto &p){})),
	                 std::vector<std::shared_ptr<const T>>(1, std::shared_ptr<const T>(&chi, [](auto &p){})))[0];
  }

  std::vector<SystemSolverResults_t>
  LinOpSysSolverMGProtoQPhiXEOClover::operator()(const std::vector<std::shared_ptr<T>>& psi, const std::vector<std::shared_ptr<const T>>& chi) const
  {
	  assert(psi.size() == chi.size());
	  int ncols = psi.size();

	  QDPIO::cout << "Jolly Greetings from Even-Odd Multigridland multi-right-hand-side" << std::endl;
	  const Subset& s = A->subset(); 
	  StopWatch swatch;
	  StopWatch swatch2;

	  swatch.reset();
	  swatch.start();


	  //QDPIO::cout << "DEBUG: Norm2 Chi Before=" << norm2(chi,s) << std::endl;
	  const LatticeInfo& info = M_ptr->GetInfo();
	  QPhiXSpinor qphix_in(info, ncols);
	  QPhiXSpinor qphix_out(info, ncols);

#if 0
	  // Shorthand for the UnprecWrapper
	  using UnprecFGMRES =  MG::UnprecFGMRESSolverQPhiXWrapper;

	  // Internal one with EO preconditioning
	  using EoFGMRES = const MG::FGMRESSolverQPhiX;

	//  std::shared_ptr<const MG::FGMRESSolverQPhiX> fgmres_eo=std::make_shared<const MG::FGMRESSolverQPhiX>(*M_ptr, fine_solve_params, (mg_pointer->v_cycle).get());
	  UnprecFGMRES wrapped(std::make_shared<const EoFGMRES>(*M_ptr, fine_solve_params, (mg_pointer->v_cycle).get()), M_ptr);
#endif

	  // Solve the system
<<<<<<< HEAD
	  QDPSpinorToQPhiXSpinor(chi,qphix_in,0);
=======
	  for (int col=0; col<ncols; ++col) QDPSpinorToQPhiXSpinor(*chi[col],qphix_in,col);
>>>>>>> affddd9b
	  ZeroVec(qphix_out,SUBSET_ALL);

	  swatch2.reset();
	  swatch2.start();
	  //MG::LinearSolverResults res=(*wrapped)(qphix_out,qphix_in, RELATIVE);
<<<<<<< HEAD
          MG::LinearSolverResults res=(*eo_solver)(qphix_out,qphix_in, RELATIVE)[0];

=======
          MG::Timer::TimerAPI::reset();
          std::vector<MG::LinearSolverResults> res=(*eo_solver)(qphix_out,qphix_in, RELATIVE);
	  assert(res.size() == ncols);
>>>>>>> affddd9b
	  swatch2.stop();
          MG::Timer::TimerAPI::reportAllTimer();
	
<<<<<<< HEAD
	  double qphix_out_norm_cb0 = MG::Norm2Vec(qphix_out, SUBSET_EVEN)[0];
	  double qphix_out_norm_cb1 = MG::Norm2Vec(qphix_out, SUBSET_ODD)[0];
	  
	  psi = zero;
	  QPhiXSpinorToQDPSpinor(qphix_out,0,psi);
	  Double psi_norm_cb0 = norm2(psi,rb[0]);
	  Double psi_norm_cb1 = norm2(psi,rb[1]);
=======
	  // double qphix_out_norm_cb0 = MG::Norm2Vec(qphix_out, SUBSET_EVEN);
	  // double qphix_out_norm_cb1 = MG::Norm2Vec(qphix_out, SUBSET_ODD);
	  
	  for (int col=0; col<ncols; ++col) {
	    *psi[col] = zero;
	    QPhiXSpinorToQDPSpinor(qphix_out,col,*psi[col]);
	  }
	  // Double psi_norm_cb0 = norm2(psi,rb[0]);
	  // Double psi_norm_cb1 = norm2(psi,rb[1]);
>>>>>>> affddd9b

	  // Double chi_norm_after = norm2(chi,s);
	  // QDPIO::cout << "DEBUG: After solve Norm2 chi = " << chi_norm_after << std::endl;
	  // QDPIO::cout << "DEBUG: Norm2 qphix_out_cb_0 = " << qphix_out_norm_cb0 << "   Norm psi[0]="<< psi_norm_cb0 << std::endl;
	  // QDPIO::cout << "DEBUG: Norm2 qphix_out_cb_1 = " << qphix_out_norm_cb1 << "   Norm psi[1]="<< psi_norm_cb1 << std::endl;


	  for (int col=0; col<ncols; ++col) {
		  // Chroma level check (may be slow)
		  T tmp;
		  tmp = zero;
		  (*A)(tmp, *psi[col], PLUS);
		  tmp[s]  -= *chi[col];
		  Double n2 = norm2(tmp,s);
		  Double n2rel = n2 / norm2(*chi[col],s);
		  QDPIO::cout << "MG_PROTO_QPHIX_EO_CLOVER_INVERTER: iters = "<< res[col].n_count << " rel resid = " << sqrt(n2rel) << std::endl;
		  if( toBool( sqrt(n2rel) > invParam.OuterSolverRsdTarget ) ) {
		    MGSolverException convergence_fail(invParam.CloverParams.Mass, 
						       subspaceId,
						       res[col].n_count,
						       Real(sqrt(n2rel)),
						       invParam.OuterSolverRsdTarget);
		    throw convergence_fail;

		  }
	  }
	  swatch.stop();
	  QDPIO::cout << "MG_PROTO_QPHIX_EO_CLOVER_INVERTER_TIME: call_time = "<< swatch2.getTimeInSeconds() << " sec.  total_time=" << swatch.getTimeInSeconds() << " sec." << std::endl;
	  return std::vector<SystemSolverResults_t>();
  }
};
<|MERGE_RESOLUTION|>--- conflicted
+++ resolved
@@ -147,51 +147,21 @@
 #endif
 
 	  // Solve the system
-<<<<<<< HEAD
-	  QDPSpinorToQPhiXSpinor(chi,qphix_in,0);
-=======
 	  for (int col=0; col<ncols; ++col) QDPSpinorToQPhiXSpinor(*chi[col],qphix_in,col);
->>>>>>> affddd9b
 	  ZeroVec(qphix_out,SUBSET_ALL);
 
 	  swatch2.reset();
 	  swatch2.start();
-	  //MG::LinearSolverResults res=(*wrapped)(qphix_out,qphix_in, RELATIVE);
-<<<<<<< HEAD
-          MG::LinearSolverResults res=(*eo_solver)(qphix_out,qphix_in, RELATIVE)[0];
-
-=======
           MG::Timer::TimerAPI::reset();
           std::vector<MG::LinearSolverResults> res=(*eo_solver)(qphix_out,qphix_in, RELATIVE);
 	  assert(res.size() == ncols);
->>>>>>> affddd9b
 	  swatch2.stop();
           MG::Timer::TimerAPI::reportAllTimer();
 	
-<<<<<<< HEAD
-	  double qphix_out_norm_cb0 = MG::Norm2Vec(qphix_out, SUBSET_EVEN)[0];
-	  double qphix_out_norm_cb1 = MG::Norm2Vec(qphix_out, SUBSET_ODD)[0];
-	  
-	  psi = zero;
-	  QPhiXSpinorToQDPSpinor(qphix_out,0,psi);
-	  Double psi_norm_cb0 = norm2(psi,rb[0]);
-	  Double psi_norm_cb1 = norm2(psi,rb[1]);
-=======
-	  // double qphix_out_norm_cb0 = MG::Norm2Vec(qphix_out, SUBSET_EVEN);
-	  // double qphix_out_norm_cb1 = MG::Norm2Vec(qphix_out, SUBSET_ODD);
-	  
 	  for (int col=0; col<ncols; ++col) {
 	    *psi[col] = zero;
 	    QPhiXSpinorToQDPSpinor(qphix_out,col,*psi[col]);
 	  }
-	  // Double psi_norm_cb0 = norm2(psi,rb[0]);
-	  // Double psi_norm_cb1 = norm2(psi,rb[1]);
->>>>>>> affddd9b
-
-	  // Double chi_norm_after = norm2(chi,s);
-	  // QDPIO::cout << "DEBUG: After solve Norm2 chi = " << chi_norm_after << std::endl;
-	  // QDPIO::cout << "DEBUG: Norm2 qphix_out_cb_0 = " << qphix_out_norm_cb0 << "   Norm psi[0]="<< psi_norm_cb0 << std::endl;
-	  // QDPIO::cout << "DEBUG: Norm2 qphix_out_cb_1 = " << qphix_out_norm_cb1 << "   Norm psi[1]="<< psi_norm_cb1 << std::endl;
 
 
 	  for (int col=0; col<ncols; ++col) {
