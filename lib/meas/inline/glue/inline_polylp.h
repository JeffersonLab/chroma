--- conflicted
+++ resolved
@@ -3,13 +3,9 @@
  *  \brief Inline polyakov loop
  */
 
-<<<<<<< HEAD
-#ifndef INLINE_POLYLOOP_LOOP_H
-#define INLINE_POLYLOOP_LOOP_H
-=======
+
 #ifndef INLINE_POLYAKOV_LOOP_H
 #define INLINE_POLYAKOV_LOOP_H
->>>>>>> e6e3f390
 
 #include "chromabase.h"
 #include "meas/inline/abs_inline_measurement.h"
