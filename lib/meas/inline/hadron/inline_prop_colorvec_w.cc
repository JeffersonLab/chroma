--- conflicted
+++ resolved
@@ -293,14 +293,9 @@
 	throw;
       }
 
-<<<<<<< HEAD
-      const SubsetVectors<LatticeColorVector>& eigen_source = 
-	TheNamedObjMap::Instance().getData< SubsetVectors<LatticeColorVector> >(params.named_obj.colorvec_id);
-=======
       // Cast should be valid now
       const MapObject<int,EVPair<LatticeColorVector> >& eigen_source = 
 	*(TheNamedObjMap::Instance().getData< Handle< MapObject<int,EVPair<LatticeColorVector> > > >(params.named_obj.colorvec_id));
->>>>>>> 5a7f3178
 
       QDPIO::cout << "Source successfully read and parsed" << endl;
 
