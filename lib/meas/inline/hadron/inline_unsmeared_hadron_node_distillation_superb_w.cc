--- conflicted
+++ resolved
@@ -1196,16 +1196,9 @@
 
 	    // Invert the source for all spins and retrieve num_tslices_active
 	    // time-slices starting from time-slice first_tslice_active
-<<<<<<< HEAD
-	    invCache[t_source] = SB::doInversion<SB::ComplexF, SB::Complex>(
-	      PP, std::move(source_colorvec), t_source, active_tslices[t_source].from,
-	      active_tslices[t_source].size, {0, 1, 2, 3}, max_rhs, "cxyzXnSst");
-=======
 	    invCacheSource[t_source] = SB::doInversion<SB::ComplexF, SB::Complex>(
-	      *PP, std::move(source_colorvec), t_source,
-	      active_tslices_source[t_source].from, active_tslices_source[t_source].size,
-	      {0, 1, 2, 3}, max_rhs, "cxyzXnSst");
->>>>>>> 9ccea993
+	      PP, std::move(source_colorvec), t_source, active_tslices_source[t_source].from,
+	      active_tslices_source[t_source].size, {0, 1, 2, 3}, max_rhs, "cxyzXnSst");
 	  }
 
 	  if (!invCacheSink[t_sink])
@@ -1223,15 +1216,9 @@
 
 	    // Invert the sink for all spins and retrieve num_tslices_active time-slices starting from
 	    // time-slice first_tslice_active
-<<<<<<< HEAD
-	    invCache[t_sink] = SB::doInversion<SB::ComplexF, SB::Complex>(
-	      PP, std::move(sink_colorvec), t_sink, active_tslices[t_sink].from,
-	      active_tslices[t_sink].size, {0, 1, 2, 3}, max_rhs, "ScnsxyzXt");
-=======
 	    invCacheSink[t_sink] = SB::doInversion<SB::ComplexF, SB::Complex>(
-	      *PP, std::move(sink_colorvec), t_sink, active_tslices_sink[t_sink].from,
+	      PP, std::move(sink_colorvec), t_sink, active_tslices_sink[t_sink].from,
 	      active_tslices_sink[t_sink].size, {0, 1, 2, 3}, max_rhs, "ScnsxyzXt");
->>>>>>> 9ccea993
 	  }
 
 	  // The cache may have more tslices than need it; restrict to the ones required for this source-sink pair
