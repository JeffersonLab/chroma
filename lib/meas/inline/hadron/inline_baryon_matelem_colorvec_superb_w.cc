--- conflicted
+++ resolved
@@ -403,19 +403,6 @@
     }
 
     //----------------------------------------------------------------------------
-<<<<<<< HEAD
-    //! Return multi1d from std::vector
-    multi1d<int> tomulti1d(const std::vector<int>& orig)
-    {
-      multi1d<int> r(orig.size());
-      for (int i = 0; i < orig.size(); ++i)
-	r[i] = orig[i];
-      return r;
-    }
-
-    //----------------------------------------------------------------------------
-=======
->>>>>>> d1288c04
     //! Normalize just one displacement array and return std::vector
     std::vector<int> normDisp(const multi1d<int>& orig)
     {
