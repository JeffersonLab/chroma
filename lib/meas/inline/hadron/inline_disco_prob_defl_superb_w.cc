--- conflicted
+++ resolved
@@ -18,9 +18,9 @@
 #include "util/ferm/key_val_db.h"
 #include "util/ferm/map_obj/map_obj_aggregate_w.h"
 #include "util/ferm/map_obj/map_obj_factory_w.h"
+#include "util/ferm/mgproton.h"
 #include "util/ferm/subset_vectors.h"
 #include "util/ferm/superb_contractions.h"
-#include "util/ferm/mgproton.h"
 #include "util/ferm/transf.h"
 #include "util/info/proginfo.h"
 
@@ -650,28 +650,17 @@
       //
       // Initialize fermion action
       //
-<<<<<<< HEAD
       SB::ChimeraSolver PP{params.param.prop.fermact, params.param.prop.invParam, u};
 
-      std::istringstream  xml_s(params.param.prop.fermact.xml);
-      XMLReader  fermacttop(xml_s);
-=======
       std::istringstream xml_s(params.param.prop.fermact.xml);
       XMLReader fermacttop(xml_s);
-      QDPIO::cout << "FermAct = " << params.param.prop.fermact.id << std::endl;
->>>>>>> 5abed86d
 
       Handle<FermionAction<T, P, Q>> S_f(TheFermionActionFactory::Instance().createObject(
 	params.param.prop.fermact.id, fermacttop, params.param.prop.fermact.path));
 
       Handle<FermState<T, P, Q>> state(S_f->createState(u));
 
-<<<<<<< HEAD
-      Handle< Projector<LatticeFermion> > proj = S_f->projector(state, params.param.projParam); 
-=======
-      Handle<SystemSolver<LatticeFermion>> PP = S_f->qprop(state, params.param.prop.invParam);
       Handle<Projector<LatticeFermion>> proj = S_f->projector(state, params.param.projParam);
->>>>>>> 5abed86d
 
       // Initialize the slow Fourier transform phases
       int decay_dir = Nd - 1; // hadamard needs this for now
@@ -693,9 +682,6 @@
       int Nsrc = coloring->numColors();
       QDPIO::cout << "num colors " << Nsrc << std::endl;
 
-      DComplex tr = 0.0;
-      DComplex trDef = 0.0;
-
       StopWatch swatch;
       swatch.start();
 
@@ -704,26 +690,6 @@
       QDPIO::cout << "Now computing the projector contribution" << std::endl;
       StopWatch swatch_det;
       swatch_det.start();
-<<<<<<< HEAD
-      std::map< KeyOperator_t, ValOperator_t > dbdet;
-      for (int k = 0 ; k < proj->rank() ; k++) {
-        // collect dk pairs of vectors
-        LatticeFermion vi_lambda, // = v[i]/(u[i]'*Dslash*v[i])
-                       ui, vi;     // = u[i], v[i]
-        proj->V(k,vi);
-        DComplex lambda;
-        proj->lambda(k, lambda);
-        vi_lambda = vi / lambda;
-        proj->U(k,ui);
-
-        std::vector<std::shared_ptr<LatticeFermion>> vi_lambda_sh(
-          1, std::shared_ptr<LatticeFermion>(&vi_lambda, [](LatticeFermion*) {}));
-        std::vector<std::shared_ptr<LatticeFermion>> ui_sh(
-          1, std::shared_ptr<LatticeFermion>(&ui, [](LatticeFermion*) {}));
-        do_disco(dbdet, vi_lambda_sh, ui_sh, ft,
-        	 params.param.use_ferm_state_links ? state->getLinks() : u,
-        	 params.param.max_path_length);
-=======
       Traces dbdet;
       for (int k = 0; k < proj->rank(); k++)
       {
@@ -743,7 +709,6 @@
 	do_disco(dbdet, vi_lambda_sh, ui_sh, mom_list,
 		 params.param.use_ferm_state_links ? state->getLinks() : u,
 		 params.param.max_path_length);
->>>>>>> 5abed86d
       }
       swatch_det.stop();
       QDPIO::cout << "Projector contribution computed in time= " << swatch_det.getTimeInSeconds()
@@ -763,51 +728,6 @@
 	//generate a random std::vector
 	LatticeComplex vec;
 	LatticeReal rnd1, theta;
-<<<<<<< HEAD
-	random(rnd1); 
-	Real twopiN = Chroma::twopi / 4; 
-        theta = twopiN * floor(4*rnd1);
-	vec = cmplx(cos(theta),sin(theta));
-
-        // All the loops
-        const int N_rhs = (params.param.max_rhs + Ns * Nc - 1) / Ns / Nc;
-        for (int k1 = 0, dk = std::min(Nsrc, N_rhs); k1 < Nsrc ; k1 += dk, dk = std::min(Nsrc - k1, N_rhs)) {
-          // collect (Ns*Nc*dk) pairs of vectors
-          std::vector<std::shared_ptr<LatticeFermion>> v_chi(Ns * Nc * dk), v_psi(Ns * Nc * dk), v_q(Ns * Nc * dk);
-          for (int col=0; col<v_chi.size(); col++) v_chi[col].reset(new LatticeFermion);
-          for (int col=0; col<v_psi.size(); col++) v_psi[col].reset(new LatticeFermion);
-          for (int col=0; col<v_q.size(); col++) v_q[col].reset(new LatticeFermion);
-          for (int i_v = 0 ; i_v < dk ; i_v++) {
-            LatticeInteger hh ; 
-            coloring->getVec(hh, k1 + i_v);
-            LatticeComplex rv = vec*hh;
-            for(int color_source(0);color_source<Nc;color_source++){
-              LatticeColorVector vec_srce = zero ;
-              pokeColor(vec_srce,rv,color_source) ;
-              
-              for(int spin_source=0; spin_source < Ns; ++spin_source){
-                // Insert a ColorVector into spin index spin_source
-                // This only overwrites sections, so need to initialize first
-                *v_chi[i_v * Ns * Nc + color_source * Ns + spin_source]  = zero;
-                CvToFerm(vec_srce, *v_chi[i_v * Ns * Nc + color_source * Ns + spin_source], spin_source);
-                *v_psi[i_v * Ns * Nc + color_source * Ns + spin_source]  = zero;
-              } 
-            }
-          }
-
-	  SB::doInversion(
-	    PP, v_psi,
-	    std::vector<std::shared_ptr<const LatticeFermion>>(v_chi.begin(), v_chi.end()));
-	  proj->VUAObliqueProjector(v_q, std::vector<std::shared_ptr<const LatticeFermion>>(v_psi.begin(), v_psi.end()));
-          for (int i=0; i<v_psi.size(); ++i)
-            *v_q[i] = *v_psi[i] - *v_q[i]; // q <= (I - V*inv(U'*AV*)*U'*A)*quark_soln
-
-          // here the recursive call goes to compute the loops
-          // result is ADDED to db
-          StopWatch swatch_dots;
-          swatch_dots.start();
-	  do_disco(db, v_chi, v_q, ft, params.param.use_ferm_state_links ? state->getLinks() : u,
-=======
 	random(rnd1);
 	Real twopiN = Chroma::twopi / 4;
 	theta = twopiN * floor(4 * rnd1);
@@ -849,8 +769,9 @@
 	    }
 	  }
 
-	  (*PP)(v_psi,
-		std::vector<std::shared_ptr<const LatticeFermion>>(v_chi.begin(), v_chi.end()));
+	  SB::doInversion(
+	    PP, v_psi,
+	    std::vector<std::shared_ptr<const LatticeFermion>>(v_chi.begin(), v_chi.end()));
 	  proj->VUAObliqueProjector(
 	    v_q, std::vector<std::shared_ptr<const LatticeFermion>>(v_psi.begin(), v_psi.end()));
 	  for (int i = 0; i < v_psi.size(); ++i)
@@ -862,7 +783,6 @@
 	  swatch_dots.start();
 	  do_disco(db, v_chi, v_q, mom_list,
 		   params.param.use_ferm_state_links ? state->getLinks() : u,
->>>>>>> 5abed86d
 		   params.param.max_path_length);
 	  swatch_dots.stop();
 	  QDPIO::cout << "Computing inner products " << swatch_dots.getTimeInSeconds() << " secs"
