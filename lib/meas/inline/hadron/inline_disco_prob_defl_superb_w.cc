--- conflicted
+++ resolved
@@ -832,23 +832,8 @@
 	  it.second[k] += dbdet[it.first][k];
 
       swatch.stop();
-<<<<<<< HEAD
       QDPIO::cout << "Traces were  computed: time= " << swatch.getTimeInSeconds() << " secs"
 		  << std::endl;
-
-      // write out the results
-
-      // DB storage
-      if (Layout::nodeNumber() == 0)
-      {
-	LocalBinaryStoreDB<LocalSerialDBKey<KeyOperator_t>, LocalSerialDBData<ValOperator_t>>
-	  qdp_db;
-
-	// Opens the output file and write metadata
-=======
-      QDPIO::cout << "Traces were  computed: time= " 
-		  << swatch.getTimeInSeconds() 
-		  << " secs" << std::endl;
 
       // write out the results
 
@@ -859,7 +844,6 @@
 	  qdp_db;
 
 	// Open the file, and write the meta-data and the binary for this operator
->>>>>>> 3111b550
 	XMLBufferWriter file_xml;
 
 	push(file_xml, "DBMetaData");
@@ -880,7 +864,6 @@
 
 	qdp_db.insertUserdata(file_str);
 
-<<<<<<< HEAD
 	KeyOperator_t key;
 	ValOperator_t val;
 	// Store all the data
@@ -894,22 +877,6 @@
 	    val.set({i}, it.second[i]);
 	  qdp_db.insert(key, val);
 	}
-=======
-	LocalSerialDBKey<KeyOperator_t> key;
-	LocalSerialDBData<ValOperator_t> val;
-	std::map<KeyOperator_t, ValOperator_t>::iterator it;
-	// Store all the data
-	for (it = dbmean.begin(); it != dbmean.end(); it++)
-	{
-	  key.key() = it->first;
-	  key.key().mass_label = params.param.mass_label;
-	  val.data().op.resize(it->second.op.size());
-	  for (int i(0); i < it->second.op.size(); i++)
-	    val.data().op[i] = it->second.op[i];
-	  qdp_db.insert(key, val);
-	}
-
->>>>>>> 3111b550
 	qdp_db.close();
       }
 
@@ -920,14 +887,10 @@
 
       QDPIO::cout << name << ": ran successfully" << std::endl;
 
-<<<<<<< HEAD
       END_CODE();
     }
 
   } // namespace
-=======
-  }// namespace
->>>>>>> 3111b550
 
 } // namespace Chroma
 // vim: sw=2 sts=2
