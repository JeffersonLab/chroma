--- conflicted
+++ resolved
@@ -821,83 +821,6 @@
 		          } // for key
 		      } // for t_slice
 #else
-<<<<<<< HEAD
-		    if ( params.param.contract.fuse_timeloop)
-		      {
-		        //
-		        // fused timeloop
-		        //
-		        for(int spin_snk = 0; spin_snk < Ns; ++spin_snk)
-		          {
-		            int count = 0;
-		            for(std::list<KeyPropElementalOperator_t>::const_iterator key= snk_keys.begin();  key != snk_keys.end(); ++key)
-		              {
-		                if (key->spin_snk != spin_snk) { continue;}
-		                count += num_vecs;
-		              }
-
-		            //QDPIO::cout << "spin_snk = " << spin_snk << ", count = " << count << "\n";
-		        
-		            multi1d<SubLatticeColorVectorF*> vec_ptr( count );
-		            multi1d<ComplexD*> contr_ptr( count );
-
-		            int run_count = 0;
-		        
-		            // Loop over all the keys
-		            for(std::list<KeyPropElementalOperator_t>::const_iterator key= snk_keys.begin();
-		                key != snk_keys.end();
-		                ++key)
-		              {
-		                if (key->spin_snk != spin_snk) {continue;}
-
-		                //
-		                // Pack pointers to the vectors and matrix elements
-		                //
-		                for (int i=0 ; i < num_vecs ; ++i ) {
-		          	vec_ptr[run_count] = const_cast<SubLatticeColorVectorF*>( &sub_eigen_map.getVec( key->t_slice , i ) );
-		          	contr_ptr[run_count] = &peram[*key].mat( i , colorvec_src );
-		          	++run_count;
-		                }
-		              }
-		        
-		            //
-		            // Big call-out 
-		            //
-		            multi_innerProduct( contr_ptr , vec_ptr , ferm_out(spin_snk) );
-		    
-		          } // for spin_snk
-		      }
-		    else
-		      {
-		        //
-		        // non-fused timeloop
-		        //
-		        for(int t_slice = 0; t_slice < Lt; ++t_slice)
-		          {
-		            // Loop over all the keys
-		            for(std::list<KeyPropElementalOperator_t>::const_iterator key= snk_keys.begin();
-		                key != snk_keys.end();
-		                ++key)
-		              {
-		                if (key->t_slice != t_slice) {continue;}
-		                //
-		                // Pack pointers to the vectors and matrix elements
-		                //
-		                multi1d<SubLatticeColorVectorF*> vec_ptr( num_vecs );
-		                multi1d<ComplexD*> contr_ptr( num_vecs );
-		                for (int i=0 ; i < num_vecs ; ++i ) {
-		          	vec_ptr[i] = const_cast<SubLatticeColorVectorF*>( &sub_eigen_map.getVec( t_slice , i ) );
-		          	contr_ptr[i] = &peram[*key].mat( i , colorvec_src );
-		                }
-		    
-		                //
-		                // Big call-out 
-		                //
-		                multi_innerProduct( contr_ptr , vec_ptr , ferm_out(key->spin_snk) );
-		              } // for key
-		          } // for t_slice
-		      }
-=======
 		  if ( params.param.contract.fuse_timeloop)
 		    {
 		      //
@@ -973,7 +896,6 @@
 			    } // for key
 			} // for t_slice
 		    }
->>>>>>> f3adf17d
 #endif
 
 		  } // for colorvec_src
