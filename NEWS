Oct 09, 2010 - Robert Edwards
<<<<<<< HEAD
        Version 3.38.3
        Fixed/added some glue measurements. Balint added some resiliency flags in
        cuda inverter drivers.

June 30, 2010 - Robert Edwards
        Version 3.38.2
        Added new glue measurements. Cleaned out obsolete regression test input.
        Balint merged cuda-tprec and multi-prec shift solvers.
=======
        Version 3.39.0
        Pulled out the MapObject classes, made them more general, and put them in QDP.
        Cleaned out some old regression tests.
>>>>>>> 0f757208

Jan 07, 2010 - Robert Edwards
        Version 3.38.0
        New FILEDB interface down in QDP++. Changed Chroma's SerialDBKey/Data to match 
        accordingly.

Jan 07, 2010 - Balint Joo
        Version 3.38.0
        Merged 3.37.2 devel branch onto master. Fixed regression checks.
        Ready to go into stable

Jan 01, 2010 - Robert Edwards
	Version 3.37.2
        Made a combined prop_colorvec and prop_matelem_colorvec that saves
        prop dbs and combines in the peram construction. Can avoid using
        lookups for solution vectors or storing all the solutions in memory/disk.

Dec 31, 2009 - Robert Edwards
	Version 3.37.1
        Moved old inline_prop_matelem_colorvec to a low-memory version.
        New inline_prop_matelem_colorvec reorganizes the loops to cut-down
        on lookups.

Dec 27, 2009 - Robert Edwards
	Version 3.37.0
        Balint wrote a nifty MapObjectDisk and MapObjectMemory that function like
        databases. A use is to hold lattice objects. New factory system for the
        beasties. Removed uses of SubsetVectors in favor of MapObject's. Cleaned
        out some old routines. Lots of other cleanups. Rearranged more the MapObject
        task system.

Sep 14, 2009 - Robert Edwards
	Version 3.36.1
        Switched back to old inline genprop code. Changed inline colorvec codes
        to check for DB existence. If it does not exist, insert the metadata,
        else do not reinsert. Lots of improvements in laph codes. 

Aug 25, 2009 - Robert Edwards
	Version 3.36.0
        The start of a hybrid stochastic-distillation method (called LAPH -
        horrible name) by Colin and John. Changed how genprops are contracted
        in an effort to speed it up. Balint did lots of XLC cleanups.

July 14, 2009 - Robert Edwards
	Version 3.35.0
        Balint did all this in 3.34.1, but the latter was never actually
        tagged it. John Bulava added new measurement routines related to
        distilled dilution.

7/8/2009 - Balint
	Version 3.34.1
        Added IBiCGStab for BiCGStab with 1 Global Reduction per iteration
	Added Reliable IBiCGStab (Clover only) to allow multi-precision use.
 	Added Regressions, tweaked output. 	

05/202009 - Balint Joo
	Added Multi-Prec BiCGStab Solver (LinOp & MdagM) (Clover Only)
	Added Internally Single Precision CG Solver (MdagM only,Clover Only)

04/21/2009 - Balint Joo
	Version 3.34.0
	Added regression support for multiprec clover in propagator and t_leapfrog
	Integrated cpp-wilson-dslash for multiprec dslash support. (Experimental)


03/04/2009 - Robert Edwards  
	Version 3.33.0
        Changed around eigcg support for MdagM and M. New block colorvec support 
        by Kostas. New sloppy precision sse-dslash support by Balint. Disco eigcg
        by Kostas and Christopher.

01/26/2009 - Robert Edwards  
	Version 3.32.0
        Delta tau version of min-norm-2 integrators. New stochastic
        insertion for 3-pt corr.  Added static prop colorvec. Added grid
        sources. IO for eigcg vecs. Disconnected routines. Added static_light_cont
        and heavy_light_cont.

11/11/2008 - Robert Edwards  
	Version 3.31.1
        Fixed the "E" tensor operator in util/ferm/etensor. Reimplemented
        deriv. seqsources to reuse basic routines. Checked against old deriv.
        seqsources.

11/11/2008 - Robert Edwards  
	Version 3.31.0
        New stochastic generalized prop (3-pt) by Kostas. Added twisted-mass to
        clover. Put DB's into projection use. Fixed up colorvec generalized prop.
        New ILU style time-prec for clover. New readers for eigvecs.

08/26/2008 - Robert Edwards  
	Version 3.30.4
        Changed format of colorvec dbs. Now use fixed record dbs.

08/26/2008 - Robert Edwards  
	Version 3.30.3
        A working version of the colorvec chain.

08/02/2008:  
	Version 3.30.2
  	Balint did some rework of the comms in the sse wilson dslash.
        Started adding some Berkeley DB flags, but these will all change.

07/21/2008:  
	Version 3.30.1
        Kostas added some static-light routines from Will Detmold.

05/30/2008:  
	Version 3.30.0
  	Major overhaul of monomial structure which are now of the form

	   pseudoferm term		   tag
	  A=M^dag*M chi*A_1^-1*chi         two_flavor
	  chi*M_2*A_1^-1*M_2^dag*chi	   two_flavor_ratio_conv_conv
	  chi*R(A_2)*A_1^-1*R(A_2)*chi	   two_flavor_ratio_conv_rat
	  chi*R(A_1)*chi		   one_flavor_rat
	  chi*M_2*R(A_1)*M_2^dag*chi	   one_flavor_ratio_rat_conv
	  chi*R(A_2)*R(A_1)*R(M_2)*chi	   one_flavor_ratio_rat_rat

	  This structure exists for both 4D and 5D variants. Not all are
	  implemented at the level of the derivatives, but can be. The 5D
	  monomials no longer have an explicit reference to the
	  Pauli-Villars (PV) linOpPV.  That linOp is now added as an
	  appropriate separate monomial or the M_2 term. This is handled
	  simply by giving a DWF-like fermact with a quark mass of 1, or it
	  might require a kind of PV fermact in the case of some of the
	  more esoteric 5D actions.

05/22/2008:  
	Version 3.29.2
	Precision related tweaks in some HMC monomials. Some new variants of qqqNucNuc
        measurements and hadron_contract measurements.

05/06/2008:  
	Version 3.29.0
	 -- Support for MDWF Moebius DWF Library cleaned up and ready to go.

05/05/2008
	Maintenance: 
	-- Added support for interfacing to MDWF Moebius DWF library from MIT.
	   Currently only the Shamir variant of DWF is used and only in the
           propagator code.
	   Currently we are having difficulties with mixed precision so 
           I am enabling the double precision only.

05/02/2008
	Version 3.28.5 - Maintenance release:
	some changes here and there, but most importantly,
	first version of the code to attempt to read write usqcd propagators

	THIS VERSION NOW NEEDS qdp++ CVS Version qdp1-26-0 to build

	Known problems:
		FIXME: scalar-7n: asqtad candidate  RUN_FAILS
	                  sink_smearing_s.candidate RUN_FAILS
	                  spectrum_s.candidate.xml RUN_FAILS
			  spectrum_s_HISQ.candidate.xml RUN_FAILS
		Looking at the core file: segfault in  0x00000000005efd7b in Chroma::QDPStaggeredDslash::apply ()
 
01/21/2008 -- Robert Edwards
	Version 3.28.1 - Cleaned out old intel_sse_dslash code. Removed all
        stand-alone stout_smear routines. Changed task version to go through
        stout_utils package. Some new versions of 2+2 gaugeacts. Some more
        control over eigbounds.

01/21/2008 -- Robert Edwards
	Version 3.28.0 - Overhauled plaq_gaugeact and lwldslash classes to now
        use a general form of anistropy coeffients - on all plaqs or links. Now
        have support for 2+2 anisotropy. New time-prec. ILU Clover hmc. New NPR
        code. New HISQ code. Some new measurements for hadron_contract for deltas.

11/29/2007 -- Robert Edwards
	Version 3.27.1 - Bug fix in stout_smear. This appeared in the link_smearing
        but not in the fermion action smearing (the fermstate codes).

11/12/2007 -- Robert Edwards
	Version 3.27.0 - First 3d SSE dslash. New SLIC-like and SLRC fermion actions.
        Some new tasks. Working Eigenvalue accelerated CG code. Changed prop readers
        to allow an optional Config_info.

10/26/2007 -- Balint Joo
	Version 3.26.0 - New Dslash written in intrinsics with unit test suite and 
        complete QMT harness (as opposed to just 32bit parscalar). 
        --enable-sse-wilson-dslash now enables new dslash. However this may be 
        slow on 32 bit systems and pentia (rather than opterons). So the old GCC 
        Inline assembly dslash can be enabled instead with the --enable-sse-wilson-dslash-old 
        configure switch. Both new and old dslashes cannot be in the same build. 
        Its one or t'other. Code passed regressions on 7n and compiled and passed 
        all regressions but the mres one in parscalar-single with the Intel compiler 
        and the new dslash.

10/24/2007 -- Robert Edwards
	Version 3.25.0 - New qdp-lapack package included in other_libs. New
        system-solver routine "eigcg" that uses Kostas' eigenvector acceleration
        technique. Renamed the eoprec logdet monomial to agree with other naming
        schemes.

09/12/2007 -- Balint Joo
        Version 3.24.3 - Lots of tydiups and fixes especially to SF related code.
        5D solvers work with GCC-4. Additions for 7n related regression testing.
        CG-DWF problems hopefully fixed in the chroma-config script file.

08/23/2007 -- Robert Edwards
	Version 3.24.2 - Cleaned up some SF Dirichlet code. Mainly, this version
        marks a QDP++ version that has QIO properly working on mesh machines.

08/14/2007 -- Robert Edwards
	Version 3.24.1 - Some rearrangement in "hadron_contract" routines. Now
        those regressions work in parallel. This code requires at least 
        QDP++ version 1.24.3 or greater.

07/17/2007 -- Balint Joo
	Version 3.24.0 - Loads of I/O related stuff from Robert. Balint had 
        Clover related improvements including support for bagel_clover
        on BG/Ls, speed improvements to clover force etc through
        'cleanup'. Negative Logdets hopefully gone (but not forgotten) as we
        moved to L^\dag D L inversion of clover term rather than Cholesky. The
        former can cope with an indefinite matrix (as long as it is
        invertible) the latter can't.

04/19/2007 -- Robert Edwards
	Version 3.23.0 - Moved around some monomial files in anticipation of big reorg
        of Remez and InvertParam groups. New output from hadspec.

05/03/2007 -- Balint Joo
	Version 3.22.7 - BG/L fixes for BAGEL dslash op (refcounting etc)
	      New CG-DWF option --enable-cg-dwf-lowmem for a lower memory CG-DWF
	      New CG option --enable-cg-solver-restart for a single CG restart
	      RsdCG and MaxCG can be independently speficied by <RsdCGRestart>
	      and <MaxCGRestart> in the inv Param file. This works by default
	      for CG-DWF solves and the tags are respected in other CG solvers if
	      --enable-cg-solver-restart is enabled. Otherwise these XML tags
	      are ignored.  

27/02/2007 -- Balint Joo
	Version 3.22.6 - Cleanded out subsets. Regressions pass but needs recent 
	QDP++ (1.22.0 at least). Merged in Robert's recent changes. Added Schur Preconditioned Space,
	Central Time preconditioned Wilson Operator.

22/02/2007 -- Balint Joo
	Version 3.22.5 - Stamp before making subset related changes

18/02/2007 -- Balint Joo
 	Added ILU Preconditioned space and  Central Preconditioned Time Wilson And Clover 
	Actions. Amazingly these actually work.

15/02/2007 -- Balint Joo
	First cut Unprec Space Central Prec Time Wilson Fermions. Complete with regression tests 

8/02/2007 -- Balint Joo
	Bug fix for linking: Removed enum_wvfkind files to attic. Unincluded
	them from  enum_io.h

12/10/2006 -- Balint Joo
	Version 3.22.1. Bug fix in how MD chronological predictor is reset.

12/10/2006 -- Balint Joo
	Version 3.22.0. Overhaul of the MD integrator codes. Now recursive. Removed
        old code.

12/10/2006 -- Robert Edwards
	Version 3.21.1. Mostly housecleaning. Removed many obsolete source construction 
        and quark smearing codes and enums. Added a Klein-Gordon operator. 

12/04/2006 -- Robert Edwards
	Version 3.21.0. Overhauled sequential source construction. Now have loads
        of working derivative sources. New regression tests that cross check the
        sequential propagator via the tie-back test and compares to a 2-pt at
        the sink. Standardized propagator headers - now have fixed structs and
        not the floating xml stuff.

11/25/2006 -- Robert Edwards
	Version 3.20.0. New component integrator codes for HMC. New staggered
        chroma task chain of  MAKE_SOURCE, PROPAGATOR and SINK_SMEARING .
        Fixes in NPR task codes.

11/07/2006 -- Robert Edwards
	Version 3.19.1. NPR code compiles and linked, but not fully tested.
        Small fix in AVP DWF-cg wrapper to correct cg-counts.

10/31/2006 -- Robert Edwards
	Version 3.19.0. Split apart the fermact.h file into lots of
        separate bits to make it easier to manage. Split up the linearop.h
        file more as well. Split up and rearranged the tprec_linop.h files for
        the anticipated new time-preconditioning. Added some new functionality
        here.  For neatness sake, moved and renamed all the "prec_*" files
        (which are specific to 4d even-odd preconditioning) to "eoprec_*"
        filenames. Start of some new inline measurements not yet turned on.

10/31/2006 -- Robert Edwards
	Version 3.18.0. New inline measurements Qll by K. Orginos.

10/14/2006 -- Robert Edwards
	Version 3.17.0. Changes in BuildingBlocks (D. Renner, K. Orginos)
        to support time reversal and translation of source location. Removed
        inline_spectrum and inline_spectrumOct - superceded by inline_hadspec.
        Reset inline_propagator version to 9. Had to regenerate lots of
        regression tests. Removed old style restart support - now done down
        inside the system solvers.
        
10/11/2006 -- Robert Edwards
	Version 3.16.1. Small fix in hadron_seqsource to make gcc4 happy.

10/10/2006 -- Robert Edwards
	Version 3.16.0. Change in seqsource construction. Now pass in full 
        propagator headers as well as props. For baryons, now compensate
        for time-ordering of source and sink baryons as well as the
        spurious phase from a quark source not at the spatial origin.

10/10/2006 -- Robert Edwards
	Version 3.15.1. Small changes in plaq+adj gauge action. Other small
        regression test cleanups.

09/21/2006 -- Robert Edwards
	Version 3.15.0. Added new ferm and gauge create state inlines.
        Changed some inlines to now use the ferm or gauge state, or at
        least the param group.

09/21/2006 -- Robert Edwards
	Version 3.14.7. Added a registration in inline_wilslp

09/21/2006 -- Robert Edwards
	Version 3.14.6. Major housecleaning. Changed all the uses of the
	registration method to now be **runtime**. The "registerAll()"
	function is exposed that will register the thingy. There is a
	private "registered" flag that is initially false and then set
	to true upon registration done at runtime.

09/18/2006 -- Robert Edwards
	Version 3.14.5. House cleaning. Split off all gauge states
	and ferm states to their own gaugestates and fermstates
	directories. Changed all the paths.

09/14/2006 -- Robert Edwards
	Version 3.14.0. New chroma/other_libs/cg-dwf package now
	included. The DWF QpropT routine reworked to use the new package
	(double prec. SSE). Changed hmc to split output into XMLLOG
	and XMLDAT.

09/09/2006 -- Robert Edwards
	Version 3.12.0. First apparently working version of stout force
	code for HMC.  Rearrangements in stouting for gauge and fermion
	actions.

08/28/2006 -- Robert Edwards
	Version 3.11.2. Small but important edge case in stout_fermstate
	fixed.	Bug fix in SftMom handling in test of zero_offset. Small
	fix in inline_hadspec allowing optional displacement type
	field. Retooled all important update routines, stouts, fermacts,
	etc. to use START_CODE/END_CODE.

08/24/2006 -- Robert Edwards
	Version 3.11.1. Fixed regression metric in mesons from v3.11.0 .
	Rearranged mesplq and added measurements of all plaquette planes.
	Regenerated all regression output since they depend on the
	plaquette output. Fully converted the block-ing code along with
	fuzglue, polycor and gluecor.

08/19/2006 -- George T. Fleming
	Version 3.11.0.  Changed the interface of the slow Fourier
	transform (SftMom) class to allow for any lattice point to be
	chosen as the spatial origin.  Previously, this meant that the
	origin was always implicitly (0,0,0,0), which lead to various
	phase problems.  One example is 2pt correlation functions between
	a point source not at the origin and a sink at non-zero momentum:
	the overall phase depends upon the location of the source.
	Using the new interface, the phase can be made independent of
	the location of the source by choosing the origin of the Fourier
	transform to be the location of the source.  Several things remain
	to be fixed:  (1) sequential sources at non-zero sink momentum,
	(2) building blocks with link paths which cross boundaries, (3)
	baryonic sequential sources where t_source > t_sink, i.e. the
	boundary is between the source and sink.

08/17/2006 -- Balint Joo
	Version 3.10.4. Fixed stout fermstate to support smear_dir.
	New form of purgaug input/output.

08/15/2006 -- Balint Joo
	Version 3.10.3. Stout Fermstate rides. Reinterpret nontrivialP()
	flag to mean underlying gauge boundaries are trivial in FermBC-s
	only (ie still old meaning in GaugeBC-s for now). Stout Fermstate
	tested for SF, periodic, antiperiodic, and Dirichlet fermion
	BCs. Twisted Ferm BC_s are not expected to work.

07/27/2006 -- Balint Joo
	Version 3.10.2. Patches to SSE DWF CG to support double-prec sums.
	Added more optimized plaq+two_plaq gauge monomial. Added profiling
	to inline_eigbnds in 5D case.

07/21/2006 -- Balint Joo
	Version 3.10.1. Added two_plaq monomials.

07/11/2006 -- Robert Edwards
	Version 3.9.0. Changed interface to the inline WILSLP and MESONSPEC.
        Turned on  HADRON_SPECTRUM (hadspec). This is a replacement for SPECTRUM.

07/11/2006 -- Robert Edwards
	Version 3.8.2. More small fixes in wilslp (Wilson loops).

07/06/2006 -- Robert Edwards
	Version 3.8.1. Fixes in wilslp (Wilson loops).

07/04/2006 -- Robert Edwards
	Version 3.8.0. Changed FermionAction API to produce system
        solver classes. No longer have a fixed InvertParam
	set. Removed old inverter enum and support. Have default creation
	for inverters to solve M*psi=chi, MdagM*psi=chi, and multi-shift
	support. Some older files still have explicit calls to CG solver.
        Converted usage of  source/source_type, fermact, sink/sink_type
        to using GroupXML_t. Converted all monomials to use GroupXML_t as
        well.

07/03/2006 -- Robert Edwards
	Version 3.7.4. 5D Hasenbusch monomial support.

06/18/2006 -- Robert Edwards
	Version 3.7.3. Bug fix in xml output in task MESONSPEC. Some code cleanups to make
        various compilers happy.

06/11/2006 -- Robert Edwards
	Version 3.7.2. Fixed param path in inline_link_smear.

06/11/2006 -- Robert Edwards
	Version 3.7.1. Bug fixes. Removed all use of linkSmear - it is problematic
        with the current qdp++.

06/11/2006 -- Robert Edwards
	Version 3.7.0. Change in quarkProp and SystemSolver interface. 
	QuarkProp now takes a number of tries (restarts) at calling the qprop routine. 
	The SystemSolver routines now return a structure of iteration counts and
	residual. Changed all regression tests to use this new propagator option
	(version 10).

06/08/2006 -- Robert Edwards
	Version 3.6.2. Improved memory usage with inline_mesonspec. Some 
        fixes/improvements in polynomial linops. New parallel regression runners.

05/26/2006 -- Robert Edwards
	Version 3.6.1. Improved inline_mesonspec. Small bug fix down in
        64bit SSE wilson dslash (intel_sse_wilson_dslash).

05/24/2006 -- Robert Edwards
	Version 3.6.0. New format for inline_mesonspec. Added spin insertions. 
        Overhauled inline_stoch_baryon. Removed quark_smear_first/last from
        shell source/sink construction/smearing. Now print true residuals
        in some inversion routines.

05/19/2006 -- Robert Edwards
	Version 3.5.1. Added no-quark-smearing.

05/17/2006 -- Balint Joo
	Version 3.4.2. Added Support for configurable testcase runners.
	Added mpirun_rsh runner. This runner is currently hardwired to 
	run the tests on qcd6n277 and qcd6n278

05/11/2006 -- Robert Edwards
	Version 3.4.1. First possibly working version of stoch_baryon task.

05/10/2006 -- Robert Edwards
	Version 3.4.0. Moved stoch_meson to an inline measurement. Removed stoch_meson.cc
        mainprog. Made a new stoch_baryon inline measurement - not functional yet.
        Fixed 5D fermacts to actually call their desired quarkProp routines. They
        were missing the "const" qualifier at the end of the decl (thus new funcs
        not seen by virtual funcs).

05/09/2006 -- Robert Edwards
	Version 3.3.0. Upgraded SHELL_SOURCE,SHELL_SMEARING and SHELL_SINK
        inline tasks to now take an order of the smearing versus displacements.

04/26/2006 -- Robert Edwards
	Version 3.2.1. Removed SNARF task - was superceded. Added NERSC reader
        task. Cleanups and generlization of sfpcac support.

04/18/2006 -- Robert Edwards
	Version 3.2.0. Switched purgaug to using the gauge action construction.
        Still somewhat limited, though. Putting legit aniso support in more of the
        gauge actions - still more is needed.

04/14/2006 -- Robert Edwards
	Version 3.1.1. Small changes. configure.ac now writes an empty run command for
        make xcheck.

04/11/2006 -- Robert Edwards
	Version 3.1.0. Big change on chroma,hmc,purgaug input - one must now always
        specify the input gauge field on tasks that need it. The default reader
        has been removed. Added more Schroedinger functional measurements.

04/04/2006 -- Robert Edwards
	Version 3.0.1. Minor compilation fixes.

04/03/2006 -- Robert Edwards
	Version 3.0.0. Major overhaul of fermion and gauge action interface. Basically,
        all fermacts and gaugeacts now carry out  <T,P,Q>  template parameters. These are
        the fermion type, the "P" - conjugate momenta, and "Q" - generalized coordinates
        in the sense of Hamilton's equations. The fermbc's have been rationalized to never
        be over multi1d<T>. The "createState" within the FermionAction is now fixed meaning
        the "u" fields are now from the coordinate type. There are now "ConnectState" that
        derive into FermState<T,P,Q> and GaugeState<P,Q>.

03/21/2006 -- Robert Edwards
	Version 2.15.3. Bug fix, or rather new addition to funcmap. Changed all
        IO funcmaps to disambiguate them and not pile onto the same funcmap!!!

03/21/2006 -- Robert Edwards
	Version 2.15.2. Bug fixes in new derivative displacements. Changed around
        output regression tests. Some cleanups in IO.

03/21/2006 -- Robert Edwards
	Version 2.15.1. Removed use of overlap_state from various 5d fermacts
        since it is not used. Added more regression tests. Cleaned out some
        old input files.

03/20/2006 -- Robert Edwards
	Version 2.15.0. Major change of inline suite. There is no longer a gauge field
        passed into the measurements. Instead, tasks must read a gauge field. By default,
        they all will try to read a "default_gauge_field" buffer placed there by the
        main program. With this change, any task can smear a gauge field and hand
        that to the next task for use instead of having to write the config, exiting,
        and restarting.

03/16/2006 -- Robert Edwards
	Version 2.14.0. Major overhaul in GaugeBC's and FermBC's . New initial
        support for Schroedinger functional BC's. The GaugeBC's seem to work
        under HMC (at least energy is conserved). Carried over BC's known under
        SZIN. However, the FermBC's don't conserve energy yet. This is understood -
        the LinOP.deriv() functions do not know the BC's hence can't enforce
        them - only important to HMC. This needs more work.

03/06/2006 -- Robert Edwards
	Version 2.13.4. Backed out changes to clover with external field. It's
        breaking something but passes regression test.

03/06/2006 -- Robert Edwards
	Version 2.13.3. Changes to mesonspec code.

03/02/2006 -- Robert Edwards
	Version 2.13.2. Added new partial wall source. More regression tests. Added
        flop counts on clover. Start of new simplistic (minimal) meson and future
        baryon spectroscopy.

02/27/2006 -- Robert Edwards
	Version 2.13.1. Some mods in supporting staggered spectrum as an inline.
        Some changes by Alistair Hart via Craig McNeile to fuzzed wilson loops.
        New HMC integrator support by Carsten Urbach.

02/25/2006 -- Robert Edwards
	Version 2.13.0. Reorg of the fermbcs and gaugebcs. Now putting in 
        Schroedinger functional.

02/25/2006 -- Robert Edwards
	Version 2.12.1. Small cleanups before reorg of fermbc and gaugebc.
        New monomials for clover.

02/23/2006 -- Balint Joo & Thomas Streuer
        Version 2.12.0. MultiMass overlap and eigenvector projection. 
        Inline Ritz measurement. Some XML magic needed in writing the 
        multiple props. For this reason	we now need qdp1-20-1.

02/21/2006 -- Robert Edwards
	Version 2.11.0. Yet another overhaul. This time, the idea of "displacement"
        in make_source and sink_smear has been generalized to another factory generated
        object. Now have lots of derivative things that are "displacements" of a source
        or sink. More regression tests. New staggered spectrum regression tests and code.

02/16/2006 -- Robert Edwards
	Version 2.10.1. Removed chroma_config.h from chromabase.h and instead only
        include it in routines that require it. Thus, recompilations are drastically
        lowered upon changing versions. Added timing to SSE DWF CG.

02/16/2006 -- Robert Edwards
	Version 2.10.0. Changed naming scheme for Monomials. The fermact is no longer
        in the run-time monomial name.

02/16/2006 -- Robert Edwards
	Version 2.9.2. Preconditioned clover monomials and logdet monomials now 
        working. More regression tests for t_leapfrog.

02/15/2006 -- Robert Edwards
	Version 2.9.1. New clover bits. New sequential sources.

02/10/2006 -- Robert Edwards
	Version 2.9.0. Overhauls of fermion action classes and monomials. More to
        go. Overhauled sequential source and morphed into an object factory. More
        seqsources coming. Added start of polynomial preconditioning monomials.

01/03/2006 -- Robert Edwards
	Version 2.8.2. Fixed clover builds and turned back on.

01/03/2006 -- Balint Joo
	Version 2.8.1. Removed clover support temporarily till build problems
        sorted. Added Hasenbusch 4d monomial support.

01/01/2006 -- Robert Edwards
	Version 2.8.0. New clover fermion support. Added altivec dwf support.

12/26/2005 -- Robert Edwards
	Version 2.7.4. Some fixes in barhqhq - used by spectrumOct.

12/25/2005 -- Robert Edwards
	Version 2.7.3. Updated some regression tests. Added a few more.

12/25/2005 -- Robert Edwards
	Version 2.7.2. Updated baryon spectrum codes and seqsources to abstract away
        spin matrices and functionality into small functions.

12/20/2005 -- Robert Edwards
	Version 2.7.1. Small changes for regression support. Fixed little things.

12/18/2005 -- Robert Edwards
	Version 2.7.0. Overhauled how aniso is done - pushed it down into the 
        Wilson-esque dslashes. New clover support. Most importantly, start of new
        rigourous regression test system.

12/18/2005 -- Robert Edwards
	Version 2.6.1. Updated many regression tests to now use a new WEAK_FIELD
        instead of using the SZIN chroma/tests/test_purgaug.cfg1   config.

12/14/2005 -- Robert Edwards
	Version 2.6.0. Changed FermionAction (fermact.h) interface to use a
        quarkSpinType instead of a nonRelProp. Now, there can be FULL,UPPER,LOWER
        quark prop calculations.

12/08/2005 -- Robert Edwards
	Version 2.5.5. Small cleanups to make gcc4.0 happy.

11/30/2005 -- Robert Edwards
	Version 2.5.4. Renamed PropSource_t and PropSink_t to PropSourceConst_t and
        PropSinkSmear_t. Added new PropSourceSmear_t . Updates of stochastic codes.

11/30/2005 -- Robert Edwards
	Version 2.5.3. Minutae.

11/20/2005 -- Robert Edwards
	Version 2.5.2. Bug fixes. Hyp_smear3d didn't set the time link correctly.
        Fixed stout smearing when called from quark smearing - otherwise it was
        fine. Added LINK_SMEAR inline to replace all the separate inlines.

11/20/2005 -- Robert Edwards
	Version 2.5.1. Some library routines require qdp-1.18.X . Rearranged diluted
        source construction.

11/20/2005 -- Robert Edwards
	Version 2.5.0. Some new main programs require qdp-1.18.X . The features are
        new binary ops on Seeds.

11/16/2005 -- Robert Edwards
	Version 2.4.3. Changed names in smearing and source/sink constructions.

11/08/2005 -- Robert Edwards
	Version 2.4.2. Some new sources.

11/08/2005 -- Robert Edwards
	Version 2.4.1. Small changes to source and sink smearing to get it to compile
        on different platforms.

11/08/2005 -- Robert Edwards
	Version 2.4.0. Overhauled source mechanisms. Now have classes and factories
        for quark source construction, quark source smearing, quark sink smearing,
        quark smearing generically, and link smearing. MAKE_SOURCE and SINK_SMEAR
        now use these  source_construction, and sink_smearing, resp.

11/08/2005 -- Robert Edwards
	Version 2.3.6. Last changes and additions before move to new source
        mechanism.

11/04/2005 -- Robert Edwards
	Version 2.3.5. Version using new blas routines suitable for twisted-mass ferms
        from qdp. Some new IO minutae.

11/02/2005 -- Robert Edwards
	Version 2.3.4. Tiny changes.

10/25/2005 -- Robert Edwards
	Version 2.3.3. Some housecleaning. Moved some files from hadron to sources.
        Added flop counts for 4D CGNE. Removed some spurious "const" from linearop.h .

10/25/2005 -- Robert Edwards
	Version 2.3.2. Last tweaks before moving around files.

10/24/2005 -- Robert Edwards
	Version 2.3.1. Commented out some unused inline stuff.

10/24/2005 -- Robert Edwards
	Version 2.3.0. New noisy sources in inline_make_source and

10/24/2005 -- Robert Edwards
	Version 2.2.3. Added PARTFILE to qdp_volfmt string-to-enum map. Added call of
        fermbc aggregator in fermacts.

10/18/2005 -- Robert Edwards
	Version 2.2.2. Minor tweaks.

10/12/2005 -- Robert Edwards
	Version 2.2.1. Tightened some QDP file checks. Added updating of xml
        from gauge_startup in cases where no files read.

09/29/2005 -- Robert Edwards
	Version 2.2.0. Stout support added to HMC.

09/29/2005 -- Robert Edwards
	Version 2.1.0. Building blocks moved to version 3. 

09/26/2005 -- Robert Edwards
	Version 2.0.4. Added flavor label to inline_building_blocks.

09/26/2005 -- Robert Edwards
	Version 2.0.3. Some cleanups in the inline IO codes.

09/26/2005 -- Robert Edwards
	Version 2.0.2. Commented problematic conversion codes in QIO inline reader/writers
        for now.

09/26/2005 -- Robert Edwards
	Version 2.0.1. Fixed paths in chroma/tests/chroma . Fixed up seqsource
        conventions.

09/25/2005 -- Robert Edwards
	Version 2.0.beta. MAJOR UPGRADE! Many main progs vanish. New emphasis on inline
        measurements. New regression tests in  chroma/tests/chroma/* that mirror the
        chroma/lib/meas/inline/*  directories.

09/23/2005 -- Robert Edwards
	Version 1.24.1. More updates of IO inlines.

09/23/2005 -- Robert Edwards
	Version 1.24.0. Lots of new staggered measurements. New IO inline routines.

09/13/2005 -- Robert Edwards
	Version 1.23.11. Fixes to lib/Makefile.am to solve install build problems.

09/06/2005 -- Robert Edwards
	Version 1.23.10. New staggered meson spectrum code.

08/31/2005 -- Robert Edwards
	Version 1.23.9. Added qqbar and mescomp support.

08/27/2005 -- Robert Edwards
	Version 1.23.8. Added v4 back to prop reads. New staggered spectrum
        measurements.

08/23/2005 -- Robert Edwards
	Version 1.23.7. Added timings to inline measurements around IO routines.

08/23/2005 -- Robert Edwards
	Version 1.23.6. Cosmetic changes before some production work. Corresponds
        to using QDP++ 1.15.2 .

08/18/2005 -- Robert Edwards
	Version 1.23.5. Added hypsmear4d and smearing stuff to inline measurements.

07/29/2005 -- Robert Edwards
	Version 1.23.4. Added new info to building-blocks footer - new version 2.

07/20/2005 -- Robert Edwards
	Version 1.23.3. Fixes to barseqsrc routines to fix malfeature/conventions of 
        quarkContract12. 

07/19/2005 -- Robert Edwards
	Version 1.23.2. New inline multi-mass propagator routine. Chroma.cc
        now takes RNG seed.

07/13/2005 -- Robert Edwards
	Version 1.23.1. New flopcounts in minvcg codes.

06/29/2005 -- Robert Edwards
	Version 1.23.0. Major changes by Balint Joo in bagel lib, new flop counts,
        new memory hints from QDP++. Most of these aimed at QCDOC.

06/14/2005 -- Balint Joo
	Version 1.22.3. Fixed various things in the build system.
        GMP is now enabled with --with-gmp=<DIR>. DIR is optional.
	If not given one can use env variables GMP_CXXFLAGS, GMP_LDFLAGS
	and GMP_LIBS. If these environment variables are empty, GMP_LIBS
	will be defined as -lgmp assuming that the GMP is in a standard
	location. Not specifying --with-gmp disables building the GMP
	remez code

	The BAGEL WILSON DSLASH is now enabled with --with-bagel-wilson-dslash=DIR. DIR is optional. If not given it falls back to environment variables
        BAGEL_WILSON_DSLASH_CXXFLAGS, BAGEL_WILSON_DSLASH_LDFLAGS, BAGEL_WILSON_DSLASH_LIBS. Not giving the --with-bagel-wilson-dslash option disables the
use of the bagel wilson dslash

05/28/2005 -- Robert Edwards

	Version 1.22.2. Moved dwf_linop_base to dwflike_linop_base. Made
        the 1-flav Monomials also support 1 & 3 as a special case of more
        generic fractional flavor.

05/27/2005 -- Balint Joo

	Version 1.22.1. Cleaned up prec_ovlap_contfrac5d_linop codes.

05/27/2005 -- Balint Joo

	Version 1.22.0. Added new --enable-opt-cfz-linop option. Now
        have some optimized version of prec_ovlap_contfrac5d_linop.

05/27/2005 -- Balint Joo

	Version 1.21.6. Changed integrators to use num-steps instead of
        step-size.

05/19/2005 -- Robert Edwards

	Version 1.21.5. Mods in CFZ codes. New HMC integrators.

05/04/2005 -- Robert Edwards

	Version 1.21.4. New z2 sources. New HMC monomial control in 1-flavor.

04/25/2005 -- Robert Edwards

	Version 1.21.3. Added qpropqio for chroma.

04/25/2005 -- Robert Edwards

	Version 1.21.2. BJ added OvExt code and factories. Small cleanups and
        adding xml_file support to inline measurements.

04/17/2005 -- Robert Edwards

	Version 1.21.1. Changed one-flavor HMC monomial codes to support
        nth-rootery.

04/17/2005 -- Robert Edwards

	Version 1.21.0. Moved most mainprogs/main/*.cc codes to be wrappers
        over inline measurements. Inline codes significantly extended.

04/06/2005 -- Balint Joo

	Version 1.20.6. Small changes before major update of mainprogs.

04/02/2005 -- Balint Joo

	Version 1.20.5. Optimizations to the diag bits of the DWF,NEF variants

03/22/2005 -- Robert Edwards

	Version 1.20.4. Added  mainprogs/main/qpropqio.cc

03/21/2005 -- Robert Edwards

	Version 1.20.3. No major changes, but an improvement in qdp++ to the 
        sumMulti to now use a QMP global sum on an array instead of individual
        sums.

03/14/2005 -- Robert Edwards

	Version 1.20.2. Fixed Building-Blocks stuff (ExampleBuildingBlocks)
        to now do BB for each seqprop instead of all together. This
        helps get around the max file-descriptor problem.

03/12/2005 -- Robert Edwards

	Version 1.20.1. Changed ExampleBuildingBlocks to use an XML
        interface.

03/06/2005 -- Robert Edwards

	Version 1.20.0. Overhauled sequential source construction.
        Eliminated "magic numbers" for sources. Now all string 
        driven. Added force measurements to HMC.

03/06/2005 -- Robert Edwards

	Version 1.19.14. Bug fix in SzinGauge_t constructor. This was
        introduced when the initHeader's were removed in favor of 
        constructors.

03/02/2005 -- Robert Edwards

	Version 1.19.13. Bug fix in ZoloNef FermAct codes. Only showed 
        up in Zolo case. This bug was introduced 2/14/05 - now squashed.

03/02/2005 -- Robert Edwards

	Version 1.19.12. Argh - bug fix. Resize's in linop array routines
        caused problems. Updated command-line args to all main programs.

02/27/2005 -- Robert Edwards

	Version 1.19.11. Small code simplifications.

02/27/2005 -- Robert Edwards

	Version 1.19.10. 5D versions of Chrono predictor in place.
        Changed input format of sink_smear and qqq_w to take arrays.

02/23/2005 -- Balint Joo

	Version 1.19.9. Upgrade again of Chrono predictors. Seems to
        work for 4D. Need 5D.

02/23/2005 -- Robert Edwards

	Version 1.19.8. Updated interface for Chrono predictors.  Start of
	aniso support in GaugeActs. Split off some structs to separate
	files to thin-out file dependencies.

02/21/2005 -- Robert Edwards

	Version 1.19.7. Added aniso support for DWF and SSE DWF.
        Changed all initHeader-s to appropriate default constructors
        for the structs. Changed quarkProp routines to take SystemSolver
        instead of FermAct.

02/21/2005 -- Robert Edwards

	Version 1.19.6. Moved stock mainprogs to bin_PROGRAMS. They
        are now installed.

02/16/2005 -- Robert Edwards

	Version 1.19.5. Added hybrid meson stuff to spectrum_w. 

02/13/2005 -- Robert Edwards

	Version 1.19.4. Changed/fixed all ContFrac codes to have a +OverMass 
        sign convention. Changed Zolo fermacts to take ApproxMin/Max from 
        FermionAction group. 

02/10/2005 -- Robert Edwards

	Version 1.19.3. Fixed ritz code to work over subsets.

02/09/2005 -- Robert Edwards

	Version 1.19.2. Small bug fixes. Split off hypsmear.cc

02/06/2005 -- Robert Edwards

	Version 1.19.1. Added a bunch of aggregators to simplify
        linkage stuff.

02/02/2005 -- Robert Edwards

	Version 1.19.0. One flavor RHMC support now in place.
        One currently needs a  --enable-gmp  flag on configure
        to hook in GNU GMP.

02/02/2005 -- Robert Edwards

	Version 1.18.9. Added missing files to lib/Makefile.am .
        Upgraded Remez codes. New configure switch for GMP.

02/01/2005 -- Robert Edwards

	Version 1.18.8. Cosmetic changes. Code sync.

01/31/2005 -- Robert Edwards

	Version 1.18.7. Fixed output names in proginfo to produce valid XML !

01/31/2005 -- Robert Edwards

	Version 1.18.6. Fixes in HT fermact codes.

01/27/2005 -- Robert Edwards

	Version 1.18.5. Split abs_monomial into separate
        two flavor and new one flavor rational support.

01/16/2005 -- Robert Edwards

	Version 1.18.4. Mainprogs including HMC finally appears
        stable after all the XML singleton instances, etc. More
        Chrono predictors.

01/16/2005 -- Robert Edwards

	Version 1.18.3. Added more 5D monomials. Added Pauli-Villars
        for contfrac5d.

01/15/2005 -- Robert Edwards

	Version 1.18.2. Fixed norms on new gaugeacts. Seem okay.

01/15/2005 -- Balint Joo

	Version 1.18.1. Added missing include files to lib/Makefile.am
        Fixed norms on new gaugeacts. Seem okay.

01/14/2005 -- Robert Edwards

	Version 1.18.0. Major housecleaning. All lib routines now in
        Chroma namespace. Removed all "using" directives in lib routines.
        The QDP namespace is however, "used" in chromabase.h

01/14/2005 -- Robert Edwards

	Version 1.17.1. Some code cleanups/namespaces. Logging in HMC.
        Merged in Al Hart's changes.

01/13/2005 -- Balint Joo

	Version 1.17.0. Major reorg of molecdyn dir. Files split and
        rearranged. Basic HMC structure in place - still some polishing.
        Gauge acts like plaq,rect,pg seem to all work.

01/12/2005 -- Robert Edwards

	Version 1.16.1. Added new gauge actions (wrappers over plaq,rect,pg).

01/12/2005 -- Robert Edwards

	Version 1.16.0. Rearranged actions/gauge directories.

01/12/2005 -- Robert Edwards

	Version 1.15.5. More hardening of HMC. Some bug fixes in gaugeacts.

01/11/2005 -- Robert Edwards

	Version 1.15.4. Added plaq,rect,pg gaugeacts. Made gauge monomial
        class generic.

01/11/2005 -- Robert Edwards

	Version 1.15.3. More hardeninng of HMC. Chrono prediction added.
        Added ParWilson (Twisted Mass Wilson) support within HMC.

01/10/2005 -- Robert Edwards

	Version 1.15.2. Changed HMC monomial routines to more generic
        method.

01/10/2005 -- Robert Edwards

	Version 1.15.1. Some more HMC suport. Small code cleanups
        to make code pass -Wall.

01/07/2005 -- Robert Edwards

	Version 1.15.0. Added SSE qpropT for DWF. 

01/06/2005 -- Robert Edwards

	Version 1.14.3. HMC support appears fixed.

01/04/2005 -- Robert Edwards

	Version 1.14.2. Added linOpPV back into FermAct5D hierachy.
        Rearranged and extended Monomial support which now has a 4D
        and 5D branch. Abstracted derivative/refresh codes. Added 
        new monomials.

01/04/2005 -- Robert Edwards

	Version 1.14.1. Small changes in derivative support.

01/01/2005 -- Robert Edwards

	Version 1.14.0. Another major overhaul of FermionAction
        classes. The concept of derivative is pushed up higher in
        the tree. All fermacts now have some default derivative
        support (possibly nothing more than Not Implemented message).
        Qprop and QpropT now produced via factory functions ala
        LinearOperators. Now have a SystemSolver class - can be used
        for all solvers.

01/01/2005 -- Robert Edwards

	Version 1.13.1. HMC now runs, but still needs work.

12/29/2004 -- Robert Edwards

	Version 1.13.0. Rearranged top-level FermionAction support.
        Consolidated FermFactories.

12/29/2004 -- Robert Edwards

	Version 1.12.1. HMC changes and support for gauge and
        ferm Monomials.

12/23/2004 -- Robert Edwards

	Version 1.12.0. Now have a FermBC factory/foundries. Removed 
        explicit FermBC args from FermAct factories and now the creation
        of the FermBC is done within the construction of the FermAct.
        Similarly, HMC will create FermActs as needed. The old "boundary"
        within propagator.cc input is now shoved into the FermionAction
        xml.

12/23/2004 -- Robert Edwards

	Version 1.11.3. More HMC changes.

12/22/2004 -- Robert Edwards

	Version 1.11.2. New HMC support. First versions of Monomials.

12/15/2004 -- Robert Edwards

	Version 1.11.1. Fixed chroma_config (for libs). Moved other routines
        to chroma namespace. Added more to EXTRA_DIST .

12/12/2004 -- Robert Edwards

	Version 1.11.0. Major overhaul of fermact and linearop class
        structure. Removed dsdu stuff - now in linops. Introduced
        levels of fermacts (base or not) that have derivs. All low
        level fermacts/linops have an additional template param for
        type of conjugate momenta in derivative. Made all fermacts and
        linops within chroma namespace.

12/09/2004 -- Robert Edwards

	Version 1.10.2. Changed prec. DWF-base to have linOp4D only
        use prec. 5D operators.

12/09/2004 -- Robert Edwards

	Version 1.10.1. Small fixes/tweaks

12/09/2004 -- Robert Edwards

	Version 1.10.0. Overhaul of DWF-like class structure.

12/06/2004 -- Robert Edwards

	Version 1.9.2. Changes to staggered stuff. Start of xmldiff checks.

11/22/2004 -- Robert Edwards

	Version 1.9.1. Removed last of all Namelist-isms. 

11/22/2004 -- Robert Edwards

	Version 1.9.0. Big merge of Wilson and Staggered builds - now all
        the same. Cleaned up automake files so make distcheck  should work.

11/20/2004 -- Robert Edwards

	Version 1.8.2. More changes within Zolo Ferm support. 
        Changed staggered files to use LatticeStaggeredFermion

10/21/2004 -- Robert Edwards

	Version 1.8.1. More updates. First start of Zolo in NEF.

10/18/2004 -- Robert Edwards

	Version 1.8.0. First version. Changed to support QMP-2. New fermion action
        initialization. New support for variable initialization.

09/28/2004 -- Balint

     -- ZolotarevStateInfo has been renamed to OverlapStateInfo
	( and the previous empty OverlapStateInfo base class has been removed)

     -- I have added the state_info field to Propagator_Input_t 
	  as a standard string. I had it in ChromaProp_t first but I 
	  believe it should not be part of the <Param> </Param>
	  tagset but rather live at the same level as Cfg_t in the
	  top level applications. Look in propagator.cc to see how 
	  I manage it. Essentially I do this (propagator.cc line 84):

    // Read any auxiliary state information
    // if it exists
    if( inputtop.count("StateInfo") == 1 ) {
      XMLReader xml_state_info(inputtop, "StateInfo");
      std::ostringstream os;
      xml_state_info.print(os);
      input.stateInfo = os.str();
    }
    else {
    // Write an empty <?xml ... ><StateInfo/> document if not 
    // found 
      XMLBufferWriter s_i_xml;
      push(s_i_xml, "StateInfo");
      pop(s_i_xml);
      input.stateInfo = s_i_xml.str();
    }

    I have added dummy createState() functions to the various
    fermacts that read from an XML containing StateInfo. Apart
    from the overlap, these createState()-s just ignore
    the XML, but this virtual func could be a good hook for you
    if you add StateInfo to some ZolotarevCoeff-ed DWF fermacts.
    In fact, if you just write these, they'll be picked up appropriately
    by propagator...

    A sample usage of state info is in 
	chroma/tests/propagator/propagator_zolo4d_v6.xml.in

    -- As agreed, I have removed backward compatibility with 
    SZIN - type vectors in createOverlapState() -- now just 
    uses my evecs.

    -- I have written factory functions for creating OverlapConnectState-s
    in overlap_state.h overlap_state.cc. I originally wrote these
    as templated funcs, but then I couldn't shove them into the .cc file
    - they'd needed to have stayed in the .h file where the prototypes
    are defined. So I did similar things to the Inverter functions. 
    I wrote out the "specialisations" in the .h file and wrapped a templated
    version in the .cc. Your fermact's createState()-s can just dive on these
    see ovlap_partfrac_4d_fermact_w.[h,cc]. The issue of 4D and 5D BC's is
    hacked around as discussed:

  	i) The aux ferm act gets trivial BC-s. This doesn't matter as 
	   we never use them. We always use the BC-s of the parent.
       ii) the createOverlapState() function is passed a linOp which
	   the caller FermAct constructs. AuxMass is therefore no longer
	   passed
       iii) the createOverlapState() function creates a SimpleConnectState
           internally to call the passed linOp with, after applying
	   the modifyU() function of the passed FermBC

    -- Zolotarev4DFermAct and Zolotarev5DFermActArray have been renamed:
     as  OverlapPartFrac4DFermAct
     and 
	 UnprecOverlapContFrac5DFermActArray

     and put in ovlap_partfrac4d_fermact_w.[h,cc] 
         and    unprec_ovlap_contfrac4d_fermact_array_w.[h,cc] 

    the zolotarev5d_linop_array_w.[h,cc] is still there but will
    also be renamed real soon now.  

    -- I have removed the double mappings for backward compatibility
    ZOLOTAREV_4D and ZOLOTAREV_5D are dead. Now you need to specify
    something like:

  <FermionAction>
    <FermAct>OVERLAP_PARTIAL_FRACTION_4D</FermAct>
    <IsChiral>true</IsChiral>
    <ApproximationType>ZOLOTAREV</ApproximationType>
    <Mass>0.04</Mass>
    <RatPolyDeg>17</RatPolyDeg>
    <InnerSolve>
      <MaxCG>1000</MaxCG>
      <RsdCG>1.0e-7</RsdCG>
      <ReorthFreq>20</ReorthFreq>
    </InnerSolve>
    <AuxFermAct>
      <FermAct>UNPRECONDITIONED_WILSON</FermAct>
      <Mass>-1.4</Mass>
    </AuxFermAct>
  </FermionAction>

   Other new FermActs:

 	"UNPRECONDITIONED_OVERLAP_CONTINUED_FRACTION_5D"
and soon "OVERLAP_CONTINUED_FRACTION_5D" (which will be preconditioned)

    
    ApproximationType can be "ZOLOTAREV" or "TANH" for now.
    Robert feel free to add your own here if you want. 

	io/enum_io/enum_coeffs_io.[h,cc]
	io/enum_io/enum_fermacttype_io.[h,cc]

    I have removed therefore the old XML input files from the repository
    and added in the new ones.

    -- Approximation type can now also be TANH with the following caveats:

	i) rescaling: I am still not clear on this. I may not need
	to do this at all or I may need to do it the same way 
	as done in the ZOLO case. I'll ask Tony.
	
	ii) projection: I saw in your paper that in the Borici 
	(TANH) case, the EigValFunc is not signum but in fact 
	the polar approximation: \epsilon_{Ls/2}


    -- Also note from the above XML, that as agreed, I pushed the IsChiral
    to be a user supplied parameter. So that if we have a bad approximation
    for Zolotarev we can set it to false. Likewise if we have a supremely
    high order tanh approximation with projection so that we are effectively
    chiral then you can set it to true.

    -- fermact_paramio.h fermact_paramio.cc zolotarev4d_fermact_paramio.h
       zolotarev4d_fermact_paramio.cc are GONE (removed from CVS)
       zolotarev5d_fermact_paramio.[h,cc] are still around but 
       will be gone real soon now.


08/30/2004 -- Robert Edwards

	Version 1.7.4. Really, these are the last changes before 1.8

08/30/2004 -- Robert Edwards

	Version 1.7.3. Last changes before 1.8

08/20/2004 -- Robert Edwards

	Version 1.7.2. Changed wall-FF codes to allow wall-source.

08/20/2004 -- Robert Edwards

	Version 1.7.1. Some more hmc support.

08/01/2004 -- Robert Edwards

	Version 1.7.0. Added SSE_DWF_CG support.

07/27/2004 -- Robert Edwards

	Version 1.6.2. Changed START/END_CODE() to not have first arg.

07/27/2004 -- Robert Edwards

	Version 1.6.1. Changed sink_smear2_w.{h,cc} to fermion indep.
        sink_smear2.{h,cc}. Other small lib/Makefile.am fixes.

07/26/2004 -- Robert Edwards

	Version 1.6.0. New HMC support. New profiling support.
	Changed mem. layout to remove PDWVector layer - only matters
	for SSE routines. Removed completely all uses, decls, files
	with LatticeDWFermion.

07/13/2004 -- Robert Edwards

	Version 1.5.20. Final version before minor release of QDP breaks old
        usage of LatticeDWFermion.

06/08/2004 -- Robert Edwards

	Version 1.5.19. Modifed Wallformfac mainprog to write binary.

06/08/2004 -- Robert Edwards

	Version 1.5.18. Wallformfac codes debugged to some
	extent. Added new delta operators in baryons_w.cc .
	Time for major tests.

05/28/2004 -- Robert Edwards

	Version 1.5.17. Changed Coulomb gfixing to use gauge transf matrices.
        Put relaxed solvers in for overlap and into things like quarkProp4

05/27/2004 -- Robert Edwards

	Version 1.5.16. Fixed SciDAC gauge IO to always read/write in
        single prec. Fixed initialization in multi-mass quark prop.

05/25/2004 -- Robert Edwards

	Version 1.5.15. Fixed KYU qprop readers to correct basis.
        Completed insertion of GMRES and relaxed codes. Also inner
        "preconditioned" versions.

05/19/2004 -- Robert Edwards

	Version 1.5.14. Relaxed solvers for overlap appear to work. Now have
        BiCG codes, SUMR, CG, etc. and multi-mass variants. Fixed KYU qprop
        reader.

05/13/2004 -- Robert Edwards

	Version 1.5.13. QQQ program now can output in Dirac or Degrand-Rossi
        basis. Made basis rotation more public.

05/13/2004 -- Balint Joo

	Version 1.5.12. Working multi-mass SUMR code.

05/12/2004 -- Robert Edwards

	Version 1.5.11. Tidying in the sequential source/prop reader/writers.
        Working SUMR codes. Overlap under development to use new tricks.

05/04/2004 -- Balint Joo

	Version 1.5.10. Overlap double pass appears okay.

05/02/2004 -- Robert Edwards

	Version 1.5.9. Qproptransf codes in place. Now have completed
	conversion to new seqsource/propagator qprop format.

04/29/2004 -- Robert Edwards

	Version 1.5.8. Wall-formfactor code appears to work and agree
	with bar3ptfn code with a wall sink.

04/29/2004 -- Balint Joo

	Version 1.5.7. Changed auto-isms to allow correct installation. Fixed 
        chroma-config to be useful. Now have a chroma_config.h and internal.h.

04/27/2004 -- Robert Edwards

	Version 1.5.6. Last changes (mostly overlap) before splitup of main codes.

04/23/2004 -- Robert Edwards

	Version 1.5.5. More support for overlap.

04/22/2004 -- Robert Edwards

	Version 1.5.4. BUG FIX in baryon_w.cc . The proton_{4,5,6} were converted
        incorrectly from szin. 
        Cleanups in gauge initialization. Overlap support now in propagator codes.

04/21/2004 -- Robert Edwards

	Version 1.5.3. New version of propagator input. New wall-sink
        formfactor codes. New multi-prop. support.

04/05/2004 -- Robert Edwards

	Version 1.5.2. Start of support for SZINQIO.

04/01/2004 -- Robert Edwards

	Version 1.5.1. Added non-relativistic support to seqprop.

02/22/2004 -- Robert Edwards

	Version 1.5.0. Major change in propagator model in main programs. ONLY
        support SciDAC format of propagators. Now, the "Param" group on input is the
        header of some propagator. There are XML and binary parts of propagators
        (SciDAC format). The XML part is used in subsequent calculations, thus removing
        potentially erroneous use of input params in calcs.
        All test files changed to match

02/22/2004 -- Robert Edwards

	Version 1.4.4. Some new programs added. Fixed make_source/propagator/seqprop/spectrum
        chain of tests to be consistent and give reasonable output. Cross-checked against
        new (un-committed) XML driven input/output model.

01/27/2004 -- Robert Edwards

	Version 1.4.3. Overhauled SSE Wilson dslash support. New index tables.

01/26/2004 -- Robert Edwards

	Version 1.4.2. More eigenvalue stuff. Tagging pre-release of the
        new SSE Wilson dslash support.

01/07/2004 -- Robert Edwards

	Version 1.4.1. Functioning Zolotarev code by Balint Joo.
	Also, added WILSON and STAGGERED build control.

01/01/2004 -- Robert Edwards

	Version 1.4.0. Removed all proxies. Switched to only use Handles
	(proxies were just glorified handles). Changed fermact factory
	functions to require a Handle<const ConnectState>  instead of a
	pointer to a connect state.  Added Fermion and Gauge BC support.
	Now a new virtual getFermBC in FermAct.  Now, the semantics is
	the FermAct is responsible for applying the Fermionic BC. All
	the fermacts changed to pass a FermBC which is then applied
	to the U fields in createState. This is supplied as a default
	in createState. 
        First tentative code for pure gauge heatbath and dyn. ferm. HMC.

12/31/2003 -- Robert Edwards

	Version 1.3.2. More tweaks in fermacts. Added first versions
        of heatbath and HMC (not working yet).
        This is a pre-release before major changes to come. The next
        version changes substantially the fermacts - now gauge and
        fermion BC are included in the proper way.

12/06/2003 -- Robert Edwards

	Version 1.3.1. Added various gauge fixing routines.

12/02/2003 -- Robert Edwards

	Version 1.3.0. Another overhaul of FermionAction support. Now
        create and pass around gauge connection state.

12/01/2003 -- Robert Edwards

	Version 1.2.1. Minor tweaks. Pre-release for 1.3.0 .

11/23/2003 -- Robert Edwards

	Version 1.2.0. Overhauled FermionAction and LinearOperator. Added
        new even-odd preconditioned support.

11/20/2003 -- Robert Edwards

	Version 1.1.4. Switched LinearOperator and FermionAction interfaces to
        pass what was return type as instead argument to operator() & apply (linop)
        and dsdu (fermact).

11/20/2003 -- Robert Edwards

	Version 1.1.3. Small tweaks.

11/16/2003 -- Robert Edwards

	Version 1.1.2. Added extended-overlap action and linop.

11/14/2003 -- Robert Edwards

	Version 1.1.1. Rearranged fermact files and made more base classes.
        Merged separate dsdu and qprop files into corresponding fermact files.

11/14/2003 -- Robert Edwards

	Version 1.1.0. Added array versions of fermacts. Now have functioning
        unprecondition DWF operator.

10/09/2003 -- Robert Edwards

	Version 1.0.1. Changed all cout/cerr/QDP_info to use QDPIO::cout/cerr.

10/07/2003 -- Robert Edwards

	Version 1.0.0. First major release. Supports sse extensions. Several
        bits in production. More to come.<|MERGE_RESOLUTION|>--- conflicted
+++ resolved
@@ -1,18 +1,7 @@
 Oct 09, 2010 - Robert Edwards
-<<<<<<< HEAD
-        Version 3.38.3
-        Fixed/added some glue measurements. Balint added some resiliency flags in
-        cuda inverter drivers.
-
-June 30, 2010 - Robert Edwards
-        Version 3.38.2
-        Added new glue measurements. Cleaned out obsolete regression test input.
-        Balint merged cuda-tprec and multi-prec shift solvers.
-=======
         Version 3.39.0
         Pulled out the MapObject classes, made them more general, and put them in QDP.
         Cleaned out some old regression tests.
->>>>>>> 0f757208
 
 Jan 07, 2010 - Robert Edwards
         Version 3.38.0
