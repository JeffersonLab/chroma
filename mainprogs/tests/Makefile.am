#
TOPDIR=@top_srcdir@
BUILDDIR=@top_builddir@

#
# Include Path
#
INCFLAGS=-I$(TOPDIR)/lib -I$(BUILDDIR)/lib

#
# Any other compiler flags
#
AM_CXXFLAGS = $(INCFLAGS) @QDPXX_CXXFLAGS@ @BAGEL_WILSON_DSLASH_CXXFLAGS@ @GMP_CXXFLAGS@ @QOP_MG_CXXFLAGS@ @CXXFLAGS@

AM_CXXFLAGS += -I$(TOPDIR)/other_libs/@QDP_LAPACK_DIR@/include \
               -I$(BUILDDIR)/other_libs/@QDP_LAPACK_DIR@/include

AM_LDFLAGS = -L$(BUILDDIR)/lib @QDPXX_LDFLAGS@ @BAGEL_WILSON_DSLASH_LDFLAGS@ @GMP_LDFLAGS@ @LDFLAGS@
LDADD = -lchroma @QDPXX_LIBS@ @BAGEL_WILSON_DSLASH_LIBS@ @GMP_LIBS@  @LIBS@

AM_LDFLAGS += -L$(BUILDDIR)/other_libs/@QDP_LAPACK_DIR@/lib
LDADD += -lqdp-lapack

if BUILD_SSE_WILSON_DSLASH
AM_CXXFLAGS += -I$(TOPDIR)/other_libs/@SSE_DSLASH_DIR@/include -I$(BUILDDIR)/other_libs/@SSE_DSLASH_DIR@/include
AM_LDFLAGS += -L$(BUILDDIR)/other_libs/@SSE_DSLASH_DIR@/lib
LDADD += -llevel3 @QDPXX_LIBS@
endif

if BUILD_CPP_WILSON_DSLASH
AM_CXXFLAGS += -I$(TOPDIR)/other_libs/@CPP_DSLASH_DIR@/include -I$(BUILDDIR)/other_libs/@CPP_DSLASH_DIR@/include
AM_LDFLAGS += -L$(BUILDDIR)/other_libs/@CPP_DSLASH_DIR@/lib
LDADD += -ldslash @QDPXX_LIBS@
endif

if BUILD_CG_DWF
AM_CXXFLAGS += -I$(TOPDIR)/other_libs/@CG_DWF_DIR@
AM_CXXFLAGS += -I$(BUILDDIR)/other_libs/@CG_DWF_DIR@
AM_LDFLAGS  += -L$(BUILDDIR)/other_libs/@CG_DWF_DIR@
LDADD += -lcg-dwf
endif

if BUILD_MDWF
AM_CXXFLAGS += @MDWF_CXXFLAGS@
AM_LDFLAGS  += @MDWF_LDFLAGS@
LDADD     += @MDWF_LIBS@
endif

if USE_LLVM_WD
AM_CXXFLAGS += @LLVM_WD_CXXFLAGS@
AM_LDFLAGS += @LLVM_WD_LDFLAGS@
LDADD += @LLVM_WD_LIBS@
endif

if BUILD_QUDA
AM_CXXFLAGS += @QUDA_CXXFLAGS@
AM_LDFLAGS += @QUDA_LDFLAGS@
LDADD	+= @QUDA_LIBS@
endif

if BUILD_QOP_MG
AM_LDFLAGS += -L@top_builddir@/other_libs/wilsonmg/lib @QOP_MG_LDFLAGS@
LDADD += @QOP_MG_LIBS@
endif

if BUILD_BAGEL_CLOVER_APPLY
AM_CXXFLAGS += @BAGEL_CLOVER_CXXFLAGS@
AM_LDFLAGS += @BAGEL_CLOVER_LDFLAGS@
LDADD += @BAGEL_CLOVER_LIBS@
endif

if BUILD_QMT
AM_CXXFLAGS += @QMT_CXXFLAGS@
AM_LDFLAGS  += @QMT_LDFLAGS@
LDADD += @QMT_LIBS@
endif


if BUILD_QPHIX
AM_CXXFLAGS += @QPHIX_CXXFLAGS@
AM_LDFLAGS += @QPHIX_LDFLAGS@
LDADD += @QPHIX_LIBS@
endif

#
# Local Headers
#
HDRS =

## Production tests:
bin_PROGRAMS = t_mesplq t_lwldslash_sse t_lwldslash_pab t_ritz_KS t_lwldslash_array t_leapfrog t_lwldslash_new t_minvert t_meas_wilson_flow 

#
# add the programs to build in here
# 
## NOTE: if you want the programs to be build by default when 'make' is run
##   add them to bin_PROGRAMS.  But, if you don't want them to be installed
##   in @prefix@/bin by 'make install' then add them to nodist_PROGRAMS.
##   Another option is to add it to check_PROGRAMS, which means it will only
##   be built by 'make check' and is not installed.
check_PROGRAMS  = t_io t_mesons_w  t_conslinop t_hypsmear \
    t_ape_smear t_dwf4d t_propagator_s t_disc_loop_s \
    t_remez t_ritz t_dwflocality t_precact_4d t_precact_5d \
    t_gauge_force t_stout_state t_aniso_gaugeact t_temp_prec t_meas_wilson_flow_loop

if BUILD_QUDA
check_PROGRAMS += t_quda_tprec t_minvert_quda
endif

if BUILD_QPHIX
check_PROGRAMS += t_minvert_qphix
endif

#
## Move programs under development to EXTRA_PROGRAMS if they currently
## do not compile.  This way, they don't break 'make check' but the targets
## are still there for further development
#
EXTRA_PROGRAMS  = t_dslashm t_lwldslash t_spprod \
    t_follana_io_s t_formfac  t_follana_pion_s t_dwflinop t_precdwf \
    t_ovlap_bj t_propagator_s t_propagator_w t_gfix t_ovlap5d_bj \
    t_ritz5d_KS  t_fermion_loop_w t_propagator_fuzz_s t_propagator_fuzz_baryon_s\
    t_disc_loop_s t_ov_pbp t_propagator_nrqcd \
    t_invert3_precwilson t_invert4_precwilson t_read_eigen \
    t_fuzwilp t_ovlap_double_pass t_g5eps_bj t_sumr t_msumr t_invrelcg t_bicgstab \
    t_wilslp t_rel_gmresr t_invborici t_hamsys t_hamsys_ferm \
    t_precact_sse t_preccfz_opt \
    t_hmc_pg t_neflinop t_prec_contfrac t_mres_4d t_prec_nef t_su3 \
    t_overbu t_lower_tests t_seqsource \
    t_unprec_wilson_force t_prec_wilson_force t_unprec_twoflav_wilson_monomial \
    t_prec_twoflav_wilson_monomial t_hamiltonian t_hmc \
    t_stagg_baryon \
    t_propagator_twisted \
    t_circular_buffer \
    t_precnef \
    t_preccfz \
    t_aniso_sym_force \
    t_monomial_force \
    t_clover \
    t_db \
    t_solver_accum \
    t_eigcginv

#
# The programs and their dependencies
#
t_su3_SOURCES = t_su3.cc
t_mesplq_SOURCES = t_mesplq.cc
t_seqsource_SOURCES = t_seqsource.cc
t_remez_SOURCES = t_remez.cc
t_ape_smear_SOURCES = t_ape_smear.cc
t_lower_tests_SOURCES = t_lower_tests.cc
t_fuzwilp_SOURCES = t_fuzwilp.cc
t_wilslp_SOURCES = t_wilslp.cc
t_hypsmear_SOURCES = t_hypsmear.cc
t_dslashm_SOURCES = t_dslashm.cc
t_io_SOURCES = t_io.cc
t_lwldslash_SOURCES = t_lwldslash.cc
t_dwflinop_SOURCES = t_dwflinop.cc
t_dwf4d_SOURCES = t_dwf4d.cc
t_precact_4d_SOURCES = t_precact_4d.cc
t_precact_5d_SOURCES = t_precact_5d.cc
t_precdwf_SOURCES = t_precdwf.cc
t_formfac_SOURCES = t_formfac.cc
t_mesons_w_SOURCES = t_mesons_w.cc
t_conslinop_SOURCES = t_conslinop.cc
t_overbu_SOURCES = t_overbu.cc
t_spprod_SOURCES = t_spprod.cc
t_follana_io_s_SOURCES = t_follana_io_s.cc
t_follana_pion_s_SOURCES = t_follana_pion_s.cc
t_lwldslash_sse_SOURCES = t_lwldslash_sse.cc
t_lwldslash_pab_SOURCES = t_lwldslash_pab.cc
t_lwldslash_new_SOURCES = t_lwldslash_new.cc
t_ovlap_bj_SOURCES = t_ovlap_bj.cc
t_ovlap_double_pass_SOURCES = t_ovlap_double_pass.cc
t_g5eps_bj_SOURCES = t_g5eps_bj.cc
t_sumr_SOURCES = t_sumr.cc
t_rel_gmresr_SOURCES = t_rel_gmresr.cc
t_msumr_SOURCES = t_msumr.cc
t_invrelcg_SOURCES = t_invrelcg.cc
t_neflinop_SOURCES = t_neflinop.cc
t_ovlap5d_bj_SOURCES = t_ovlap5d_bj.cc

t_propagator_s_SOURCES = t_propagator_s.cc
t_disc_loop_s_SOURCES = t_disc_loop_s.cc
t_propagator_fuzz_s_SOURCES = t_propagator_fuzz_s.cc
t_stagg_baryon_SOURCES = t_stagg_baryon.cc

t_propagator_fuzz_baryon_s_SOURCES = t_propagator_fuzz_baryon_s.cc
t_propagator_w_SOURCES = t_propagator_w.cc

t_propagator_twisted_SOURCES = t_propagator_twisted.cc
t_propagator_nrqcd_SOURCES = t_propagator_nrqcd.cc
t_fermion_loop_w_SOURCES = t_fermion_loop_w.cc

t_gfix_SOURCES = t_gfix.cc
t_ritz_SOURCES = t_ritz.cc
t_ritz_KS_SOURCES = t_ritz_KS.cc
t_ritz5d_KS_SOURCES = t_ritz5d_KS.cc
t_ov_pbp_SOURCES = t_ov_pbp.cc
t_dwflocality_SOURCES = t_dwflocality.cc
t_invert3_precwilson_SOURCES = t_invert3_precwilson.cc
t_invert4_precwilson_SOURCES = t_invert4_precwilson.cc
# invcg2_timing_hacks_2.h invcg2_timing_hacks_2.cc invcg2_prec_wilson.h invcg2_prec_wilson.cc

t_read_eigen_SOURCES = t_read_eigen.cc
t_bicgstab_SOURCES = t_bicgstab.cc
t_invborici_SOURCES = t_invborici.cc
t_hamsys_SOURCES = t_hamsys.cc
t_hamsys_ferm_SOURCES = t_hamsys_ferm.cc
t_hmc_pg_SOURCES = t_hmc_pg.cc
t_precact_sse_SOURCES = t_precact_sse.cc
t_preccfz_opt_SOURCES = t_preccfz_opt.cc
t_prec_contfrac_SOURCES = t_prec_contfrac.cc
t_mres_4d_SOURCES = t_mres_4d.cc
t_prec_nef_SOURCES = t_prec_nef.cc
t_unprec_wilson_force_SOURCES = t_unprec_wilson_force.cc
t_prec_wilson_force_SOURCES = t_prec_wilson_force.cc
t_unprec_twoflav_wilson_monomial_SOURCES = t_unprec_twoflav_wilson_monomial.cc
t_prec_twoflav_wilson_monomial_SOURCES = t_prec_twoflav_wilson_monomial.cc
t_hamiltonian_SOURCES = t_hamiltonian.cc
t_leapfrog_SOURCES = t_leapfrog.cc
t_hmc_SOURCES = t_hmc.cc
t_gauge_force_SOURCES = t_gauge_force.cc
t_circular_buffer_SOURCES = t_circular_buffer.cc
t_precnef_SOURCES = t_precnef.cc
t_preccfz_SOURCES = t_preccfz.cc
t_lwldslash_array_SOURCES = t_lwldslash_array.cc
t_stout_state_SOURCES = t_stout_state.cc
t_aniso_gaugeact_SOURCES = t_aniso_gaugeact.cc
t_temp_prec_SOURCES = t_temp_prec.cc
t_aniso_sym_force_SOURCES = t_aniso_sym_force.cc
t_monomial_force_SOURCES = t_monomial_force.cc
t_clover_SOURCES = t_clover.cc
t_db_SOURCES = t_db.cc
t_solver_accum_SOURCES = t_solver_accum.cc
t_eigcginv_SOURCES = t_eigcginv.cc

t_meas_wilson_flow_SOURCES  = t_meas_wilson_flow.cc
t_meas_wilson_flow_loop_SOURCES = t_meas_wilson_flow_loop.cc

t_minvert_SOURCES = t_minvert.cc
if BUILD_QUDA
t_quda_tprec_SOURCES = t_quda_tprec.cc
t_minvert_quda_SOURCES = t_minvert_quda.cc
endif

<<<<<<< HEAD
if BUILD_GTEST
check_PROGRAMS += t_inv_fgmres_dr
t_inv_fgmres_dr_SOURCES = t_inv_fgmres_dr.cc chroma_gtest_env.h \
	fgmres_dr_tests.cc
=======
if BUILD_QPHIX
t_minvert_qphix_SOURCES= t_minvert_qphix.cc
>>>>>>> 15505362
endif

# build lib is a target that goes to the build dir of the library and 
# does a make to make sure all those dependencies are OK. In order
# for it to be done every time, we have to make it a 'phony' target

DEPENDENCIES = build_chroma_libs rebuild_other_libs
${bin_PROGRAMS}: ${DEPENDENCIES}
${check_PROGRAMS}: ${DEPENDENCIES}
${EXTRA_PROGRAMS}: ${DEPENDENCIES}

.PHONY: build_chroma_libs
build_chroma_libs:
	cd $(BUILDDIR)/lib ; $(MAKE)

.PHONY: rebuild_other_libs
rebuild_other_libs:
	cd $(BUILDDIR)/other_libs ; $(MAKE)
<|MERGE_RESOLUTION|>--- conflicted
+++ resolved
@@ -245,15 +245,14 @@
 t_minvert_quda_SOURCES = t_minvert_quda.cc
 endif
 
-<<<<<<< HEAD
 if BUILD_GTEST
 check_PROGRAMS += t_inv_fgmres_dr
 t_inv_fgmres_dr_SOURCES = t_inv_fgmres_dr.cc chroma_gtest_env.h \
 	fgmres_dr_tests.cc
-=======
+endif
+
 if BUILD_QPHIX
 t_minvert_qphix_SOURCES= t_minvert_qphix.cc
->>>>>>> 15505362
 endif
 
 # build lib is a target that goes to the build dir of the library and 
